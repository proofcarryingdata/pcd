{
  "$schema": "https://json.schemastore.org/tsconfig",
  "display": "Next.js",
  "extends": "@pcd/tsconfig/server.json",
  "compilerOptions": {
    "target": "es6",
    "lib": [
      "esnext",
      "DOM",
      "DOM.Iterable"
    ],
    "skipLibCheck": true,
    "strict": true,
    "forceConsistentCasingInFileNames": true,
    "noEmit": true,
    "incremental": true,
    "esModuleInterop": true,
    "resolveJsonModule": true,
    "moduleResolution": "node",
    "isolatedModules": false,
    "jsx": "react-jsx",
    "types": [
      "mocha"
    ],
    "typeRoots": [
      "src/util/declarations/",
      "./node_modules/@types/",
      "../../node_modules/@types/"
    ],
    "baseUrl": "./"
  },
  "include": [
    "**/*.ts",
    "**/*.d.ts"
  ],
  "exclude": [
    "node_modules"
  ],
  "references": [
    {
      "path": "../../packages/lib/pcd-types"
    },
    {
      "path": "../../packages/pcd/semaphore-group-pcd"
    },
    {
      "path": "../../packages/pcd/semaphore-signature-pcd"
    },
    {
      "path": "../../packages/lib/util"
    },
    {
<<<<<<< HEAD
=======
      "path": "../../packages/lib/server-shared"
    },
    {
>>>>>>> 518a3d3f
      "path": "../../packages/lib/zupoll-shared"
    }
  ]
}<|MERGE_RESOLUTION|>--- conflicted
+++ resolved
@@ -50,12 +50,9 @@
       "path": "../../packages/lib/util"
     },
     {
-<<<<<<< HEAD
-=======
       "path": "../../packages/lib/server-shared"
     },
     {
->>>>>>> 518a3d3f
       "path": "../../packages/lib/zupoll-shared"
     }
   ]
