<!doctype html>
<html lang="en">

<head>
  <meta charset="UTF-8" />
  <meta name="viewport" content="width=device-width, initial-scale=1" />
  <link rel="preconnect" href="https://fonts.googleapis.com">
  <link rel="preconnect" href="https://fonts.gstatic.com" crossorigin>
  <link
    href="https://fonts.googleapis.com/css2?family=Barlow:wght@800&family=Fragment+Mono&family=IBM+Plex+Sans&family=Rubik:wght@300..900&display=swap"
    rel="stylesheet">
</head>
<style>
  /* resets */
  * {
    margin: 0;
    padding: 0;
    border: 0;
    font-size: 100%;
    font: inherit;
    vertical-align: baseline;
    box-sizing: border-box;
  }

  html {
    --white: #fff;
    --text-title: #9a4ac9;
    --text-primary: #1e2c50;
    --bg-white-transparent: rgba(255, 255, 255, 0.80);
    --text-tertiary: #8B94AC;
    --frogcrypto: #17A34A;
    --core-accent: #01685C;
    --max-width: 460px;
    overflow: hidden;
    height: 100dvh;
    background-color: #ECECEC;
  }

  .zupass-link {
    display: block;
    text-align: center;
    color: #0077FF;
    text-decoration: none;
    padding-left: 20px;
    padding-right: 20px;
    padding-top: 2px;
    padding-bottom: 2px;
    font-family: Rubik;
    font-size: 14px;
    background-color: #FCE5B2;
    border: 1px solid #E2DCAD;
    margin-top: 20px;
  }

  .zupass-link:hover {
    text-decoration: underline;
  }

  .ticket__footer {
    color: var(--text-tertiary);
    text-align: center;
    font-family: Rubik;
    font-size: 12px;
    font-style: normal;
    font-weight: 400;
    width: 100%;
    padding-top: 16px;
    padding-bottom: 16px;
    border-top: 1px solid #eee;
  }

  .container {
    margin: auto;
    flex: 1;
    width: 100%;
    display: flex;
    flex-direction: column;
    max-width: var(--max-width);
    align-items: center;
    max-height: calc(100vh - 72px);
    max-height: calc(100dvh - 72px);
    position: relative;
    overflow: scroll;

    padding: 25px 20px 25px 20px;
    -ms-overflow-style: none;
    /* Internet Explorer 10+ */
    scrollbar-width: none;
    /* Firefox */
  }

  .container::-webkit-scrollbar {
    display: none;
    /* Safari and Chrome */
  }

  .ticket {
    display: flex;
    padding: 16px 16px 0px 16px;
    flex-direction: column;
    justify-content: space-between;
    align-items: center;
    align-self: stretch;
    border-radius: 16px;
    background: var(--white);
    margin-bottom: 25px;

    /* shadow-sm */
    box-shadow: 0px 1px 2px 0px rgba(0, 0, 0, 0.05);
    gap: 16px;
  }

  .ticket__qr-code {
    width: 100%;
    height: 100%;
  }

  .ticket__text-container {
    display: flex;
    flex-direction: column;
    justify-content: center;
    align-items: flex-start;
    width: 100%;
  }

  .ticket__title {
    color: var(--text-title);
    text-align: center;
    font-family: "Barlow", sans-serif;
    font-weight: 800;
    font-style: normal;

    /* text-xl (20px)/extrabold */
    font-size: 20px;
    font-style: normal;
    font-weight: 800;
    line-height: 135%;
    /* 27px */
  }

  .ticket__addons-btn {
    width: 100%;
    background: none;
    border: none;
    padding: 16px 0 0 0;
    border-top: 1px solid #eee;
    display: flex;
    justify-content: space-between;
    cursor: pointer;
  }

  .ticket__subtitle--text {
    color: var(--text-primary);
    text-align: center;

    /* text-sm (14px)/regular-rubik */
    font-family: Rubik;
    font-size: 14px;
    font-style: normal;
    font-weight: 400;
    line-height: 135%;
    /* 18.9px */
  }

  .ticket__subtitle--container {
    display: flex;
    flex-direction: row;
    gap: 4px;
  }

  .header {
    margin-top: 20px;
    display: flex;
    flex-direction: column;
    justify-content: center;
    align-items: center;
    margin-bottom: 12px;
  }

  .header__title {
    color: #1E2C50;
    text-align: center;
    font-family: Barlow;
    font-size: 28px;
    font-style: normal;
    font-weight: 800;
    line-height: 135%;
    /* 37.8px */
  }

  .header__subtitle {
    color: #7C8BB4;
    text-align: center;
    font-family: Rubik;
    font-size: 18px;
    font-style: normal;
    font-weight: 300;
    line-height: 135%;
    /* 24.3px */
  }

  .cta {
    border-radius: 16px;
    border: 2px solid #FFC971;
    background: linear-gradient(0deg, #FFAE00 0%, #4CCCB0 100%);
    height: 55px;
    width: 100%;
    color: #000;
    display: flex;
    align-items: center;
    padding: 20px 0;
    justify-content: center;
    gap: 16px;
    /* Fallback for older browsers */
    color: #1E4F3F;
    text-align: center;
    font-family: "Rubik";
    font-size: 24px;
    line-height: 32.4px;
    font-style: normal;
    font-weight: 500;
    cursor: pointer;
    box-shadow: 0 4px #B3901B;
    margin-bottom: 20px;
  }

  .cta:active {
    transform: translateY(5px);
    box-shadow: 0 3px #8f560d;
  }

  .modal__overlay--disabled {
    display: none !important;
  }

  .modal__overlay {
    position: fixed;
    top: 0;
    left: 0;
    bottom: 0;
    right: 0;
    overflow-x: hidden;
    overflow-y: hidden;
    backdrop-filter: blur(4px);
    z-index: 9999;
    padding: 0px 12px 12px 12px;
    display: flex;
    align-items: end;
  }

  .modal__container {
    background: #ffffff;
    border-radius: 40px;
    box-shadow: 0px 4px 6px -1px #0000001a;
    width: 100%;
    max-width: var(--max-width);
    max-height: 100%;
    padding: 20px;
    margin: 0 auto;
    -ms-overflow-style: none;
    /* Internet Explorer 10+ */
    scrollbar-width: none;
    /* Firefox */
    display: flex;
    flex-direction: column;
    align-items: center;
    gap: 20px;
  }

  .modal__container--hide {
    display: none !important;
  }

  .modal__container--center {
    margin: auto;
  }

  .modal__container::-webkit-scrollbar {
    display: none;
    /* Safari and Chrome */
  }

  .modal__qr {
    width: 265px;
    height: 265px;
  }

  .modal__qr--text {
    color: var(--text-primary);
    text-align: center;
    /* text-lg (18px)/text-base (16px)/medium-rubik */
    font-family: Rubik;
    font-size: 16px;
    font-style: normal;
    font-weight: 500;
    line-height: 135%;
    /* 21.6px */
  }

  .modal__qr--image {
    max-width: inherit;
    max-height: inherit;
    height: inherit;
    width: inherit;
    object-fit: cover;
  }

  .modal__qr--container {
    display: flex;
    flex-direction: column;
    padding: 12px;
    gap: 12px;
    align-items: center;
    border: 1px solid #e5dfdf;
    border-radius: 8px;
  }

  .page-header {
    padding: 25px 0 25px 0;
    width: 100%;
    margin: 0 auto;
    display: flex;
    align-items: center;
    justify-content: center;
    border-bottom: 1px solid #1d8289;
    background: linear-gradient(0deg, #00605C 0%, #00785E 100%);
    position: absolute;
    top: 0;
    left: 50%;
    transform: translateX(-50%);
    z-index: 100;
  }

  .swiper-container {
    width: 290px;
    margin: 0 auto;
    overflow: hidden;
    cursor: grab;
  }

  .swiper__navigation--text {
    color: var(--text-tertiary);
    text-align: center;

    /* text-sm (14px)/medium-rubik */
    font-family: Rubik;
    font-size: 14px;
    font-style: normal;
    font-weight: 500;
    line-height: 135%;
    user-select: none;
    /* 18.9px */
  }

  .swiper__navigation--container {
    display: flex;
    align-items: center;
    gap: 12px;
  }

  .swiper__navigation--btn-disabled {
    opacity: 0.4;
    pointer-events: none;
  }

  .swiper__navigation--btn {
    display: flex;
    width: 40px;
    height: 32px;
    justify-content: center;
    align-items: center;
    gap: 10px;
    border-radius: 200px;
    border: 2px solid #FFF;
    background: var(--bg-white-transparent);
    cursor: pointer;

    /* shadow */
    box-shadow: 0px 1px 3px 0px rgba(0, 0, 0, 0.10), 0px 1px 2px 0px rgba(0, 0, 0, 0.06);
  }

  .btn__container--primary {
    cursor: pointer;
    display: flex;
    height: 54px;
    padding: 8px;
    justify-content: center;
    align-items: center;
    gap: 10px;
    align-self: stretch;
    border-radius: 200px;
    background: var(--core-accent);
    /* shadow-sm */
    box-shadow: 0px 1px 2px 0px rgba(0, 0, 0, 0.05);
  }

  .btn__text--primary {
    color: var(--white);
    text-align: center;

    /* text-lg (18px)/medium-rubik */
    font-family: Rubik;
    font-size: 18px;
    font-style: normal;
    font-weight: 500;
    line-height: 135%;
    /* 24.3px */
  }

  .time__modal--container {
    height: 230px;
    display: flex;
    flex-direction: column;
    justify-content: center;
    align-items: center;
  }

  .time-modal__btn--frogcrypto {
    border-radius: 4px;
    background: #17A34A;
    width: 180px;
    height: 40px;
    flex-shrink: 0;
    display: flex;
    align-items: center;
    justify-content: center;
    gap: 8px;
    cursor: pointer;
  }

  .time-modal__text {
    color: #242E24;
    font-family: "IBM Plex Sans";
    font-size: 18px;
    font-style: normal;
    font-weight: 400;
    line-height: 140%;
    letter-spacing: 0.36px;
  }

  .time-modal__text--frogcrypto {
    color: var(--frogcrypto);
    text-align: center;
    font-family: "IBM Plex Sans";
    font-size: 18px;
    font-style: normal;
    font-weight: 400;
    line-height: 140%;
    /* 25.2px */
    letter-spacing: 0.36px;
  }

  .time-modal__text--time {
    background: linear-gradient(90deg, #FF8585 28.44%, #B4BD51 41.87%, #5CEB8E 55.83%, #4B6EE2 66.68%, #DD4BE2 78.56%);
    background-clip: text;
    -webkit-background-clip: text;
    -webkit-text-fill-color: transparent;
    font-family: "IBM Plex Sans";
    font-size: 32px;
    font-style: normal;
    font-weight: 400;
    line-height: 140%;
    letter-spacing: 0.64px;
  }
</style>

<body>
  <main class="container" ontouchstart>
    <a href="#" onclick="redirectToZupass()" class="zupass-link">View full page in Zupass</a>
    <div class="header">
      <span class="header__title">{{eventName}}</span>
      <div class="ticket__subtitle--container">
        <span class="header__subtitle">{{eventLocation}}</span>
        <span class="header__subtitle">·</span>
        {{#isMoreThanOne}}
        <span class="header__subtitle">{{count}} Tickets</span>
        {{/isMoreThanOne}} {{^isMoreThanOne}}
        <span class="header__subtitle">1 Ticket</span>
        {{/isMoreThanOne}}
      </div>
    </div>
    <button onclick="redirectToZupass()" class="cta">SCORE: 0 <svg width="39" height="31" viewBox="0 0 39 31" fill="none" xmlns="http://www.w3.org/2000/svg">
      <path d="M35.7266 10.0758C35.7266 6.45013 32.7945 3.51117 29.1773 3.51117C26.5529 3.51117 24.2958 5.06197 23.2507 7.29556C22.0393 7.10976 20.7756 7.00867 19.4746 7.00867C18.1737 7.00867 16.9432 7.1075 15.7459 7.28822C14.6996 5.05859 12.4442 3.51117 9.82261 3.51117C6.20543 3.51117 3.27338 6.45013 3.27338 10.0758C3.27338 11.4233 3.67961 12.6754 4.37431 13.7173C3.73933 14.818 3.3917 16.0074 3.3917 17.2487C3.3917 22.9041 10.5923 27.4888 19.4741 27.4888C28.3559 27.4888 35.5564 22.9041 35.5564 17.2487C35.5564 16.0232 35.2173 14.8485 34.5975 13.7591C35.3091 12.7087 35.726 11.4408 35.726 10.0753L35.7266 10.0758Z" fill="#74DB61" stroke="white" stroke-width="6"/>
      <path d="M35.7266 10.0758C35.7266 6.45013 32.7945 3.51117 29.1773 3.51117C26.5529 3.51117 24.2958 5.06197 23.2507 7.29556C22.0393 7.10976 20.7756 7.00867 19.4746 7.00867C18.1737 7.00867 16.9432 7.1075 15.7459 7.28822C14.6996 5.05859 12.4442 3.51117 9.82261 3.51117C6.20543 3.51117 3.27338 6.45013 3.27338 10.0758C3.27338 11.4233 3.67961 12.6754 4.37431 13.7173C3.73933 14.818 3.3917 16.0074 3.3917 17.2487C3.3917 22.9041 10.5923 27.4888 19.4741 27.4888C28.3559 27.4888 35.5564 22.9041 35.5564 17.2487C35.5564 16.0232 35.2173 14.8485 34.5975 13.7591C35.3091 12.7087 35.726 11.4408 35.726 10.0753L35.7266 10.0758Z" fill="#74DB61" stroke="#154133" stroke-width="1.69845"/>
      <path d="M9.87498 11.3534C10.9448 11.3534 11.812 10.2249 11.812 8.83292C11.812 7.4409 10.9448 6.31244 9.87498 6.31244C8.80517 6.31244 7.93793 7.4409 7.93793 8.83292C7.93793 10.2249 8.80517 11.3534 9.87498 11.3534Z" fill="#154133"/>
      <path d="M29.1246 11.3535C30.1944 11.3535 31.0617 10.225 31.0617 8.83298C31.0617 7.44096 30.1944 6.3125 29.1246 6.3125C28.0548 6.3125 27.1876 7.44096 27.1876 8.83298C27.1876 10.225 28.0548 11.3535 29.1246 11.3535Z" fill="#154133"/>
      <path d="M9.64854 19.0192C10.7183 19.0192 11.5856 17.6503 11.5856 15.9617C11.5856 14.273 10.7183 12.9041 9.64854 12.9041C8.57873 12.9041 7.71149 14.273 7.71149 15.9617C7.71149 17.6503 8.57873 19.0192 9.64854 19.0192Z" fill="#F9C1D4"/>
      <path d="M29.3515 19.0191C30.4213 19.0191 31.2886 17.6502 31.2886 15.9615C31.2886 14.2729 30.4213 12.904 29.3515 12.904C28.2817 12.904 27.4145 14.2729 27.4145 15.9615C27.4145 17.6502 28.2817 19.0191 29.3515 19.0191Z" fill="#F9C1D4"/>
      <path d="M19.4999 17.8757C17.0451 17.8757 15.0483 16.0222 15.0483 13.744C15.0483 13.4017 15.3249 13.1245 15.6664 13.1245C16.0078 13.1245 16.2844 13.4017 16.2844 13.744C16.2844 15.3388 17.7268 16.6361 19.4993 16.6361C21.2719 16.6361 22.7142 15.3388 22.7142 13.744C22.7142 13.4017 22.9914 13.1245 23.3323 13.1245C23.6732 13.1245 23.9504 13.4017 23.9504 13.744C23.9504 16.0222 21.9536 17.8757 19.4988 17.8757H19.4999Z" fill="#154133"/>
      </svg>
      </button>

      {{#tickets}}
      <div class="ticket">
        <img class="ticket__qr-code" src="{{qr}}" draggable="false" />
        <div class="ticket__text-container">
          <span class="ticket__title">{{attendeeName}}</span>
          <div class="ticket__subtitle--container">
            <span class="ticket__subtitle--text">{{attendeeEmail}}</span>
            <span class="ticket__subtitle--text">·</span>
            <span class="ticket__subtitle--text">{{ticketName}}</span>
          </div>
        </div>
<<<<<<< HEAD
        {{#showAddons}}
        <button id="addons-btn" type="button" class="ticket__addons-btn">
          {{#moreThanOneAddon}}
          <span class="ticket__subtitle--text" style="font-size: 16px;">View {{addonsCount}}
            add-on items</span>
          {{/moreThanOneAddon}}
          {{^moreThanOneAddon}}
          <span class="ticket__subtitle--text" style="font-size: 16px;">View add-on item</span>
          {{/moreThanOneAddon}}
=======
      </div>
      {{#showAddons}}
      <button id="addons_btn_{{id}}" type="button" class="addons-btn ticket__addons-btn">
        {{#moreThanOneAddon}}
        <span class="ticket__subtitle--text" style="font-size: 16px;">View {{addonsCount}}
          add-on items</span>
        {{/moreThanOneAddon}}
        {{^moreThanOneAddon}}
        <span class="ticket__subtitle--text" style="font-size: 16px;">View add-on item</span>
        {{/moreThanOneAddon}}
>>>>>>> 4846b309
        <svg xmlns="http://www.w3.org/2000/svg" viewBox="0 0 16 16" fill="var(--text-tertiary)" class="size-4"
          style="width: 20px;">
          <path d="M4.75 4.25a.5.5 0 1 0 0 1 .5.5 0 0 0 0-1Z" />
          <path fill-rule="evenodd"
            d="M2 3.5A1.5 1.5 0 0 1 3.5 2H6a1.5 1.5 0 0 1 1.5 1.5V6A1.5 1.5 0 0 1 6 7.5H3.5A1.5 1.5 0 0 1 2 6V3.5Zm1.5 0H6V6H3.5V3.5Z"
            clip-rule="evenodd" />
          <path d="M4.25 11.25a.5.5 0 1 1 1 0 .5.5 0 0 1-1 0Z" />
          <path fill-rule="evenodd"
            d="M2 10a1.5 1.5 0 0 1 1.5-1.5H6A1.5 1.5 0 0 1 7.5 10v2.5A1.5 1.5 0 0 1 6 14H3.5A1.5 1.5 0 0 1 2 12.5V10Zm1.5 2.5V10H6v2.5H3.5Z"
            clip-rule="evenodd" />
          <path d="M11.25 4.25a.5.5 0 1 0 0 1 .5.5 0 0 0 0-1Z" />
          <path fill-rule="evenodd"
            d="M10 2a1.5 1.5 0 0 0-1.5 1.5V6A1.5 1.5 0 0 0 10 7.5h2.5A1.5 1.5 0 0 0 14 6V3.5A1.5 1.5 0 0 0 12.5 2H10Zm2.5 1.5H10V6h2.5V3.5Z"
            clip-rule="evenodd" />
          <path
            d="M8.5 9.417a.917.917 0 1 1 1.833 0 .917.917 0 0 1-1.833 0ZM8.5 13.083a.917.917 0 1 1 1.833 0 .917.917 0 0 1-1.833 0ZM13.083 8.5a.917.917 0 1 0 0 1.833.917.917 0 0 0 0-1.833ZM12.166 13.084a.917.917 0 1 1 1.833 0 .917.917 0 0 1-1.833 0ZM11.25 10.333a.917.917 0 1 0 0 1.833.917.917 0 0 0 0-1.833Z" />
        </svg>
      </button>
      {{/showAddons}}
      {{^showAddons}}
      <!-- spacer when we dont have any addon -->
      <div style="height:16px;"></div>
      {{/showAddons}}
      <div class="ticket__footer">
        QR POD • ZK powered by ZUPASS
      </div>
    </div>
    {{/tickets}}
  </main>

  <div id="modal-overlay" class="modal__overlay modal__overlay--disabled">
    <div id="modal-time"
      class="modal__container modal__container--hide modal__container--center time__modal--container ">
      <span class="time-modal__text">
        <span class="time-modal__text--frogcrypto">FROGCRYPTO</span>
        unlocks in</span>
      <span id="time-left" class="time-modal__text--time"></span>
      <button type="button" id="yes-btn" class="time-modal__btn--frogcrypto"><span class="time-modal__text"
          style="color: var(--white);">Yes</span> <svg xmlns="http://www.w3.org/2000/svg" width="24" height="20"
          viewBox="0 0 41 32" fill="none">
          <path
            d="M39.8985 9.69016C39.8985 5.42073 36.4459 1.95996 32.1865 1.95996C29.0961 1.95996 26.4383 3.78611 25.2076 6.41626C23.7812 6.19747 22.293 6.07843 20.7611 6.07843C19.2292 6.07843 17.7802 6.19481 16.3703 6.40762C15.1383 3.78212 12.4825 1.95996 9.39539 1.95996C5.13599 1.95996 1.68335 5.42073 1.68335 9.69016C1.68335 11.2769 2.1617 12.7512 2.97975 13.9782C2.23203 15.2743 1.82268 16.6749 1.82268 18.1366C1.82268 24.7961 10.3017 30.1947 20.7604 30.1947C31.2192 30.1947 39.6982 24.7961 39.6982 18.1366C39.6982 16.6935 39.2988 15.3102 38.569 14.0274C39.4069 12.7905 39.8979 11.2975 39.8979 9.68949L39.8985 9.69016Z"
            fill="#74DB61" stroke="#154133" stroke-width="2" />
          <path
            d="M9.45699 11.1948C10.7167 11.1948 11.738 9.86595 11.738 8.22678C11.738 6.5876 10.7167 5.25879 9.45699 5.25879C8.19725 5.25879 7.17603 6.5876 7.17603 8.22678C7.17603 9.86595 8.19725 11.1948 9.45699 11.1948Z"
            fill="#154133" />
          <path
            d="M32.1245 11.1948C33.3842 11.1948 34.4054 9.86595 34.4054 8.22678C34.4054 6.5876 33.3842 5.25879 32.1245 5.25879C30.8647 5.25879 29.8435 6.5876 29.8435 8.22678C29.8435 9.86595 30.8647 11.1948 32.1245 11.1948Z"
            fill="#154133" />
          <path
            d="M9.19039 20.2213C10.4501 20.2213 11.4714 18.6094 11.4714 16.6209C11.4714 14.6325 10.4501 13.0205 9.19039 13.0205C7.93065 13.0205 6.90942 14.6325 6.90942 16.6209C6.90942 18.6094 7.93065 20.2213 9.19039 20.2213Z"
            fill="#F9C1D4" />
          <path
            d="M32.3916 20.2213C33.6513 20.2213 34.6725 18.6094 34.6725 16.6209C34.6725 14.6325 33.6513 13.0205 32.3916 13.0205C31.1318 13.0205 30.1106 14.6325 30.1106 16.6209C30.1106 18.6094 31.1318 20.2213 32.3916 20.2213Z"
            fill="#F9C1D4" />
          <path
            d="M20.7908 18.8751C17.9001 18.8751 15.5488 16.6925 15.5488 14.0098C15.5488 13.6068 15.8746 13.2803 16.2766 13.2803C16.6787 13.2803 17.0045 13.6068 17.0045 14.0098C17.0045 15.8878 18.7029 17.4154 20.7901 17.4154C22.8774 17.4154 24.5758 15.8878 24.5758 14.0098C24.5758 13.6068 24.9023 13.2803 25.3037 13.2803C25.705 13.2803 26.0315 13.6068 26.0315 14.0098C26.0315 16.6925 23.6802 18.8751 20.7895 18.8751H20.7908Z"
            fill="#154133" />
        </svg></button>
    </div>
    {{#tickets}}
    <div id="modal_addons_{{id}}" class="modal-addons modal__container modal__container--hide">
      <div class="swiper-container">
        <div class="swiper-wrapper">
          {{#addons}}
          <div class="swiper-slide">
            <div class="modal__qr--container">
              <div class="modal__qr">
                <img class="modal__qr--image" src="{{image}}" draggable="false" />
              </div>
              <span class="modal__qr--text">{{name}}</span>
            </div>
          </div>
          {{/addons}}
        </div>
      </div>
      {{#moreThanOneAddon}}
      <div class="swiper__navigation--container">
        <button id="back" type="button" class="swiper__navigation--btn">
          <svg xmlns="http://www.w3.org/2000/svg" viewBox="0 0 16 16" fill="var(--text-tertiary)" class="size-4"
            style="width:24px; height: 24px;">
            <path fill-rule="evenodd"
              d="M9.78 4.22a.75.75 0 0 1 0 1.06L7.06 8l2.72 2.72a.75.75 0 1 1-1.06 1.06L5.47 8.53a.75.75 0 0 1 0-1.06l3.25-3.25a.75.75 0 0 1 1.06 0Z"
              clip-rule="evenodd" />
          </svg>
        </button>
        <span class="swiper__navigation--text"><span id="current-item-text">1</span> of {{addonsCount}}</span>
        <button id="next" type="button" class="swiper__navigation--btn">
          <svg xmlns="http://www.w3.org/2000/svg" viewBox="0 0 16 16" fill="var(--text-tertiary)" class="size-4"
            style="width:24px; height: 24px;">
            <path fill-rule="evenodd"
              d="M6.22 4.22a.75.75 0 0 1 1.06 0l3.25 3.25a.75.75 0 0 1 0 1.06l-3.25 3.25a.75.75 0 0 1-1.06-1.06L8.94 8 6.22 5.28a.75.75 0 0 1 0-1.06Z"
              clip-rule="evenodd" />
          </svg>
        </button>
      </div>
      {{/moreThanOneAddon}}
      <button type="button" id="close" class="btn__container--primary"><span
          class="btn__text--primary">Close</span></button>
    </div>
  {{/tickets}}
  </div>
  </div>
  <!-- Tiny-Swiper JS -->
  <script src="https://unpkg.com/tiny-swiper@latest/lib/index.min.js"></script>
  <script src="https://unpkg.com/tiny-swiper@latest/lib/modules/navigation.min.js"></script>

  <script>

    const addonsModals = document.getElementsByClassName("modal-addons");
    const timeModal = document.getElementById("modal-time");
    const overlay = document.getElementById("modal-overlay");
    const closeBtn = document.getElementById("close");
    const addonsBtns = document.getElementsByClassName("addons-btn");
    const nextBtn = document.getElementById("next");
    const backBtn = document.getElementById("back");
    const yesBtn = document.getElementById("yes-btn");
    const currentIdxText = document.getElementById("current-item-text");
    const timeLeftText = document.getElementById("time-left");

    let interval;

    const path = window.location.pathname;
    const oneClickMatch = path.match(/\/one-click-preview.*/);
    const newPath = oneClickMatch ? oneClickMatch[0] : "";


    // Once loaded we want to set the one click redirect link to local storage
    // so that later on we can login to zupass
    localStorage.setItem("one_click_redirect", newPath);


    function joinPaths(...parts) {
      return parts
        .map((part) => part.replace(/^\/+|\/+$/g, "")) // Remove leading/trailing slashes
        .filter((part) => part.length > 0) // Remove empty segments
        .join("/");
    }

    function timeToStartDate() {
      const startDate = new Date("{{startDate}}");

      const gap = Math.abs(Date.now() - startDate.getTime());
      let seconds = Math.floor(gap / 1000);
      const days = Math.floor(seconds / (24 * 3600));
      seconds %= 24 * 3600;
      const hours = Math.floor(seconds / 3600);
      seconds %= 3600;
      const minutes = Math.floor(seconds / 60);
      seconds %= 60;
      // Format the time string without spans
      return `${days}d:${hours}h:${minutes}m:${seconds}s`;
    }

    function redirectToZupass() {
      const maybeDate = Date.parse("{{startDate}}");
      if (isNaN(maybeDate) || maybeDate < Date.now()) {
        window.location.replace(clientPath);
      }
      else {
        timeLeftText.innerText = timeToStartDate();
        overlay.classList.remove("modal__overlay--disabled");
        timeModal.classList.remove("modal__container--hide");

        interval = setInterval(function () {
          timeLeftText.innerText = timeToStartDate();
        }, 500)
      }
    }

    const clientPath = joinPaths("{{{zupassUrl}}}", "#", newPath);

    for(const addonModal of addonsModals){
      addonModal.onclick = function (e) {
        e.stopPropagation();
      }
    }

    timeModal.onclick = function (e) {
      e.stopPropagation();
    }


    yesBtn.onclick = function () {
      overlay.classList.add("modal__overlay--disabled");
      for(const addonModal of addonsModals){
        addonModal.classList.add("modal__container--hide");
      }
      timeModal.classList.add("modal__container--hide");
      clearInterval(interval);
    }
    overlay.onclick = function () {
      overlay.classList.add("modal__overlay--disabled");
      for(const addonModal of addonsModals){
        addonModal.classList.add("modal__container--hide");
      }
     timeModal.classList.add("modal__container--hide");
      clearInterval(interval);
    }

    for(const addonsBtn of addonsBtns){
      const id = addonsBtn.id.split("_")[2];
      const addonsModal = document.getElementById("modal_addons_"+id);
      addonsBtn.onclick = function () {
        overlay.classList.remove("modal__overlay--disabled");
        addonsModal.classList.remove("modal__container--hide");

        // Select the specific navigation buttons and index text within the modal
        const swiperContainer = addonsModal.querySelector(".swiper-container");
        const prevButton = addonsModal.querySelector("#back");
        const nextButton = addonsModal.querySelector("#next");
        const currentIdxText = addonsModal.querySelector("#current-item-text");
        const closeBtn = addonsModal.querySelector("#close");

        // Initialize a new Swiper instance for the specific modal
        const swiper = new Swiper(swiperContainer, {
          spaceBetween: 12,
          navigation: {
            prevEl: prevButton,
            nextEl: nextButton,
            disabledClass: "swiper__navigation--btn-disabled"
          },
          plugins: [SwiperPluginNavigation]
        });

        swiper.on("after-slide", function (newIdx, state) {
          currentIdxText.innerText = newIdx + 1;
        });

        // Close button functionality for the specific modal
        closeBtn.onclick = function () {
          overlay.classList.add("modal__overlay--disabled");
          addonsModal.classList.add("modal__container--hide");
        };
      }
    }



  </script>
</body>

</html><|MERGE_RESOLUTION|>--- conflicted
+++ resolved
@@ -501,18 +501,6 @@
             <span class="ticket__subtitle--text">{{ticketName}}</span>
           </div>
         </div>
-<<<<<<< HEAD
-        {{#showAddons}}
-        <button id="addons-btn" type="button" class="ticket__addons-btn">
-          {{#moreThanOneAddon}}
-          <span class="ticket__subtitle--text" style="font-size: 16px;">View {{addonsCount}}
-            add-on items</span>
-          {{/moreThanOneAddon}}
-          {{^moreThanOneAddon}}
-          <span class="ticket__subtitle--text" style="font-size: 16px;">View add-on item</span>
-          {{/moreThanOneAddon}}
-=======
-      </div>
       {{#showAddons}}
       <button id="addons_btn_{{id}}" type="button" class="addons-btn ticket__addons-btn">
         {{#moreThanOneAddon}}
@@ -522,7 +510,6 @@
         {{^moreThanOneAddon}}
         <span class="ticket__subtitle--text" style="font-size: 16px;">View add-on item</span>
         {{/moreThanOneAddon}}
->>>>>>> 4846b309
         <svg xmlns="http://www.w3.org/2000/svg" viewBox="0 0 16 16" fill="var(--text-tertiary)" class="size-4"
           style="width: 20px;">
           <path d="M4.75 4.25a.5.5 0 1 0 0 1 .5.5 0 0 0 0-1Z" />
