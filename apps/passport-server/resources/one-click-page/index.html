<!doctype html>
<html lang="en">

<head>
  <meta charset="UTF-8" />
  <meta name="viewport" content="width=device-width, initial-scale=1" />
  <link rel="preconnect" href="https://fonts.googleapis.com">
  <link rel="preconnect" href="https://fonts.gstatic.com" crossorigin>
  <link
    href="https://fonts.googleapis.com/css2?family=Barlow:wght@800&family=Fragment+Mono&family=IBM+Plex+Sans&family=Rubik:wght@300..900&display=swap"
    rel="stylesheet">
</head>
<style>
  /* resets */
  * {
    margin: 0;
    padding: 0;
    border: 0;
    font-size: 100%;
    font: inherit;
    vertical-align: baseline;
    box-sizing: border-box;
  }

  html {
    --white: #fff;
    --text-title: #9a4ac9;
    --text-primary: #1e2c50;
    --bg-white-transparent: rgba(255, 255, 255, 0.80);
    --text-tertiary: #8B94AC;
    --frogcrypto: #17A34A;
    --core-accent: #01685C;
    --max-width: 460px;
    overflow: hidden;
    height: 100dvh;
  }

  body {
    overflow: auto;
    height: 100%;

    @media (max-width: 460px) {
      background: #00785e;
    }


    display: flex;
    flex-direction: column;

  }

  .container {
    margin: auto;
    flex: 1;
    width: 100%;
    display: flex;
    flex-direction: column;
    max-width: var(--max-width);
    padding: 0 20px;
    background: linear-gradient(0deg, rgba(0, 0, 0, 0.5) 0%, rgba(0, 0, 0, 0.5) 100%),
    url("{{{backgroundImage}}}") lightgray 50% / cover no-repeat;
  }

  .ticket {
    display: flex;
    padding: 16px 16px 0px 16px;
    flex-direction: column;
    justify-content: space-between;
    align-items: center;
    align-self: stretch;
    border-radius: 16px;
    background: var(--white);

    /* shadow-sm */
    box-shadow: 0px 1px 2px 0px rgba(0, 0, 0, 0.05);
    gap: 16px;
  }

  .ticket__qr-code {
    width: 100%;
    height: 100%;
  }

  .ticket__text-container {
    display: flex;
    flex-direction: column;
    justify-content: center;
    align-items: flex-start;
    width: 100%;
  }

  .ticket__title {
    color: var(--text-title);
    text-align: center;
    font-family: "Barlow", sans-serif;
    font-weight: 800;
    font-style: normal;

    /* text-xl (20px)/extrabold */
    font-size: 20px;
    font-style: normal;
    font-weight: 800;
    line-height: 135%;
    /* 27px */
  }

  .ticket__addons-btn {
    width: 100%;
    background: none;
    border: none;
    padding: 16px 0;
    border-top: 1px solid #eee;
    display: flex;
    justify-content: space-between;
    cursor: pointer;
  }

  .ticket__subtitle--text {
    color: var(--text-primary);
    text-align: center;

    /* text-sm (14px)/regular-rubik */
    font-family: Rubik;
    font-size: 14px;
    font-style: normal;
    font-weight: 400;
    line-height: 135%;
    /* 18.9px */
  }

<<<<<<< HEAD
  .ticket__subtitle--container {
    display: flex;
    flex-direction: row;
    gap: 4px;
    /* justify-content: center; */
  }
=======
    // Once loaded we want to set the one click redirect link to local storage
    // so that later on we can login to zupass
    localStorage.setItem("one_click_redirect", newPath);

    function redirectToZupass() {
      window.location.replace(clientPath);
    }
  </script>
>>>>>>> 5f25c5e3

  .header {
    margin-top: 30px;
    display: flex;
    flex-direction: column;
    justify-content: center;
    align-items: center;
    margin-bottom: 26px;
  }

  .header__title {
    color: var(--white);
    text-align: center;
    font-family: Barlow;
    font-size: 28px;
    font-style: normal;
    font-weight: 800;
    line-height: 135%;
    /* 37.8px */
  }

  .header__subtitle {
    color: #c0d1ff;
    text-align: center;
    font-family: Rubik;
    font-size: 18px;
    font-style: normal;
    font-weight: 300;
    line-height: 135%;
    /* 24.3px */
  }

  .cta {
    border-radius: 8px;
    border: 2px solid #FFC971;
    background: linear-gradient(0deg, #FFAE00 0%, #4CCCB0 100%);
    height: 76px;
    width: 100%;
    color: #000;
    display: flex;
    align-items: center;
    justify-content: center;
    gap: 8px;
    /* Fallback for older browsers */
    color: #154133;
    text-align: center;
    font-family: "Fragment Mono";
    font-size: 28px;
    font-style: normal;
    font-weight: 400;
    cursor: pointer;
  }

  .cta__container {
    border-radius: 24px;
    background: #ad844f;
    padding-bottom: 8px;
    width: 350px;
    height: 82px;
    flex-shrink: 0;
    width: 100%;
    margin-top: 30px;
    margin-bottom: 45px;
  }

  .modal__overlay--disabled {
    display: none !important;
  }

  .modal__overlay {
    position: fixed;
    top: 0;
    left: 0;
    bottom: 0;
    right: 0;
    overflow-x: hidden;
    overflow-y: hidden;
    backdrop-filter: blur(4px);
    z-index: 9999;
    padding: 0px 12px 12px 12px;
    display: flex;
    align-items: end;
  }

  .modal__container {
    background: #ffffff;
    border-radius: 40px;
    box-shadow: 0px 4px 6px -1px #0000001a;
    width: 100%;
    max-width: var(--max-width);
    max-height: 100%;
    padding: 20px;
    margin: 0 auto;
    -ms-overflow-style: none;
    /* Internet Explorer 10+ */
    scrollbar-width: none;
    /* Firefox */
    display: flex;
    flex-direction: column;
    align-items: center;
    gap: 20px;
  }

  .modal__container--hide {
    display: none !important;
  }

  .modal__container--center {
    margin: auto;
  }

  .modal__container::-webkit-scrollbar {
    display: none;
    /* Safari and Chrome */
  }

  .modal__qr {
    width: 265px;
    height: 265px;
  }

  .modal__qr--text {
    color: var(--text-primary);
    text-align: center;
    /* text-lg (18px)/text-base (16px)/medium-rubik */
    font-family: Rubik;
    font-size: 16px;
    font-style: normal;
    font-weight: 500;
    line-height: 135%;
    /* 21.6px */
  }

  .modal__qr--image {
    max-width: inherit;
    max-height: inherit;
    height: inherit;
    width: inherit;
    object-fit: cover;
  }

  .modal__qr--container {
    display: flex;
    flex-direction: column;
    padding: 12px;
    gap: 12px;
    align-items: center;
    border: 1px solid #e5dfdf;
    border-radius: 8px;
  }

  .page-header {
    padding: 25px 0 25px 0;
    width: 100%;
    max-width: var(--max-width);
    margin: 0 auto;
    display: flex;
    align-items: center;
    justify-content: center;
    border-bottom: 1px solid #1d8289;
    background: linear-gradient(0deg, #00605C 0%, #00785E 100%);
    ;
  }

  .swiper-container {
    width: 290px;
    margin: 0 auto;
    overflow: hidden;
    cursor: grab;
  }

  .swiper__navigation--text {
    color: var(--text-tertiary);
    text-align: center;

    /* text-sm (14px)/medium-rubik */
    font-family: Rubik;
    font-size: 14px;
    font-style: normal;
    font-weight: 500;
    line-height: 135%;
    /* 18.9px */
  }

  .swiper__navigation--container {
    display: flex;
    align-items: center;
    gap: 12px;
  }

  .swiper__navigation--btn-disabled {
    opacity: 0.4;
    pointer-events: none;
  }

  .swiper__navigation--btn {
    display: flex;
    width: 40px;
    height: 32px;
    justify-content: center;
    align-items: center;
    gap: 10px;
    border-radius: 200px;
    border: 2px solid #FFF;
    background: var(--bg-white-transparent);
    cursor: pointer;

    /* shadow */
    box-shadow: 0px 1px 3px 0px rgba(0, 0, 0, 0.10), 0px 1px 2px 0px rgba(0, 0, 0, 0.06);
  }

  .btn__container--primary {
    cursor: pointer;
    display: flex;
    height: 54px;
    padding: 8px;
    justify-content: center;
    align-items: center;
    gap: 10px;
    align-self: stretch;
    border-radius: 200px;
    background: var(--core-accent);
    /* shadow-sm */
    box-shadow: 0px 1px 2px 0px rgba(0, 0, 0, 0.05);

  }

  .btn__text--primary {
    color: var(--white);
    text-align: center;

    /* text-lg (18px)/medium-rubik */
    font-family: Rubik;
    font-size: 18px;
    font-style: normal;
    font-weight: 500;
    line-height: 135%;
    /* 24.3px */
  }

  .time__modal--container {
    height: 230px;
    display: flex;
    flex-direction: column;
    justify-content: center;
    align-items: center;
  }

  .time-modal__btn--frogcrypto {
    border-radius: 4px;
    background: #17A34A;
    width: 180px;
    height: 40px;
    flex-shrink: 0;
    display: flex;
    align-items: center;
    justify-content: center;
    gap: 8px;
    cursor: pointer;
  }

  .time-modal__text {
    color: #242E24;
    font-family: "IBM Plex Sans";
    font-size: 18px;
    font-style: normal;
    font-weight: 400;
    line-height: 140%;
    letter-spacing: 0.36px;
  }

  .time-modal__text--frogcrypto {
    color: var(--frogcrypto);
    text-align: center;
    font-family: "IBM Plex Sans";
    font-size: 18px;
    font-style: normal;
    font-weight: 400;
    line-height: 140%;
    /* 25.2px */
    letter-spacing: 0.36px;
  }

  .time-modal__text--time {
    background: linear-gradient(90deg, #FF8585 28.44%, #B4BD51 41.87%, #5CEB8E 55.83%, #4B6EE2 66.68%, #DD4BE2 78.56%);
    background-clip: text;
    -webkit-background-clip: text;
    -webkit-text-fill-color: transparent;
    font-family: "IBM Plex Sans";
    font-size: 32px;
    font-style: normal;
    font-weight: 400;
    line-height: 140%;
    letter-spacing: 0.64px;
  }
</style>

<body>
  <div class="page-header" id="page-header">
    <svg xmlns="http://www.w3.org/2000/svg" width="118" height="21" viewBox="0 0 118 21" fil="none">
      <path
        d="M0.587402 17.6774L13.949 2.65875H1.20393V0.406738H17.4772V2.49193L4.22441 17.4011H18.1248L17.7466 19.6531H0.587402V17.6722V17.6774Z"
        fill="#FFD6A0" />
      <path
        d="M23.5906 0.406738V11.3332C23.5906 16.4002 26.5541 17.7868 29.4347 17.7868C32.9629 17.7868 35.0663 16.1083 35.0663 11.3332V0.406738H37.7604V11.3019C37.7604 17.5627 34.5275 20.0597 29.3569 20.0597C24.1864 20.0597 20.8965 17.5106 20.8965 11.5208V0.406738H23.5906Z"
        fill="#FFD6A0" />
      <path
        d="M43.1799 0.406738H52.1792C56.9197 0.406738 59.1009 2.87248 59.1009 6.07326C59.1009 9.84225 56.5156 11.9535 52.2569 11.9535H45.8999V19.6531H43.1799V0.406738ZM45.8999 9.65458H51.8787C54.521 9.65458 56.3498 8.89349 56.3498 6.10454C56.3498 3.93593 54.894 2.69003 51.8787 2.69003H45.8999V9.65458Z"
        fill="#FFD6A0" />
      <path
        d="M63.8673 13.825L61.3908 19.6531H58.5879L66.8048 0.406738H70.0895L78.6588 19.6531H75.6953L73.1359 13.825H63.8673ZM72.25 11.4948C69.9082 6.18273 68.7995 3.65964 68.3695 2.36161H68.3436C67.9395 3.60751 66.6442 6.91776 64.7066 11.4948H72.25Z"
        fill="#FFD6A0" />
      <path
        d="M83.2646 14.0438C83.964 16.3219 85.6064 17.891 89.3522 17.891C93.098 17.891 94.5797 16.4261 94.5797 14.6381C94.5797 12.7405 93.528 11.5728 88.5698 10.7335C82.8294 9.75872 81.4564 7.93938 81.4564 5.31204C81.4564 1.92359 84.6375 0 88.8134 0C95.0356 0 96.4915 3.27897 96.7091 5.23384H93.9891C93.585 3.90453 92.7768 2.1686 88.7356 2.1686C85.9897 2.1686 84.2075 3.11737 84.2075 5.04096C84.2075 6.61528 84.9898 7.61618 89.3522 8.346C96.248 9.53977 97.3515 11.6823 97.3515 14.3618C97.3515 17.427 94.9268 20.0544 89.1605 20.0544C83.8241 20.0544 81.13 17.5886 80.4824 14.0386H83.2594L83.2646 14.0438Z"
        fill="#FFD6A0" />
      <path
        d="M102.932 14.0438C103.631 16.3219 105.273 17.891 109.019 17.891C112.765 17.891 114.247 16.4261 114.247 14.6381C114.247 12.7405 113.195 11.5728 108.237 10.7335C102.496 9.75872 101.123 7.93938 101.123 5.31204C101.123 1.92359 104.304 0 108.48 0C114.703 0 116.158 3.27897 116.376 5.23384H113.656C113.252 3.90453 112.444 2.1686 108.403 2.1686C105.657 2.1686 103.874 3.11737 103.874 5.04096C103.874 6.61528 104.657 7.61618 109.019 8.346C115.915 9.53977 117.018 11.6823 117.018 14.3618C117.018 17.427 114.594 20.0544 108.827 20.0544C103.491 20.0544 100.797 17.5886 100.155 14.0386H102.932V14.0438Z"
        fill="#FFD6A0" />
    </svg>
  </div>
  <main class="container" onscroll="test">
    <div class="header">
      <span class="header__title">{{eventName}}</span>
      <div class="ticket__subtitle--container">
        <span class="header__subtitle">{{eventLocation}}</span>
        <span class="header__subtitle">·</span>
        {{#isMoreThanOne}}
        <span class="header__subtitle">{{count}} Tickets</span>
        {{/isMoreThanOne}} {{^isMoreThanOne}}
        <span class="header__subtitle">1 Ticket</span>
        {{/isMoreThanOne}}
      </div>
      <div class="cta__container"><button onclick="redirectToZupass()" class="cta">Score: 0 <svg
            xmlns="http://www.w3.org/2000/svg" width="41" height="32" viewBox="0 0 41 32" fill="none">
            <path
              d="M39.8985 9.69016C39.8985 5.42073 36.4459 1.95996 32.1865 1.95996C29.0961 1.95996 26.4383 3.78611 25.2076 6.41626C23.7812 6.19747 22.293 6.07843 20.7611 6.07843C19.2292 6.07843 17.7802 6.19481 16.3703 6.40762C15.1383 3.78212 12.4825 1.95996 9.39539 1.95996C5.13599 1.95996 1.68335 5.42073 1.68335 9.69016C1.68335 11.2769 2.1617 12.7512 2.97975 13.9782C2.23203 15.2743 1.82268 16.6749 1.82268 18.1366C1.82268 24.7961 10.3017 30.1947 20.7604 30.1947C31.2192 30.1947 39.6982 24.7961 39.6982 18.1366C39.6982 16.6935 39.2988 15.3102 38.569 14.0274C39.4069 12.7905 39.8979 11.2975 39.8979 9.68949L39.8985 9.69016Z"
              fill="#74DB61" stroke="#154133" stroke-width="2" />
            <path
              d="M9.45699 11.1948C10.7167 11.1948 11.738 9.86595 11.738 8.22678C11.738 6.5876 10.7167 5.25879 9.45699 5.25879C8.19725 5.25879 7.17603 6.5876 7.17603 8.22678C7.17603 9.86595 8.19725 11.1948 9.45699 11.1948Z"
              fill="#154133" />
            <path
              d="M32.1245 11.1948C33.3842 11.1948 34.4054 9.86595 34.4054 8.22678C34.4054 6.5876 33.3842 5.25879 32.1245 5.25879C30.8647 5.25879 29.8435 6.5876 29.8435 8.22678C29.8435 9.86595 30.8647 11.1948 32.1245 11.1948Z"
              fill="#154133" />
            <path
              d="M9.19039 20.2213C10.4501 20.2213 11.4714 18.6094 11.4714 16.6209C11.4714 14.6325 10.4501 13.0205 9.19039 13.0205C7.93065 13.0205 6.90942 14.6325 6.90942 16.6209C6.90942 18.6094 7.93065 20.2213 9.19039 20.2213Z"
              fill="#F9C1D4" />
            <path
              d="M32.3916 20.2213C33.6513 20.2213 34.6725 18.6094 34.6725 16.6209C34.6725 14.6325 33.6513 13.0205 32.3916 13.0205C31.1318 13.0205 30.1106 14.6325 30.1106 16.6209C30.1106 18.6094 31.1318 20.2213 32.3916 20.2213Z"
              fill="#F9C1D4" />
            <path
              d="M20.7908 18.8751C17.9001 18.8751 15.5488 16.6925 15.5488 14.0098C15.5488 13.6068 15.8746 13.2803 16.2766 13.2803C16.6787 13.2803 17.0045 13.6068 17.0045 14.0098C17.0045 15.8878 18.7029 17.4154 20.7901 17.4154C22.8774 17.4154 24.5758 15.8878 24.5758 14.0098C24.5758 13.6068 24.9023 13.2803 25.3037 13.2803C25.705 13.2803 26.0315 13.6068 26.0315 14.0098C26.0315 16.6925 23.6802 18.8751 20.7895 18.8751H20.7908Z"
              fill="#154133" />
          </svg></button></div>
      <div class="ticket">
        <img class="ticket__qr-code" src="{{qr}}" />
        <div class="ticket__text-container">
          <span class="ticket__title">{{attendeeName}}</span>
          <div class="ticket__subtitle--container">
            <span class="ticket__subtitle--text">{{attendeeEmail}}</span>
            <span class="ticket__subtitle--text">·</span>
            <span class="ticket__subtitle--text">{{ticketName}}</span>
          </div>
        </div>
        {{#addonsCount}}
        <button id="addons-btn" type="button" class="ticket__addons-btn">
          {{#moreThanOneAddon}}
          <span class="ticket__subtitle--text" style="font-size: 16px;">View {{addonsCount}}
            add-on items</span>
          {{/moreThanOneAddon}}
          {{^moreThanOneAddon}}
          <span class="ticket__subtitle--text" style="font-size: 16px;">View add-on item</span>
          {{/moreThanOneAddon}}
          <svg xmlns="http://www.w3.org/2000/svg" viewBox="0 0 16 16" fill="var(--text-tertiary)" class="size-4"
            style="width: 20px;">
            <path d="M4.75 4.25a.5.5 0 1 0 0 1 .5.5 0 0 0 0-1Z" />
            <path fill-rule="evenodd"
              d="M2 3.5A1.5 1.5 0 0 1 3.5 2H6a1.5 1.5 0 0 1 1.5 1.5V6A1.5 1.5 0 0 1 6 7.5H3.5A1.5 1.5 0 0 1 2 6V3.5Zm1.5 0H6V6H3.5V3.5Z"
              clip-rule="evenodd" />
            <path d="M4.25 11.25a.5.5 0 1 1 1 0 .5.5 0 0 1-1 0Z" />
            <path fill-rule="evenodd"
              d="M2 10a1.5 1.5 0 0 1 1.5-1.5H6A1.5 1.5 0 0 1 7.5 10v2.5A1.5 1.5 0 0 1 6 14H3.5A1.5 1.5 0 0 1 2 12.5V10Zm1.5 2.5V10H6v2.5H3.5Z"
              clip-rule="evenodd" />
            <path d="M11.25 4.25a.5.5 0 1 0 0 1 .5.5 0 0 0 0-1Z" />
            <path fill-rule="evenodd"
              d="M10 2a1.5 1.5 0 0 0-1.5 1.5V6A1.5 1.5 0 0 0 10 7.5h2.5A1.5 1.5 0 0 0 14 6V3.5A1.5 1.5 0 0 0 12.5 2H10Zm2.5 1.5H10V6h2.5V3.5Z"
              clip-rule="evenodd" />
            <path
              d="M8.5 9.417a.917.917 0 1 1 1.833 0 .917.917 0 0 1-1.833 0ZM8.5 13.083a.917.917 0 1 1 1.833 0 .917.917 0 0 1-1.833 0ZM13.083 8.5a.917.917 0 1 0 0 1.833.917.917 0 0 0 0-1.833ZM12.166 13.084a.917.917 0 1 1 1.833 0 .917.917 0 0 1-1.833 0ZM11.25 10.333a.917.917 0 1 0 0 1.833.917.917 0 0 0 0-1.833Z" />
          </svg>
        </button>
        {{/addonsCount}}
        {{^addonsCount}}
        <!-- spacer when we dont have any addon -->
        <div style="height:16px;" />
        {{/addonsCount}}
      </div>
    </div>
  </main>

  <div id="modal-overlay" class="modal__overlay modal__overlay--disabled">
    <div id="modal-time"
      class="modal__container modal__container--hide modal__container--center time__modal--container ">
      <span class="time-modal__text">
        <span class="time-modal__text--frogcrypto">FROGCRYPTO</span>
        unlocks in</span>
      <span id="time-left" class="time-modal__text--time"></span>
      <button type="button" id="yes-btn" class="time-modal__btn--frogcrypto"><span class="time-modal__text"
          style="color: var(--white);">Yes</span> <svg xmlns="http://www.w3.org/2000/svg" width="24" height="20"
          viewBox="0 0 41 32" fill="none">
          <path
            d="M39.8985 9.69016C39.8985 5.42073 36.4459 1.95996 32.1865 1.95996C29.0961 1.95996 26.4383 3.78611 25.2076 6.41626C23.7812 6.19747 22.293 6.07843 20.7611 6.07843C19.2292 6.07843 17.7802 6.19481 16.3703 6.40762C15.1383 3.78212 12.4825 1.95996 9.39539 1.95996C5.13599 1.95996 1.68335 5.42073 1.68335 9.69016C1.68335 11.2769 2.1617 12.7512 2.97975 13.9782C2.23203 15.2743 1.82268 16.6749 1.82268 18.1366C1.82268 24.7961 10.3017 30.1947 20.7604 30.1947C31.2192 30.1947 39.6982 24.7961 39.6982 18.1366C39.6982 16.6935 39.2988 15.3102 38.569 14.0274C39.4069 12.7905 39.8979 11.2975 39.8979 9.68949L39.8985 9.69016Z"
            fill="#74DB61" stroke="#154133" stroke-width="2" />
          <path
            d="M9.45699 11.1948C10.7167 11.1948 11.738 9.86595 11.738 8.22678C11.738 6.5876 10.7167 5.25879 9.45699 5.25879C8.19725 5.25879 7.17603 6.5876 7.17603 8.22678C7.17603 9.86595 8.19725 11.1948 9.45699 11.1948Z"
            fill="#154133" />
          <path
            d="M32.1245 11.1948C33.3842 11.1948 34.4054 9.86595 34.4054 8.22678C34.4054 6.5876 33.3842 5.25879 32.1245 5.25879C30.8647 5.25879 29.8435 6.5876 29.8435 8.22678C29.8435 9.86595 30.8647 11.1948 32.1245 11.1948Z"
            fill="#154133" />
          <path
            d="M9.19039 20.2213C10.4501 20.2213 11.4714 18.6094 11.4714 16.6209C11.4714 14.6325 10.4501 13.0205 9.19039 13.0205C7.93065 13.0205 6.90942 14.6325 6.90942 16.6209C6.90942 18.6094 7.93065 20.2213 9.19039 20.2213Z"
            fill="#F9C1D4" />
          <path
            d="M32.3916 20.2213C33.6513 20.2213 34.6725 18.6094 34.6725 16.6209C34.6725 14.6325 33.6513 13.0205 32.3916 13.0205C31.1318 13.0205 30.1106 14.6325 30.1106 16.6209C30.1106 18.6094 31.1318 20.2213 32.3916 20.2213Z"
            fill="#F9C1D4" />
          <path
            d="M20.7908 18.8751C17.9001 18.8751 15.5488 16.6925 15.5488 14.0098C15.5488 13.6068 15.8746 13.2803 16.2766 13.2803C16.6787 13.2803 17.0045 13.6068 17.0045 14.0098C17.0045 15.8878 18.7029 17.4154 20.7901 17.4154C22.8774 17.4154 24.5758 15.8878 24.5758 14.0098C24.5758 13.6068 24.9023 13.2803 25.3037 13.2803C25.705 13.2803 26.0315 13.6068 26.0315 14.0098C26.0315 16.6925 23.6802 18.8751 20.7895 18.8751H20.7908Z"
            fill="#154133" />
        </svg></button>
    </div>
    <div id="modal-addons" class="modal__container modal__container--hide">
      <div class="swiper-container">
        <div class="swiper-wrapper">
          {{#addons}}
          <div class="swiper-slide">
            <div class="modal__qr--container">
              <div class="modal__qr">
                <img class="modal__qr--image" src="{{image}}" />
              </div>
              <span class="modal__qr--text">{{name}}</span>
            </div>
          </div>
          {{/addons}}
        </div>
      </div>

      {{#moreThanOneAddon}}
      <div class="swiper__navigation--container">
        <button id="back" type="button" class="swiper__navigation--btn">
          <svg xmlns="http://www.w3.org/2000/svg" viewBox="0 0 16 16" fill="var(--text-tertiary)" class="size-4"
            style="width:24px; height: 24px;">
            <path fill-rule="evenodd"
              d="M9.78 4.22a.75.75 0 0 1 0 1.06L7.06 8l2.72 2.72a.75.75 0 1 1-1.06 1.06L5.47 8.53a.75.75 0 0 1 0-1.06l3.25-3.25a.75.75 0 0 1 1.06 0Z"
              clip-rule="evenodd" />
          </svg>
        </button>
        <span class="swiper__navigation--text"><span id="current-item-text">1</span> of {{addonsCount}}</span>
        <button id="next" type="button" class="swiper__navigation--btn">
          <svg xmlns="http://www.w3.org/2000/svg" viewBox="0 0 16 16" fill="var(--text-tertiary)" class="size-4"
            style="width:24px; height: 24px;">
            <path fill-rule="evenodd"
              d="M6.22 4.22a.75.75 0 0 1 1.06 0l3.25 3.25a.75.75 0 0 1 0 1.06l-3.25 3.25a.75.75 0 0 1-1.06-1.06L8.94 8 6.22 5.28a.75.75 0 0 1 0-1.06Z"
              clip-rule="evenodd" />
          </svg>
        </button>
      </div>
      {{/moreThanOneAddon}}
      <button type="button" id="close" class="btn__container--primary"><span
          class="btn__text--primary">Close</span></button>
    </div>
  </div>
  </div>
  <!-- Tiny-Swiper JS -->
  <script src="https://unpkg.com/tiny-swiper@latest/lib/index.min.js"></script>
  <script src="https://unpkg.com/tiny-swiper@latest/lib/modules/navigation.min.js"></script>

  <script>
    const addonsModal = document.getElementById("modal-addons");
    const timeModal = document.getElementById("modal-time");
    const overlay = document.getElementById("modal-overlay");
    const closeBtn = document.getElementById("close");
    const addonsBtn = document.getElementById("addons-btn");
    const nextBtn = document.getElementById("next");
    const backBtn = document.getElementById("back");
    const yesBtn = document.getElementById("yes-btn");
    const currentIdxText = document.getElementById("current-item-text");
    const timeLeftText = document.getElementById("time-left");

    let interval;

    const path = window.location.pathname;
    const oneClickMatch = path.match(/\/one-click-preview.*/);
    const newPath = oneClickMatch ? oneClickMatch[0] : "";

    function joinPaths(...parts) {
      return parts
        .map((part) => part.replace(/^\/+|\/+$/g, "")) // Remove leading/trailing slashes
        .filter((part) => part.length > 0) // Remove empty segments
        .join("/");
    }

    function timeToStartDate() {
      const startDate = new Date("{{startDate}}");

      const gap = Math.abs(Date.now() - startDate.getTime());
      let seconds = Math.floor(gap / 1000);
      const days = Math.floor(seconds / (24 * 3600));
      seconds %= 24 * 3600;
      const hours = Math.floor(seconds / 3600);
      seconds %= 3600;
      const minutes = Math.floor(seconds / 60);
      seconds %= 60;
      // Format the time string without spans
      return `${days}d:${hours}h:${minutes}m:${seconds}s`;
    }

    function redirectToZupass() {
      const maybeDate = Date.parse("{{startDate}}");
      if (isNaN(maybeDate)) {
        console.log(maybeDate)
        window.location.replace(clientPath);
      }
      else {
        timeLeftText.innerText = timeToStartDate();
        overlay.classList.remove("modal__overlay--disabled");
        timeModal.classList.remove("modal__container--hide");

        interval = setInterval(function () {
          timeLeftText.innerText = timeToStartDate();
        }, 500)
      }
    }

    const clientPath = joinPaths("{{{zupassUrl}}}", "#", newPath);

    addonsModal.onclick = function (e) {
      e.stopPropagation();
    }
    timeModal.onclick = function (e) {
      e.stopPropagation();
    }


    yesBtn.onclick = function () {
      overlay.classList.add("modal__overlay--disabled");
      addonsModal.classList.add("modal__container--hide");
      timeModal.classList.add("modal__container--hide");
      clearInterval(interval);
    }
    overlay.onclick = function () {
      overlay.classList.add("modal__overlay--disabled");
      addonsModal.classList.add("modal__container--hide");
      timeModal.classList.add("modal__container--hide");
      clearInterval(interval);
    }

    closeBtn.onclick = function () {
      overlay.classList.add("modal__overlay--disabled");
      addonsModal.classList.add("modal__container--hide");
    }
    addonsBtn.onclick = function () {
      overlay.classList.remove("modal__overlay--disabled");
      addonsModal.classList.remove("modal__container--hide");
      const swiper = new Swiper(".swiper-container", {
        spaceBetween: 12,
        navigation: {
          prevEl: backBtn,
          nextEl: nextBtn,
          disabledClass: "swiper__navigation--btn-disabled"
        },
        plugins: [SwiperPluginNavigation]
      });
      swiper.on("after-slide", function (newIdx, state) {
        currentIdxText.innerText = newIdx + 1;
      })
    }



  </script>
</body>

</html><|MERGE_RESOLUTION|>--- conflicted
+++ resolved
@@ -128,23 +128,12 @@
     /* 18.9px */
   }
 
-<<<<<<< HEAD
   .ticket__subtitle--container {
     display: flex;
     flex-direction: row;
     gap: 4px;
     /* justify-content: center; */
   }
-=======
-    // Once loaded we want to set the one click redirect link to local storage
-    // so that later on we can login to zupass
-    localStorage.setItem("one_click_redirect", newPath);
-
-    function redirectToZupass() {
-      window.location.replace(clientPath);
-    }
-  </script>
->>>>>>> 5f25c5e3
 
   .header {
     margin-top: 30px;
@@ -621,6 +610,7 @@
   <script src="https://unpkg.com/tiny-swiper@latest/lib/modules/navigation.min.js"></script>
 
   <script>
+
     const addonsModal = document.getElementById("modal-addons");
     const timeModal = document.getElementById("modal-time");
     const overlay = document.getElementById("modal-overlay");
@@ -637,6 +627,12 @@
     const path = window.location.pathname;
     const oneClickMatch = path.match(/\/one-click-preview.*/);
     const newPath = oneClickMatch ? oneClickMatch[0] : "";
+
+
+    // Once loaded we want to set the one click redirect link to local storage
+    // so that later on we can login to zupass
+    localStorage.setItem("one_click_redirect", newPath);
+
 
     function joinPaths(...parts) {
       return parts
