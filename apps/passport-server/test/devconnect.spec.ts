import { EDdSAPublicKey, newEdDSAPrivateKey } from "@pcd/eddsa-pcd";
import {
  EdDSATicketPCD,
  EdDSATicketPCDPackage,
  ITicketData
} from "@pcd/eddsa-ticket-pcd";
import {
  checkinTicket,
  ISSUANCE_STRING,
  PCDPassFeedIds,
  pollFeed,
  PollFeedResponseValue,
  requestServerEdDSAPublicKey,
  requestServerRSAPublicKey
} from "@pcd/passport-interface";
import {
  AppendToFolderAction,
  isReplaceInFolderAction,
  PCDActionType,
  ReplaceInFolderAction
} from "@pcd/pcd-collection";
import { ArgumentTypeName, SerializedPCD } from "@pcd/pcd-types";
import { Identity } from "@semaphore-protocol/identity";
import { expect } from "chai";
import _ from "lodash";
import "mocha";
import { step } from "mocha-steps";
import { rest } from "msw";
import { SetupServer } from "msw/lib/node";
import NodeRSA from "node-rsa";
import { Pool } from "postgres-pool";
import { v4 as uuid } from "uuid";
import {
  DevconnectPretixAPI,
  DevconnectPretixOrder
} from "../src/apis/devconnect/devconnectPretixAPI";
import {
  DevconnectPretixConfig,
  getDevconnectPretixConfig
} from "../src/apis/devconnect/organizer";
import { IEmailAPI } from "../src/apis/emailAPI";
import { stopApplication } from "../src/application";
import {
  DevconnectPretixTicket,
  DevconnectPretixTicketWithCheckin
} from "../src/database/models";
import { getDB } from "../src/database/postgresPool";
import {
  fetchAllNonDeletedDevconnectPretixTickets,
  fetchDevconnectDeviceLoginTicket,
  fetchDevconnectPretixTicketByTicketId,
  fetchDevconnectPretixTicketsByEvent,
  fetchDevconnectTicketsAwaitingSync
} from "../src/database/queries/devconnect_pretix_tickets/fetchDevconnectPretixTicket";
import { consumeDevconnectPretixTicket } from "../src/database/queries/devconnect_pretix_tickets/updateDevconnectPretixTicket";
import { fetchPretixEventInfo } from "../src/database/queries/pretixEventInfo";
import { fetchPretixItemsInfoByEvent } from "../src/database/queries/pretixItemInfo";
import {
  insertPretixEventConfig,
  insertPretixOrganizerConfig
} from "../src/database/queries/pretix_config/insertConfiguration";
import {
  OrganizerSync,
  PRETIX_CHECKER,
  SyncFailureError
} from "../src/services/devconnect/organizerSync";
import { DevconnectPretixSyncService } from "../src/services/devconnectPretixSyncService";
import { PretixSyncStatus } from "../src/services/types";
import { PCDpass } from "../src/types";
import { sleep } from "../src/util/util";

import {
  DevconnectPretixDataMocker,
  IMockDevconnectPretixData,
  IOrganizer
} from "./pretix/devconnectPretixDataMocker";
import { getDevconnectMockPretixAPIServer } from "./pretix/mockDevconnectPretixApi";
import { waitForPretixSyncStatus } from "./pretix/waitForPretixSyncStatus";
import { testDeviceLogin, testFailedDeviceLogin } from "./user/testDeviceLogin";
import { testLoginPCDpass } from "./user/testLoginPCDPass";
import { overrideEnvironment, pcdpassTestingEnv } from "./util/env";
import { startTestingApp } from "./util/startTestingApplication";

describe("devconnect functionality", function () {
  this.timeout(30_000);

  let application: PCDpass;
  let _emailAPI: IEmailAPI;
  let mocker: DevconnectPretixDataMocker;

  let devconnectPretixSyncService: DevconnectPretixSyncService;
  let db: Pool;
  let organizerConfigId: string;
  let eventAConfigId: string;
  let eventBConfigId: string;
  let eventCConfigId: string;
  let server: SetupServer;
  let backupData: IMockDevconnectPretixData;

  this.beforeEach(async () => {
    backupData = mocker.backup();
  });

  this.afterEach(async () => {
    server.resetHandlers();
    mocker.restore(backupData);
  });

  this.beforeAll(async () => {
    await overrideEnvironment(pcdpassTestingEnv);
    db = await getDB();

    mocker = new DevconnectPretixDataMocker();

    organizerConfigId = await insertPretixOrganizerConfig(
      db,
      mocker.get().organizer1.orgUrl,
      mocker.get().organizer1.token
    );

    eventAConfigId = await insertPretixEventConfig(
      db,
      organizerConfigId,
      [
        mocker.get().organizer1.eventAItem1.id + "",
        mocker.get().organizer1.eventAItem2.id + ""
      ],
      [mocker.get().organizer1.eventAItem2.id + ""],
      mocker.get().organizer1.eventA.slug
    );

    eventBConfigId = await insertPretixEventConfig(
      db,
      organizerConfigId,
      [mocker.get().organizer1.eventBItem3.id + ""],
      [mocker.get().organizer1.eventBItem3.id + ""],
      mocker.get().organizer1.eventB.slug
    );

    eventCConfigId = await insertPretixEventConfig(
      db,
      organizerConfigId,
      [],
      [],
      mocker.get().organizer1.eventC.slug
    );

    const orgUrls = mocker.get().organizersByOrgUrl.keys();
    server = getDevconnectMockPretixAPIServer(orgUrls, mocker);
    server.listen({ onUnhandledRequest: "bypass" });

    application = await startTestingApp({
      devconnectPretixAPIFactory: async () =>
        new DevconnectPretixAPI({ requestsPerInterval: 10_000 })
    });

    if (!application.services.devconnectPretixSyncService) {
      throw new Error("expected there to be a pretix sync service");
    }

    devconnectPretixSyncService =
      application.services.devconnectPretixSyncService;
  });

  this.afterAll(async () => {
    await stopApplication(application);
    await db.end();
    server.close();
  });

  step("mock pretix api config matches load from DB", async function () {
    const devconnectPretixAPIConfigFromDB = await getDevconnectPretixConfig(db);
    expect(devconnectPretixAPIConfigFromDB).to.deep.equal({
      organizers: [
        {
          id: organizerConfigId,
          orgURL: mocker.get().organizer1.orgUrl,
          token: mocker.get().organizer1.token,
          events: [
            {
              id: eventAConfigId,
              eventID: "event-a",
              superuserItemIds: ["10002"],
              activeItemIDs: ["10001", "10002"]
            },
            {
              id: eventBConfigId,
              eventID: "event-b",
              activeItemIDs: ["10003"],
              superuserItemIds: ["10003"]
            },
            {
              id: eventCConfigId,
              eventID: "event-c",
              activeItemIDs: [],
              superuserItemIds: []
            }
          ]
        }
      ]
    } satisfies DevconnectPretixConfig);
  });

  step("email client should have been mocked", async function () {
    if (!application.apis.emailAPI) {
      throw new Error("email client should have been mocked");
    }
    _emailAPI = application.apis.emailAPI;
  });

  step("devconnect pretix status should sync to completion", async function () {
    const pretixSyncStatus = await waitForPretixSyncStatus(application, false);
    expect(pretixSyncStatus).to.eq(PretixSyncStatus.Synced);
    // stop interval that polls the api so we have more granular control over
    // testing the sync functionality
    application.services.devconnectPretixSyncService?.stop();
  });

  step(
    "after devconnect pretix sync, database should reflect devconnect pretix API",
    async function () {
      const tickets = await fetchAllNonDeletedDevconnectPretixTickets(
        application.context.dbPool
      );

      expect(tickets).to.have.length(14);

      const ticketsWithEmailEventAndItems = tickets.map((o) => ({
        email: o.email,
        itemInfoID: o.devconnect_pretix_items_info_id
      }));

      // Get item info IDs for event A
      const eventAItemInfo = await fetchPretixEventInfo(db, eventAConfigId);
      if (!eventAItemInfo) {
        throw new Error("expected to be able to fetch corresponding item info");
      }
      const [{ id: item1EventAInfoID }, { id: item2EventAInfoID }] =
        await fetchPretixItemsInfoByEvent(db, eventAItemInfo.id);

      // Get item info IDs for event B
      const eventBItemInfo = await fetchPretixEventInfo(db, eventBConfigId);
      if (!eventBItemInfo) {
        throw new Error("expected to be able to fetch corresponding item info");
      }

      expect(ticketsWithEmailEventAndItems).to.have.deep.members([
        {
          email: mocker.get().organizer1.EMAIL_4,
          itemInfoID: item1EventAInfoID
        },
        {
          email: mocker.get().organizer1.EMAIL_1,
          itemInfoID: item1EventAInfoID
        },
        {
          email: mocker.get().organizer1.EMAIL_2,
          itemInfoID: item1EventAInfoID
        },
        {
          email: mocker.get().organizer1.EMAIL_2,
          itemInfoID: item1EventAInfoID
        },
        {
          email: mocker.get().organizer1.EMAIL_3,
          itemInfoID: item1EventAInfoID
        },
        {
          email: mocker.get().organizer1.EMAIL_1,
          itemInfoID: item1EventAInfoID
        },
        {
          email: mocker.get().organizer1.EMAIL_1,
          itemInfoID: item2EventAInfoID
        },
        {
          email: mocker.get().organizer1.EMAIL_1,
          itemInfoID: item2EventAInfoID
        },
        {
          email: mocker.get().organizer1.EMAIL_2,
          itemInfoID: item2EventAInfoID
        },
        {
          email: mocker.get().organizer1.EMAIL_1,
          itemInfoID: item2EventAInfoID
        },
        {
          email: mocker.get().organizer1.EMAIL_4,
          itemInfoID: item2EventAInfoID
        },
        {
          email: mocker.get().organizer1.EMAIL_4,
          itemInfoID: item2EventAInfoID
        },
        {
          email: mocker.get().organizer1.EMAIL_2,
          itemInfoID: item2EventAInfoID
        },
        {
          email: mocker.get().organizer1.EMAIL_1,
          itemInfoID: item1EventAInfoID
        }
      ]);
    }
  );

  step(
    "updating a position's email address causes the ticket to change ownership",
    async function () {
      const order = mocker
        .get()
        .organizer1.ordersByEventID.get(mocker.get().organizer1.eventA.slug);
      const orderCode = order ? order[0].code : undefined;

      if (!orderCode) {
        throw new Error("expected to be able to find order");
      }

      const updatedEmail = "abcdefg.com";
      let oldEmail: string | null = "";

      mocker.updateOrder(
        mocker.get().organizer1.orgUrl,
        mocker.get().organizer1.eventA.slug,
        orderCode,
        (order) => {
          oldEmail = order.positions[0].attendee_email;
          order.positions[0].attendee_email = updatedEmail;
        }
      );

      await devconnectPretixSyncService.trySync();

      const tickets = await fetchAllNonDeletedDevconnectPretixTickets(
        application.context.dbPool
      );

      expect(tickets).to.have.length(14);

      const ticketsWithEmailEventAndItems = tickets.map((o) => ({
        email: o.email,
        itemInfoID: o.devconnect_pretix_items_info_id
      }));

      // Get item info IDs for event A
      const eventAItemInfo = await fetchPretixEventInfo(db, eventAConfigId);
      if (!eventAItemInfo) {
        throw new Error("expected to be able to fetch corresponding item info");
      }
      const [{ id: item1EventAInfoID }, { id: item2EventAInfoID }] =
        await fetchPretixItemsInfoByEvent(db, eventAItemInfo.id);

      // Get item info IDs for event B
      const eventBItemInfo = await fetchPretixEventInfo(db, eventBConfigId);
      if (!eventBItemInfo) {
        throw new Error("expected to be able to fetch corresponding item info");
      }

      expect(ticketsWithEmailEventAndItems).to.have.deep.members([
        {
          email: updatedEmail,
          itemInfoID: item1EventAInfoID
        },
        {
          email: mocker.get().organizer1.EMAIL_1,
          itemInfoID: item1EventAInfoID
        },
        {
          email: mocker.get().organizer1.EMAIL_2,
          itemInfoID: item1EventAInfoID
        },
        {
          email: mocker.get().organizer1.EMAIL_2,
          itemInfoID: item1EventAInfoID
        },
        {
          email: mocker.get().organizer1.EMAIL_3,
          itemInfoID: item1EventAInfoID
        },
        {
          email: mocker.get().organizer1.EMAIL_1,
          itemInfoID: item1EventAInfoID
        },
        {
          email: mocker.get().organizer1.EMAIL_1,
          itemInfoID: item2EventAInfoID
        },
        {
          email: mocker.get().organizer1.EMAIL_1,
          itemInfoID: item2EventAInfoID
        },
        {
          email: mocker.get().organizer1.EMAIL_2,
          itemInfoID: item2EventAInfoID
        },
        {
          email: mocker.get().organizer1.EMAIL_1,
          itemInfoID: item2EventAInfoID
        },
        {
          email: mocker.get().organizer1.EMAIL_4,
          itemInfoID: item2EventAInfoID
        },
        {
          email: mocker.get().organizer1.EMAIL_4,
          itemInfoID: item2EventAInfoID
        },
        {
          email: mocker.get().organizer1.EMAIL_2,
          itemInfoID: item2EventAInfoID
        },
        {
          email: mocker.get().organizer1.EMAIL_1,
          itemInfoID: item1EventAInfoID
        }
      ]);

      // restore the email of that position back to what it was prior to this test case
      mocker.updateOrder(
        mocker.get().organizer1.orgUrl,
        mocker.get().organizer1.eventA.slug,
        orderCode,
        (order) => {
          order.positions[0].attendee_email = oldEmail;
        }
      );
    }
  );

  step("removing an order causes soft deletion of ticket", async function () {
    const ordersForEventA =
      mocker
        .get()
        .organizer1.ordersByEventID.get(mocker.get().organizer1.eventA.slug) ??
      [];

    const lastOrder = ordersForEventA.find(
      (o) => o.email === mocker.get().organizer1.EMAIL_2
    ) as DevconnectPretixOrder;

    mocker.removeOrder(
      mocker.get().organizer1.orgUrl,
      mocker.get().organizer1.eventA.slug,
      lastOrder.code
    );

    await devconnectPretixSyncService.trySync();

    const tickets = await fetchAllNonDeletedDevconnectPretixTickets(
      application.context.dbPool
    );

    // Because two tickets are removed - see comment above
    expect(tickets).to.have.length(11);

    const ticketsWithEmailEventAndItems = tickets.map((o) => ({
      email: o.email,
      itemInfoID: o.devconnect_pretix_items_info_id
    }));

    // Get item info IDs for event A
    const eventAItemInfo = await fetchPretixEventInfo(db, eventAConfigId);
    if (!eventAItemInfo) {
      throw new Error("expected to be able to fetch corresponding item info");
    }
    const [{ id: item1EventAInfoID }, { id: item2EventAInfoID }] =
      await fetchPretixItemsInfoByEvent(db, eventAItemInfo.id);

    expect(ticketsWithEmailEventAndItems).to.have.deep.members([
      {
        email: mocker.get().organizer1.EMAIL_4,
        itemInfoID: item1EventAInfoID
      },
      {
        email: mocker.get().organizer1.EMAIL_1,
        itemInfoID: item1EventAInfoID
      },
      {
        email: mocker.get().organizer1.EMAIL_2,
        itemInfoID: item1EventAInfoID
      },
      {
        email: mocker.get().organizer1.EMAIL_2,
        itemInfoID: item1EventAInfoID
      },
      {
        email: mocker.get().organizer1.EMAIL_3,
        itemInfoID: item1EventAInfoID
      },
      {
        email: mocker.get().organizer1.EMAIL_1,
        itemInfoID: item1EventAInfoID
      },
      {
        email: mocker.get().organizer1.EMAIL_1,
        itemInfoID: item2EventAInfoID
      },
      {
        email: mocker.get().organizer1.EMAIL_1,
        itemInfoID: item2EventAInfoID
      },
      {
        email: mocker.get().organizer1.EMAIL_2,
        itemInfoID: item2EventAInfoID
      },
      {
        email: mocker.get().organizer1.EMAIL_1,
        itemInfoID: item2EventAInfoID
      },
      {
        email: mocker.get().organizer1.EMAIL_4,
        itemInfoID: item2EventAInfoID
      }
    ]);
  });

  /**
   * This test shows the case where a ticket has been checked in with
   * Pretix, but not in PCDpass. The ticket will be marked as consumed
   * on the basis of data received from Pretix.
   */
  step("should be able to sync a checked-in ticket", async function () {
    const devconnectPretixAPIConfigFromDB = await getDevconnectPretixConfig(db);
    if (!devconnectPretixAPIConfigFromDB) {
      throw new Error("Could not load API configuration");
    }

    const organizer = devconnectPretixAPIConfigFromDB?.organizers[0];
    const orgUrl = organizer.orgURL;

    // Pick an event where we will consume all of the tickets
    const eventID = organizer.events[0].eventID;
    const eventConfigID = organizer.events[0].id;
    const org = mocker.get().organizersByOrgUrl.get(orgUrl) as IOrganizer;

    const checkInDate = new Date();

    // Simulate Pretix returning tickets as being checked in
    server.use(
      rest.get(orgUrl + `/events/:event/orders`, (req, res, ctx) => {
        const returnUnmodified = (req.params.event as string) !== eventID;
        const originalOrders = org.ordersByEventID.get(
          eventID
        ) as DevconnectPretixOrder[];
        const orders: DevconnectPretixOrder[] = returnUnmodified
          ? originalOrders
          : originalOrders.map((order) => {
              return {
                ...order,
                positions: order.positions.map((position) => {
                  return {
                    ...position,
                    checkins: [
                      { type: "entry", datetime: checkInDate.toISOString() }
                    ]
                  };
                })
              };
            });

        return res(
          ctx.json({
            results: orders,
            next: null
          })
        );
      })
    );

    // Set up a sync manager for a single organizer
    const os = new OrganizerSync(
      organizer,
      new DevconnectPretixAPI({ requestsPerInterval: 300 }),
      application.context.dbPool
    );

    expect(await os.run()).to.not.throw;

    const tickets = await fetchDevconnectPretixTicketsByEvent(
      db,
      eventConfigID
    );

    // All tickets for the event should be consumed
    expect(tickets.length).to.eq(
      tickets.filter(
        (ticket: DevconnectPretixTicketWithCheckin) =>
          ticket.is_consumed === true &&
          ticket.checker === PRETIX_CHECKER &&
          ticket.pretix_checkin_timestamp?.getTime() === checkInDate.getTime()
      ).length
    );
  });

  /**
   * This covers the case where we have a ticket marked as consumed, but
   * the check-in is cancelled in Pretix.
   */
  step("should be able to un-check-in a ticket via sync", async function () {
    const devconnectPretixAPIConfigFromDB = await getDevconnectPretixConfig(db);
    if (!devconnectPretixAPIConfigFromDB) {
      throw new Error("Could not load API configuration");
    }

    const organizer = devconnectPretixAPIConfigFromDB?.organizers[0];

    const eventConfigID = organizer.events[0].id;

    // Set up a sync manager for a single organizer
    const os = new OrganizerSync(
      organizer,
      new DevconnectPretixAPI({ requestsPerInterval: 300 }),
      application.context.dbPool
    );

    // Because we're not patching the data from Pretix, default responses
    // have no check-ins.
    // Syncing should reset our checked-in tickets to be un-checked-in.

    expect(await os.run()).to.not.throw;

    // In the previous test, we checked these tickets in
    const tickets = await fetchDevconnectPretixTicketsByEvent(
      db,
      eventConfigID
    );

    // But now they are *not* consumed
    expect(tickets.length).to.eq(
      tickets.filter(
        (ticket: DevconnectPretixTicket) => ticket.is_consumed === false
      ).length
    );
  });

  /**
   * This shows end-to-end sync for a ticket that gets consumed in
   * PCDpass.
   */
  step(
    "should be able to check in a ticket and sync to Pretix",
    async function () {
      const devconnectPretixAPIConfigFromDB =
        await getDevconnectPretixConfig(db);
      if (!devconnectPretixAPIConfigFromDB) {
        throw new Error("Could not load API configuration");
      }

      const organizer = devconnectPretixAPIConfigFromDB?.organizers[0];
      const eventConfigID = organizer.events[0].id;

      const ticketsAwaitingSyncBeforeCheckin =
        await fetchDevconnectTicketsAwaitingSync(db, organizer.orgURL);

      // There are no tickets awaiting sync
      expect(ticketsAwaitingSyncBeforeCheckin.length).to.eq(0);

      // Grab a ticket and consume it
      const tickets = await fetchDevconnectPretixTicketsByEvent(
        db,
        eventConfigID
      );
      const ticket = tickets[0];

      const checkerEmail = "test@example.com";
      const result = await consumeDevconnectPretixTicket(
        db,
        ticket.id,
        checkerEmail
      );

      expect(result).to.be.true;

      const consumedTicket = await fetchDevconnectPretixTicketByTicketId(
        db,
        ticket.id
      );

      // The same ticket should now be consumed
      expect(consumedTicket?.is_consumed).to.be.true;
      expect(consumedTicket?.pcdpass_checkin_timestamp).to.be.not.null;

      const ticketsAwaitingSync = await fetchDevconnectTicketsAwaitingSync(
        db,
        organizer.orgURL
      );

      // The consumed ticket is awaiting sync
      expect(ticketsAwaitingSync.length).to.eq(1);
      expect(ticketsAwaitingSync[0]).to.deep.include(consumedTicket);

      // Set up a sync manager for a single organizer
      const os = new OrganizerSync(
        organizer,
        new DevconnectPretixAPI({ requestsPerInterval: 300 }),
        application.context.dbPool
      );

      let receivedCheckIn = false;

      server.use(
        rest.post(
          organizer.orgURL + "/checkinrpc/redeem",
          async (req, res, ctx) => {
            const body = new Map(Object.entries(await req.json()));
            if (
              !body.has("secret") ||
              !body.has("lists") ||
              typeof body.get("secret") !== "string" ||
              !Array.isArray(body.get("lists"))
            ) {
              return res(ctx.status(400), ctx.json({}));
            }

            receivedCheckIn = true;
            return res(ctx.json({ status: "ok" }));
          }
        )
      );

      // Because we're not patching the data from Pretix, tickets will now
      // have no check-ins
      expect(await os.run()).to.not.throw;

      // The Pretix backend should have received a check-in request
      expect(receivedCheckIn).to.be.true;

      const consumedTicketAfterSync =
        await fetchDevconnectPretixTicketByTicketId(db, ticket.id);

      // Ticket should be marked as consumed
      expect(consumedTicketAfterSync?.is_consumed).to.be.true;
      // Ticket should be checked-in by correct email
      expect(consumedTicketAfterSync?.checker).to.eq(checkerEmail);
      // And ticket should have a pretix checkin timestamp!
      expect(consumedTicketAfterSync?.pretix_checkin_timestamp).to.be.not.null;
      // Expect Pretix checkin timestamp to match PCDpass checkin timestamp
      // Note that this is the value we pushed to Pretix, and we have not yet
      // fetched Pretix's representation of this check-in. In the API docs
      // it is indicated that Pretix will use the timestamp provided.
      expect(
        consumedTicketAfterSync?.pretix_checkin_timestamp?.toISOString()
      ).to.eq(
        consumedTicketAfterSync?.pcdpass_checkin_timestamp?.toISOString()
      );
    }
  );

  /**
   * This test covers the case where an event is updated as part of a sync.
   * It's not very interesting, and mostly exists to contrast with the
   * subsequent test in which the same operation fails due to the event's
   * settings being invalid.
   */
  step(
    "should be able to sync an event with valid settings",
    async function () {
      const updatedNameInNewSync = "Will sync to this";
      const originalEvent = await fetchPretixEventInfo(db, eventAConfigId);

      mocker.updateEvent(
        mocker.get().organizer1.orgUrl,
        mocker.get().organizer1.eventA.slug,
        (event) => {
          event.name.en = updatedNameInNewSync;
        }
      );

      mocker.setEventSettings(
        mocker.get().organizer1.orgUrl,
        mocker.get().organizer1.eventA.slug,
        // These settings are valid
        { attendee_emails_asked: true, attendee_emails_required: true }
      );

      await devconnectPretixSyncService.trySync();

      const event = await fetchPretixEventInfo(db, eventAConfigId);

      expect(event?.event_name).to.eq(updatedNameInNewSync);
      expect(event?.event_name).to.not.eq(originalEvent?.event_name);
    }
  );

  /**
   * This is identical to the previous test, except for the use of invalid
   * event settings, which causes the sync to fail. The only observable
   * effect here is the absence of a change to the event in the DB.
   */
  step(
    "should not be able to sync an event with invalid settings",
    async function () {
      const updatedNameInNewSync = "Won't sync to this";
      const originalEvent = await fetchPretixEventInfo(db, eventAConfigId);

      mocker.updateEvent(
        mocker.get().organizer1.orgUrl,
        mocker.get().organizer1.eventA.slug,
        (event) => {
          event.name.en = updatedNameInNewSync;
        }
      );

      const oldSettings = mocker.getEventSettings(
        mocker.get().organizer1.orgUrl,
        mocker.get().organizer1.eventA.slug
      );

      mocker.setEventSettings(
        mocker.get().organizer1.orgUrl,
        mocker.get().organizer1.eventA.slug,
        // These settings are invalid, so our sync will fail
        { attendee_emails_asked: false, attendee_emails_required: false }
      );

      await devconnectPretixSyncService.trySync();

      const event = await fetchPretixEventInfo(db, eventAConfigId);

      // The event name does *not* match the one fetched during sync
      expect(event?.event_name).to.not.eq(updatedNameInNewSync);
      // Instead, the original name remains.
      expect(event?.event_name).to.eq(originalEvent?.event_name);

      // Since we introduced invalid data, we want to restore the valid
      // data in order to avoid interfering with future tests.
      mocker.setEventSettings(
        mocker.get().organizer1.orgUrl,
        mocker.get().organizer1.eventA.slug,
        oldSettings
      );
    }
  );

  step(
    "should be able to sync an item with valid item settings",
    async function () {
      const updatedNameInNewSync = "Will sync to this";
      const eventInfo = await fetchPretixEventInfo(db, eventBConfigId);
      if (!eventInfo) {
        throw new Error(`Could not fetch event info for ${eventBConfigId}`);
      }

      const originalItem = (
        await fetchPretixItemsInfoByEvent(db, eventInfo.id)
      )[0];

      mocker.updateItem(
        mocker.get().organizer1.orgUrl,
        mocker.get().organizer1.eventB.slug,
        mocker.get().organizer1.eventBItem3.id,
        (item) => {
          // This is valid
          //item.generate_tickets = null;
          item.name.en = updatedNameInNewSync;
        }
      );

      await devconnectPretixSyncService.trySync();
      const item = (await fetchPretixItemsInfoByEvent(db, eventInfo.id))[0];

      // The event name matches the one fetched during sync
      expect(item.item_name).to.eq(updatedNameInNewSync);
      // The original name no longer matches
      expect(item.item_name).to.not.eq(originalItem.item_name);
    }
  );

  step(
    "should not be able to sync an item with invalid item settings",
    async function () {
      const updatedNameInNewSync = "Won't sync to this";
      const eventInfo = await fetchPretixEventInfo(db, eventBConfigId);
      if (!eventInfo) {
        throw new Error(`Could not fetch event info for ${eventBConfigId}`);
      }

      const originalItem = (
        await fetchPretixItemsInfoByEvent(db, eventInfo.id)
      )[0];

      mocker.updateItem(
        mocker.get().organizer1.orgUrl,
        mocker.get().organizer1.eventB.slug,
        mocker.get().organizer1.eventBItem3.id,
        (item) => {
          // This is not valid
          item.generate_tickets = true;
          item.name.en = updatedNameInNewSync;
        }
      );

      await devconnectPretixSyncService.trySync();

      const item = (await fetchPretixItemsInfoByEvent(db, eventInfo.id))[0];

      // The event name does *not* match the one fetched during sync
      expect(item.item_name).to.not.eq(updatedNameInNewSync);
      // Instead, the original name remains.
      expect(item.item_name).to.eq(originalItem.item_name);

      mocker.updateItem(
        mocker.get().organizer1.orgUrl,
        mocker.get().organizer1.eventB.slug,
        mocker.get().organizer1.eventBItem3.id,
        (item) => {
          // Restore the item to a valid setting
          item.generate_tickets = false;
          item.name.en = updatedNameInNewSync;
        }
      );
    }
  );

  let identity: Identity;
  let publicKeyRSA: NodeRSA;
  let publicKeyEdDSA: EDdSAPublicKey;

  step(
    "anyone should be able to request the server's RSA public key",
    async function () {
      const publicKeyResponse = await requestServerRSAPublicKey(
        application.expressContext.localEndpoint
      );
      if (!publicKeyResponse.value) {
        throw new Error(
          "exected to be able to download the server's public key"
        );
      }
      publicKeyRSA = new NodeRSA(publicKeyResponse.value, "public");
      expect(publicKeyRSA.getKeySize()).to.eq(2048);
      expect(publicKeyRSA.isPublic(true)).to.eq(true);
      expect(publicKeyRSA.isPrivate()).to.eq(false); // just to be safe
    }
  );

  step(
    "anyone should be able to request the server's EdDSA public key",
    async function () {
      const publicKeyResult = await requestServerEdDSAPublicKey(
        application.expressContext.localEndpoint
      );

      expect(publicKeyResult.success).to.eq(true);
      expect(publicKeyResult.error).to.eq(undefined);
      if (!publicKeyResult.success) {
        throw new Error("expected to be able to get eddsa public key");
      }

      publicKeyEdDSA = publicKeyResult.value;
      const [xValue, yValue] = publicKeyEdDSA;
      // Check lengths - should be 32 bytes in hex
      expect(xValue.length).to.eq(64);
      expect(yValue.length).to.eq(64);
      // Just to be safe, check against a regex
      const regex32ByteHexString = /^[0-9A-Fa-f]{64}$/;
      expect(regex32ByteHexString.test(xValue)).to.eq(true);
      expect(regex32ByteHexString.test(yValue)).to.eq(true);
    }
  );

  step("should be able to log in", async function () {
    const result = await testLoginPCDpass(
      application,
      mocker.get().organizer1.EMAIL_1,
      {
        expectEmailIncorrect: false,
        expectUserAlreadyLoggedIn: false,
        force: false
      }
    );

    if (!result) {
      throw new Error("failed to log in");
    }

    identity = result.identity;
  });

  step(
    "user should be able to be issued some PCDs from the server",
    async function () {
      const response = await pollFeed(
        application.expressContext.localEndpoint,
        identity,
        ISSUANCE_STRING,
        PCDPassFeedIds.Devconnect
      );

<<<<<<< HEAD
      if (response.error) {
        throw new Error("expected to be able to get a feed response");
      }

      expect(response.value?.actions?.length).to.eq(3);
      const action = response.value?.actions?.[2] as AppendToFolderAction;
=======
      expect(responseBody.actions.length).to.eq(3);
      const action = responseBody.actions[2] as ReplaceInFolderAction;
>>>>>>> 5891af27

      expect(action.type).to.eq(PCDActionType.ReplaceInFolder);
      expect(action.folder).to.eq("Devconnect/Event A");

      expect(Array.isArray(action.pcds)).to.eq(true);
      expect(action.pcds.length).to.eq(6);

      const ticketPCD = action.pcds[0];

      expect(ticketPCD.type).to.eq(EdDSATicketPCDPackage.name);

      const deserializedTicketPCD = await EdDSATicketPCDPackage.deserialize(
        ticketPCD.pcd
      );

      const verified = await EdDSATicketPCDPackage.verify(
        deserializedTicketPCD
      );
      expect(verified).to.eq(true);
    }
  );

  step("issued pcds should have stable ids", async function () {
    const expressResponse1 = await pollFeed(
      application.expressContext.localEndpoint,
      identity,
      ISSUANCE_STRING,
      PCDPassFeedIds.Devconnect
    );
    const expressResponse2 = await pollFeed(
      application.expressContext.localEndpoint,
      identity,
      ISSUANCE_STRING,
      PCDPassFeedIds.Devconnect
    );
    const response1 = expressResponse1.value as PollFeedResponseValue;
    const response2 = expressResponse2.value as PollFeedResponseValue;
    const action1 = response1.actions[0] as AppendToFolderAction;
    const action2 = response2.actions[0] as AppendToFolderAction;

    const pcds1 = await Promise.all(
      action1.pcds.map((pcd) => EdDSATicketPCDPackage.deserialize(pcd.pcd))
    );
    const pcds2 = await Promise.all(
      action2.pcds.map((pcd) => EdDSATicketPCDPackage.deserialize(pcd.pcd))
    );

    expect(pcds1.length).to.eq(pcds2.length);

    pcds1.forEach((_, i) => {
      expect(pcds1[i].id).to.eq(pcds2[i].id);
    });
  });

  /**
   * This test updates an event, runs a pretix sync, then fetches the
   * affected PCD to see if the new event name is reflected there.
   */
  step("should see event updates reflected in PCDs", async function () {
    const updatedName = "New name";

    mocker.updateEvent(
      mocker.get().organizer1.orgUrl,
      mocker.get().organizer1.eventA.slug,
      (event) => {
        event.name.en = updatedName;
      }
    );

    mocker.setEventSettings(
      mocker.get().organizer1.orgUrl,
      mocker.get().organizer1.eventA.slug,
      { attendee_emails_asked: true, attendee_emails_required: true }
    );

    await devconnectPretixSyncService.trySync();
    const response = await pollFeed(
      application.expressContext.localEndpoint,
      identity,
      ISSUANCE_STRING,
      PCDPassFeedIds.Devconnect
    );
    const responseBody = response.value as PollFeedResponseValue;
    expect(responseBody.actions.length).to.eq(3);

    const devconnectAction = responseBody.actions[2] as ReplaceInFolderAction;
    expect(isReplaceInFolderAction(devconnectAction)).to.be.true;
    expect(devconnectAction.folder).to.eq("Devconnect/New name");

    expect(Array.isArray(devconnectAction.pcds)).to.eq(true);
    const ticketPCD = devconnectAction.pcds[0];
    expect(ticketPCD.type).to.eq(EdDSATicketPCDPackage.name);

    const deserializedPCD = await EdDSATicketPCDPackage.deserialize(
      ticketPCD.pcd
    );

    const ticketData = deserializedPCD.claim.ticket;

    expect(ticketData.eventName).to.eq(updatedName);
  });

  /**
   * This test updates a product, runs a pretix sync, then fetches the
   * affected PCD to see if the new product name is reflected there.
   */
  step("should see product updates reflected in PCDs", async function () {
    const updatedName = "New product name";

    mocker.updateItem(
      mocker.get().organizer1.orgUrl,
      mocker.get().organizer1.eventA.slug,
      mocker.get().organizer1.eventAItem1.id,
      (item) => {
        item.name.en = updatedName;
      }
    );

    await devconnectPretixSyncService.trySync();

    const response = await pollFeed(
      application.expressContext.localEndpoint,
      identity,
      ISSUANCE_STRING,
      PCDPassFeedIds.Devconnect
    );
    const responseBody = response.value as PollFeedResponseValue;
    expect(responseBody.actions.length).to.eq(3);
    const devconnectAction = responseBody.actions[2] as ReplaceInFolderAction;
    expect(devconnectAction.folder).to.eq("Devconnect/Event A");

    expect(Array.isArray(devconnectAction.pcds)).to.eq(true);
    const ticketPCD = devconnectAction.pcds[0];
    expect(ticketPCD.type).to.eq(EdDSATicketPCDPackage.name);

    const deserializedPCD = await EdDSATicketPCDPackage.deserialize(
      ticketPCD.pcd
    );

    const ticketData = deserializedPCD.claim.ticket;

    // "Ticket name" is equivalent to item/product name
    expect(ticketData.ticketName).to.eq(updatedName);
  });

  let checkerIdentity: Identity;
  step("should be able to log in", async function () {
    const result = await testLoginPCDpass(
      application,
      mocker.get().organizer1.EMAIL_2,
      {
        expectEmailIncorrect: false,
        expectUserAlreadyLoggedIn: false,
        force: false
      }
    );

    if (!result) {
      throw new Error("failed to log in");
    }

    checkerIdentity = result.identity;
  });

  let ticket: EdDSATicketPCD;
  step("should be able to check in with a valid ticket", async function () {
    const issueResponse = await pollFeed(
      application.expressContext.localEndpoint,
      identity,
      ISSUANCE_STRING,
      PCDPassFeedIds.Devconnect
    );
    const issueResponseBody = issueResponse.value as PollFeedResponseValue;
    const action = issueResponseBody.actions[2] as ReplaceInFolderAction;

    const serializedTicket = action.pcds[1] as SerializedPCD<EdDSATicketPCD>;
    ticket = await EdDSATicketPCDPackage.deserialize(serializedTicket.pcd);

    const checkinResult = await checkinTicket(
      application.expressContext.localEndpoint,
      ticket,
      checkerIdentity
    );

    expect(checkinResult.success).to.eq(true);
    expect(checkinResult.value).to.eq(undefined);
    expect(checkinResult.error).to.eq(undefined);
  });

  step(
    "should not be able to check in with a ticket that has already been used to check in",
    async function () {
      const checkinResult = await checkinTicket(
        application.expressContext.localEndpoint,
        ticket,
        checkerIdentity
      );

      expect(checkinResult.value).to.eq(undefined);
      expect(checkinResult?.error?.name).to.eq("AlreadyCheckedIn");
    }
  );

  step(
    "should not able to check in with a ticket not signed by the server",
    async function () {
      const prvKey = newEdDSAPrivateKey();
      const ticketData: ITicketData = {
        // the fields below are not signed and are used for display purposes
        attendeeName: "test name",
        attendeeEmail: "user@test.com",
        eventName: "event",
        ticketName: "ticket",
        checkerEmail: "checker@test.com",

        // the fields below are signed using the server's private eddsa key
        ticketId: uuid(),
        eventId: uuid(),
        productId: uuid(),
        timestampConsumed: Date.now(),
        timestampSigned: Date.now(),
        attendeeSemaphoreId: "12345",
        isConsumed: false,
        isRevoked: false
      };

      ticket = await EdDSATicketPCDPackage.prove({
        ticket: {
          value: ticketData,
          argumentType: ArgumentTypeName.Object
        },
        privateKey: {
          value: prvKey,
          argumentType: ArgumentTypeName.String
        },
        id: {
          value: undefined,
          argumentType: ArgumentTypeName.String
        }
      });

      const checkinResult = await checkinTicket(
        application.expressContext.localEndpoint,
        ticket,
        checkerIdentity
      );

      expect(checkinResult.value).to.eq(undefined);
      expect(checkinResult?.error?.name).to.eq("InvalidSignature");
    }
  );

  step(
    "should not be able to check in with a ticket that has already been used to check in",
    async function () {
      // TODO
      expect(true).to.eq(true);
    }
  );

  step(
    "should not be able to check in with a ticket that has been revoked",
    async function () {
      // TODO
      expect(true).to.eq(true);
    }
  );

  step(
    "shouldn't be able to issue pcds for the incorrect 'issuance string'",
    async function () {
      const expressResponse = await pollFeed(
        application.expressContext.localEndpoint,
        identity,
        "asdf",
        PCDPassFeedIds.Devconnect
      );

      const response = expressResponse.value as PollFeedResponseValue;
      expect(response.actions).to.deep.eq([
        { type: PCDActionType.ReplaceInFolder, folder: "SBC SRW", pcds: [] },
        { type: PCDActionType.ReplaceInFolder, folder: "Devconnect", pcds: [] }
      ]);

      const action = response.actions[0] as ReplaceInFolderAction;
      expect(action.pcds).to.deep.eq([]);
    }
  );

  step(
    "shouldn't be able to issue pcds for a user that doesn't exist",
    async function () {
      const expressResponse = await pollFeed(
        application.expressContext.localEndpoint,
        new Identity(),
        ISSUANCE_STRING,
        PCDPassFeedIds.Devconnect
      );

      const response = expressResponse.value as PollFeedResponseValue;
      expect(response.actions).to.deep.eq([
        { type: PCDActionType.ReplaceInFolder, folder: "SBC SRW", pcds: [] },
        { type: PCDActionType.ReplaceInFolder, folder: "Devconnect", pcds: [] }
      ]);

      const action = response.actions[0] as ReplaceInFolderAction;
      expect(action.pcds).to.deep.eq([]);
    }
  );

  step("should be able to log in with a device login", async function () {
    const positions = _.flatMap(
      mocker
        .get()
        .organizer1.ordersByEventID.get(mocker.get().organizer1.eventA.slug),
      (order) => order.positions
    );

    const secret = positions.find(
      (position) =>
        position.attendee_email == mocker.get().organizer1.EMAIL_1 &&
        // in "mock pretix api config matches load from DB" we set 10002 as a superuserItemId
        position.item == 10002
    )?.secret;

    if (!secret) {
      throw new Error("No secret found");
    }

    const fetchedDeviceLogin = await fetchDevconnectDeviceLoginTicket(
      db,
      mocker.get().organizer1.EMAIL_1,
      secret
    );

    expect(fetchedDeviceLogin).is.not.undefined;

    const result = await testDeviceLogin(
      application,
      mocker.get().organizer1.EMAIL_1,
      secret
    );

    if (!result) {
      throw new Error("Not able to login with device login");
    }

    expect(result.user).to.include({ email: mocker.get().organizer1.EMAIL_1 });
  });

  step(
    "should not be able to log in with a device login for non-superuser",
    async function () {
      const positions = _.flatMap(
        mocker
          .get()
          .organizer1.ordersByEventID.get(mocker.get().organizer1.eventA.slug),
        (order) => order.positions
      );

      const secret = positions.find(
        (position) => position.attendee_email == mocker.get().organizer1.EMAIL_3
      )?.secret;

      if (!secret) {
        throw new Error("No secret found");
      }

      const fetchedDeviceLogin = await fetchDevconnectDeviceLoginTicket(
        db,
        mocker.get().organizer1.EMAIL_3,
        secret
      );

      expect(fetchedDeviceLogin).is.undefined;

      testFailedDeviceLogin(
        application,
        mocker.get().organizer1.EMAIL_3,
        secret
      );
    }
  );

  step("should be rate-limited by a low limit", async function () {
    const devconnectPretixAPIConfigFromDB = await getDevconnectPretixConfig(db);
    if (!devconnectPretixAPIConfigFromDB) {
      throw new Error("Could not load API configuration");
    }

    const organizer = devconnectPretixAPIConfigFromDB?.organizers[0];

    // Set up a sync manager for a single organizer
    const os = new OrganizerSync(
      organizer,
      new DevconnectPretixAPI({ requestsPerInterval: 3 }),
      application.context.dbPool
    );

    let requests = 0;

    const listener = (): void => {
      requests++;
    };
    // Count each request
    server.events.on("response:mocked", listener);

    // Perform a single run - this will not sync anything to the DB
    // because sync cannot complete in a single run with a limit of
    // one request
    os.run();
    await sleep(100);
    os.cancel();

    // Sync run will end with rate-limiting
    expect(requests).to.eq(3);

    server.events.removeListener("response:mocked", listener);
  });

  step("should not be rate-limited by a high limit", async function () {
    const devconnectPretixAPIConfigFromDB = await getDevconnectPretixConfig(db);
    if (!devconnectPretixAPIConfigFromDB) {
      throw new Error("Could not load API configuration");
    }

    const organizer = devconnectPretixAPIConfigFromDB?.organizers[0];

    // Set up a sync manager for a single organizer
    const os = new OrganizerSync(
      organizer,
      new DevconnectPretixAPI({ requestsPerInterval: 300 }),
      application.context.dbPool
    );

    let requests = 0;

    const listener = (): void => {
      requests++;
    };
    // Count each request
    server.events.on("response:mocked", listener);

    os.run();
    await sleep(100);

    expect(requests).to.be.greaterThan(3);
    server.events.removeListener("response:mocked", listener);
  });

  step(
    "should fail to sync if an event we're tracking is deleted",
    async function () {
      const devconnectPretixAPIConfigFromDB =
        await getDevconnectPretixConfig(db);
      if (!devconnectPretixAPIConfigFromDB) {
        throw new Error("Could not load API configuration");
      }

      const organizer = devconnectPretixAPIConfigFromDB?.organizers[0];
      const orgUrl = organizer.orgURL;

      const eventID = organizer.events[0].eventID;
      const org = mocker.get().organizersByOrgUrl.get(orgUrl) as IOrganizer;

      // Simulate a configured event being unavailable from Pretix
      server.use(
        rest.get(orgUrl + "/events/:event", (req, res, ctx) => {
          if (req.params.event === eventID) {
            return res(ctx.status(404));
          }
          const event = org.eventByEventID.get(req.params.event as string);
          if (!event) {
            return res(ctx.status(404));
          }
          return res(ctx.json(event));
        })
      );

      const os = new OrganizerSync(
        organizer,
        new DevconnectPretixAPI({ requestsPerInterval: 300 }),
        application.context.dbPool
      );

      let error: SyncFailureError | null = null;

      try {
        await os.run();
      } catch (e) {
        error = e as SyncFailureError;
      }

      expect(error instanceof SyncFailureError).to.be.true;
      expect(error?.phase).to.eq("fetching");
    }
  );

  step(
    "should fail to sync if an active product we're tracking is deleted",
    async function () {
      const devconnectPretixAPIConfigFromDB =
        await getDevconnectPretixConfig(db);
      if (!devconnectPretixAPIConfigFromDB) {
        throw new Error("Could not load API configuration");
      }

      const organizer = devconnectPretixAPIConfigFromDB?.organizers[0];
      const orgUrl = organizer.orgURL;

      const itemID = parseInt(organizer.events[0].activeItemIDs[0]);
      const org = mocker.get().organizersByOrgUrl.get(orgUrl) as IOrganizer;

      // Simulate a configured item being unavailable from Pretix
      server.use(
        rest.get(orgUrl + "/events/:event/items", (req, res, ctx) => {
          const items =
            org.itemsByEventID.get(req.params.event as string) ?? [];
          return res(
            ctx.json({
              results: items.filter((item) => item.id !== itemID),
              next: null
            })
          );
        })
      );

      // Set up a sync manager for a single organizer
      const os = new OrganizerSync(
        organizer,
        new DevconnectPretixAPI({ requestsPerInterval: 300 }),
        application.context.dbPool
      );

      let error: SyncFailureError | null = null;

      try {
        await os.run();
      } catch (e) {
        error = e as SyncFailureError;
      }

      expect(error instanceof SyncFailureError).to.be.true;
      expect(error?.phase).to.eq("validating");
    }
  );

  step(
    "should fail to sync if a superuser product we're tracking is deleted",
    async function () {
      const devconnectPretixAPIConfigFromDB =
        await getDevconnectPretixConfig(db);
      if (!devconnectPretixAPIConfigFromDB) {
        throw new Error("Could not load API configuration");
      }

      const organizer = devconnectPretixAPIConfigFromDB?.organizers[0];
      const orgUrl = organizer.orgURL;

      const itemID = parseInt(organizer.events[0].superuserItemIds[0]);
      const org = mocker.get().organizersByOrgUrl.get(orgUrl) as IOrganizer;

      // Simulate a configured item being unavailable from Pretix
      server.use(
        rest.get(orgUrl + "/events/:event/items", (req, res, ctx) => {
          const items =
            org.itemsByEventID.get(req.params.event as string) ?? [];
          return res(
            ctx.json({
              results: items.filter((item) => item.id !== itemID),
              next: null
            })
          );
        })
      );

      // Set up a sync manager for a single organizer
      const os = new OrganizerSync(
        organizer,
        new DevconnectPretixAPI({ requestsPerInterval: 300 }),
        application.context.dbPool
      );

      let error: SyncFailureError | null = null;

      try {
        await os.run();
      } catch (e) {
        error = e as SyncFailureError;
      }

      expect(error instanceof SyncFailureError).to.be.true;
      expect(error?.phase).to.eq("validating");
    }
  );

  // TODO: More tests
  // 1. Test that item_name in ItemInfo and event_name EventInfo always syncs with Pretix.
  // 2. Test deleting positions within orders (not just entire orders).
  // 3. Super comprehensive tests for database indices, making sure
  //    all the unique indices are maintained.
  // 4. Tests for flakey API responses for orders, items, and event. Test that
  //    the function returns early but other events aren't affected.
  // 5. Test that cancelling positions and cancelling events should soft delete.
});<|MERGE_RESOLUTION|>--- conflicted
+++ resolved
@@ -988,17 +988,12 @@
         PCDPassFeedIds.Devconnect
       );
 
-<<<<<<< HEAD
       if (response.error) {
         throw new Error("expected to be able to get a feed response");
       }
 
       expect(response.value?.actions?.length).to.eq(3);
-      const action = response.value?.actions?.[2] as AppendToFolderAction;
-=======
-      expect(responseBody.actions.length).to.eq(3);
-      const action = responseBody.actions[2] as ReplaceInFolderAction;
->>>>>>> 5891af27
+      const action = response.value?.actions?.[2] as ReplaceInFolderAction;
 
       expect(action.type).to.eq(PCDActionType.ReplaceInFolder);
       expect(action.folder).to.eq("Devconnect/Event A");
