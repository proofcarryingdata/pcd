import { newEdDSAPrivateKey } from "@pcd/eddsa-pcd";
import NodeRSA from "node-rsa";
import { EnvironmentVariables } from "../../src/types";
import { logger } from "../../src/util/logger";
import { newDatabase } from "./newDatabase";

export const testingEnv: EnvironmentVariables = Object.freeze({
  PORT: 47891,
  NODE_ENV: "production",
  MAILGUN_API_KEY: undefined,
  DATABASE_USERNAME: "admin",
  DATABASE_PASSWORD: "password",
  DATABASE_HOST: "localhost",
  DATABASE_DB_NAME: "postgres",
  DATABASE_SSL: "false",
  BYPASS_EMAIL_REGISTRATION: "false",
  HONEYCOMB_API_KEY: undefined,
  ROLLBAR_TOKEN: undefined,
  PRETIX_ORG_URL: "pretix_org_url",
  PRETIX_TOKEN: "pretix_token",
  PRETIX_VISITOR_EVENT_ID: "visitor_event_id",
  PRETIX_ZU_EVENT_ID: "zu_event_id",
  SUPPRESS_LOGGING: "true",
  SERVER_RSA_PRIVATE_KEY_BASE64: Buffer.from(
    new NodeRSA({ b: 2048 }).exportKey("private")
  ).toString("base64"),
  SERVER_EDDSA_PRIVATE_KEY: newEdDSAPrivateKey(),
  PASSPORT_CLIENT_URL: "http://localhost:3000",
  PRETIX_SYNC_DISABLED: undefined,
  ACCOUNT_RESET_RATE_LIMIT_DISABLED: undefined,
  ACCOUNT_RESET_LIMIT_QUANTITY: "3",
  ACCOUNT_RESET_LIMIT_DURATION_MS: "3000",
<<<<<<< HEAD
  TICKET_ISSUANCE_CUTOFF_DATE: undefined
=======
  GENERIC_RATE_LIMIT_DISABLED: undefined
>>>>>>> 5e27cc1a
});

export async function overrideEnvironment(
  envOverrides?: Partial<EnvironmentVariables>
): Promise<void> {
  if (envOverrides?.SUPPRESS_LOGGING) {
    process.env.SUPPRESS_LOGGING = envOverrides.SUPPRESS_LOGGING;
  }

  logger("[INIT] overriding environment variables");
  for (const entry of Object.entries(envOverrides ?? {})) {
    process.env[entry[0]] = entry[1];
    logger(
      "[INIT] overriding environment variable",
      entry[0],
      "with",
      entry[1]
    );
    if (entry[1] === undefined) {
      delete process.env[entry[0]];
    }
  }

  await newDatabase();

  logger("[INIT] finished overriding environment variables");
}<|MERGE_RESOLUTION|>--- conflicted
+++ resolved
@@ -30,11 +30,8 @@
   ACCOUNT_RESET_RATE_LIMIT_DISABLED: undefined,
   ACCOUNT_RESET_LIMIT_QUANTITY: "3",
   ACCOUNT_RESET_LIMIT_DURATION_MS: "3000",
-<<<<<<< HEAD
-  TICKET_ISSUANCE_CUTOFF_DATE: undefined
-=======
+  TICKET_ISSUANCE_CUTOFF_DATE: undefined,
   GENERIC_RATE_LIMIT_DISABLED: undefined
->>>>>>> 5e27cc1a
 });
 
 export async function overrideEnvironment(
