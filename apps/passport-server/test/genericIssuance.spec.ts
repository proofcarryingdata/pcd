--- conflicted
+++ resolved
@@ -8,15 +8,13 @@
 import {
   FeedCredentialPayload,
   GenericIssuanceCheckInResult,
-<<<<<<< HEAD
   InfoResult,
+  LemonadePipelineDefinition,
+  PipelineDefinition,
   PipelineFeedInfo,
+  PipelineType,
   PollFeedResult,
-=======
-  LemonadePipelineDefinition,
-  PipelineType,
   PretixPipelineDefinition,
->>>>>>> 656e735c
   createFeedCredentialPayload,
   createGenericCheckinCredentialPayload,
   requestGenericIssuanceCheckin,
@@ -34,8 +32,8 @@
 import { expect } from "chai";
 import { randomUUID } from "crypto";
 import "mocha";
+import { step } from "mocha-steps";
 import { SetupServer } from "msw/node";
-<<<<<<< HEAD
 import {
   ILemonadeAPI,
   LemonadeTicket,
@@ -46,35 +44,17 @@
   GenericPretixProduct,
   getI18nString
 } from "../src/apis/pretix/genericPretixAPI";
-=======
-import * as path from "path";
-import { v4 } from "uuid";
-import { ILemonadeAPI } from "../src/apis/lemonade/lemonadeAPI";
-import { getI18nString } from "../src/apis/pretix/genericPretixAPI";
->>>>>>> 656e735c
 import { stopApplication } from "../src/application";
 import { PipelineDefinitionDB } from "../src/database/queries/pipelineDefinitionDB";
 import { PipelineUserDB } from "../src/database/queries/pipelineUserDB";
+import { sqlQuery } from "../src/database/sqlQuery";
 import { GenericIssuanceService } from "../src/services/generic-issuance/genericIssuanceService";
-<<<<<<< HEAD
-import {
-  LemonadePipeline,
-  LemonadePipelineDefinition
-} from "../src/services/generic-issuance/pipelines/LemonadePipeline";
-import {
-  PretixPipeline,
-  PretixPipelineDefinition
-} from "../src/services/generic-issuance/pipelines/PretixPipeline";
+import { LemonadePipeline } from "../src/services/generic-issuance/pipelines/LemonadePipeline";
+import { PretixPipeline } from "../src/services/generic-issuance/pipelines/PretixPipeline";
 import {
   Pipeline,
-  PipelineDefinition,
-  PipelineType
+  PipelineUser
 } from "../src/services/generic-issuance/pipelines/types";
-=======
-import { LemonadePipeline } from "../src/services/generic-issuance/pipelines/LemonadePipeline";
-import { PretixPipeline } from "../src/services/generic-issuance/pipelines/PretixPipeline";
-import { PipelineUser } from "../src/services/generic-issuance/pipelines/types";
->>>>>>> 656e735c
 import { Zupass } from "../src/types";
 import { LemonadeDataMocker } from "./lemonade/LemonadeDataMocker";
 import { MockLemonadeAPI } from "./lemonade/MockLemonadeAPI";
@@ -82,143 +62,12 @@
 import { getGenericMockPretixAPIServer } from "./pretix/MockGenericPretixServer";
 import { overrideEnvironment, testingEnv } from "./util/env";
 import { startTestingApp } from "./util/startTestingApplication";
-<<<<<<< HEAD
 import {
   expectFalse,
   expectLength,
   expectToExist,
   expectTrue
 } from "./util/util";
-=======
-import { expectToExist, randomEmail } from "./util/util";
-
-export async function semaphoreSignPayload(
-  identity: Identity,
-  payload: FeedCredentialPayload
-): Promise<SerializedPCD<SemaphoreSignaturePCD>> {
-  const signaturePCD = await SemaphoreSignaturePCDPackage.prove({
-    identity: {
-      argumentType: ArgumentTypeName.PCD,
-      value: await SemaphoreIdentityPCDPackage.serialize(
-        await SemaphoreIdentityPCDPackage.prove({
-          identity: identity
-        })
-      )
-    },
-    signedMessage: {
-      argumentType: ArgumentTypeName.String,
-      value: JSON.stringify(payload)
-    }
-  });
-
-  return await SemaphoreSignaturePCDPackage.serialize(signaturePCD);
-}
-
-export async function requestGenericTickets(
-  url: string,
-  zupassEddsaPrivateKey: string,
-  email: string,
-  identity: Identity
-): Promise<EdDSATicketPCD[]> {
-  const ticketHolderEmailPCD = await EmailPCDPackage.prove({
-    privateKey: {
-      value: zupassEddsaPrivateKey,
-      argumentType: ArgumentTypeName.String
-    },
-    id: {
-      value: "email-id",
-      argumentType: ArgumentTypeName.String
-    },
-    emailAddress: {
-      value: email,
-      argumentType: ArgumentTypeName.String
-    },
-    semaphoreId: {
-      value: identity.commitment.toString(),
-      argumentType: ArgumentTypeName.String
-    }
-  });
-  const serializedTicketHolderEmailPCD =
-    await EmailPCDPackage.serialize(ticketHolderEmailPCD);
-  const ticketHolderFeedCredentialPayload = createFeedCredentialPayload(
-    serializedTicketHolderEmailPCD
-  );
-  const ticketHolderFeedCredential = await semaphoreSignPayload(
-    identity,
-    ticketHolderFeedCredentialPayload
-  );
-  const ticketPCDResponse = await requestPollFeed(url, {
-    feedId: "ticket-feed",
-    pcd: ticketHolderFeedCredential
-  });
-
-  if (!ticketPCDResponse.success) {
-    throw new Error("expected to be able to hit the generic issuance feed");
-  }
-
-  const firstAction = ticketPCDResponse.value
-    .actions[0] as ReplaceInFolderAction;
-  const serializedTickets: SerializedPCD<EdDSATicketPCD>[] = firstAction.pcds;
-  const tickets = await Promise.all(
-    serializedTickets.map((t) => EdDSATicketPCDPackage.deserialize(t.pcd))
-  );
-  return tickets;
-}
-
-export async function requestCheckInGenericTicket(
-  checkinRoute: string,
-  zupassEddsaPrivateKey: string,
-  checkerEmail: string,
-  checkerIdentity: Identity,
-  ticket: EdDSATicketPCD
-): Promise<GenericIssuanceCheckInResult> {
-  const checkerEmailPCD = await EmailPCDPackage.prove({
-    privateKey: {
-      value: zupassEddsaPrivateKey,
-      argumentType: ArgumentTypeName.String
-    },
-    id: {
-      value: "email-id",
-      argumentType: ArgumentTypeName.String
-    },
-    emailAddress: {
-      value: checkerEmail,
-      argumentType: ArgumentTypeName.String
-    },
-    semaphoreId: {
-      value: checkerIdentity.commitment.toString(),
-      argumentType: ArgumentTypeName.String
-    }
-  });
-  const serializedTicketCheckerEmailPCD =
-    await EmailPCDPackage.serialize(checkerEmailPCD);
-
-  const ticketCheckerPayload = createGenericCheckinCredentialPayload(
-    serializedTicketCheckerEmailPCD,
-    await EdDSATicketPCDPackage.serialize(ticket)
-  );
-
-  const ticketCheckerFeedCredential = await semaphoreSignPayload(
-    checkerIdentity,
-    ticketCheckerPayload
-  );
-
-  return requestGenericIssuanceCheckin(
-    checkinRoute,
-    ticketCheckerFeedCredential
-  );
-}
->>>>>>> 656e735c
-
-function assertUserMatches(
-  expectedUser: PipelineUser,
-  actualUser: PipelineUser | undefined
-): void {
-  expect(actualUser).to.exist;
-  expect(actualUser?.email).to.eq(expectedUser.email);
-  expect(actualUser?.id).to.eq(expectedUser.id);
-  expect(actualUser?.isAdmin).to.eq(expectedUser.isAdmin);
-}
 
 /**
  * {@link GenericIssuanceService}
@@ -235,6 +84,9 @@
   let ZUPASS_EDDSA_PRIVATE_KEY: string;
   let giBackend: Zupass;
   let giService: GenericIssuanceService | null;
+
+  const adminGIUserId = randomUUID();
+  const adminGIUserEmail = "admin@test.com";
 
   /**
    * Generic Issuance product user who has set up a {@link LemonadePipeline}
@@ -428,7 +280,6 @@
       lemonadeAPI
     });
 
-<<<<<<< HEAD
     // TODO: once @richard's user db functions are merged, replace this
     // with a function call
     {
@@ -445,14 +296,6 @@
         [ethLatAmGIUserID, ethLatAmGIUserEmail, isAdmin]
       );
     }
-=======
-    const userDB = new PipelineUserDB(application.context.dbPool);
-    await userDB.setUser({
-      id: pipelineOwnerUUID,
-      email: "test@example.com",
-      isAdmin: true
-    });
->>>>>>> 656e735c
 
     const pretixOrgUrls = pretixBackend.get().organizersByOrgUrl.keys();
     pretixBackendServer = getGenericMockPretixAPIServer(
@@ -477,7 +320,42 @@
     pretixBackendServer.resetHandlers();
   });
 
-<<<<<<< HEAD
+  step("PipelineUserDB", async function () {
+    const userDB = new PipelineUserDB(giBackend.context.dbPool);
+
+    const adminUser: PipelineUser = {
+      id: adminGIUserId,
+      email: adminGIUserEmail,
+      isAdmin: true
+    };
+    await userDB.setUser(adminUser);
+    assertUserMatches(
+      { id: adminGIUserId, email: adminGIUserEmail, isAdmin: true },
+      await userDB.getUser(adminUser.id)
+    );
+
+    const ethLatAmGIUser: PipelineUser = {
+      id: ethLatAmGIUserID,
+      email: ethLatAmGIUserEmail,
+      isAdmin: false
+    };
+    await userDB.setUser(ethLatAmGIUser);
+    assertUserMatches(
+      { id: ethLatAmGIUserID, email: ethLatAmGIUserEmail, isAdmin: false },
+      await userDB.getUser(ethLatAmGIUser.id)
+    );
+    const edgeCityDenverUser: PipelineUser = {
+      id: edgeCityGIUserID,
+      email: edgeCityGIUserEmail,
+      isAdmin: false
+    };
+    await userDB.setUser(edgeCityDenverUser);
+    assertUserMatches(
+      { id: edgeCityGIUserID, email: edgeCityGIUserEmail, isAdmin: false },
+      await userDB.getUser(edgeCityDenverUser.id)
+    );
+  });
+
   /**
    * Tests for {@link LemonadePipeline} reading from a mocked
    * Edge Cities Denver lemonade configuration, and issuing
@@ -487,265 +365,172 @@
    * @brian and @richard discussed building out a separate app for scanning
    * curious to hear thoughts from rest of team about this
    */
-  it("LemonadePipeline feed issuance and checkin for Edge City Denver", async () => {
-=======
-  it("endpoints test", async () => {
-    // TODO: Add more tests here
-    expectToExist(giService);
-    const pretixUserPipelines = await giService.getAllUserPipelineDefinitions(
-      pretixDefinition.ownerUserId
-    );
-    expect(pretixUserPipelines).to.have.deep.members([
-      pretixDefinition,
-      lemonadeDefinition
-    ]);
-  });
-
-  it("test", async () => {
->>>>>>> 656e735c
-    expectToExist(giService);
-    const pipelines = await giService.getAllPipelines();
-    expectToExist(pipelines);
-    expectLength(pipelines, 2);
-    const edgeCityDenverPipeline = pipelines.find(LemonadePipeline.is);
-    expectToExist(edgeCityDenverPipeline);
-    const edgeCityDenverTicketFeedUrl =
-      edgeCityDenverPipeline.issuanceCapability.feedUrl;
-    const AttendeeTickets = await requestTicketsFromPipeline(
-      edgeCityDenverPipeline.issuanceCapability.options.feedFolder,
-      edgeCityDenverTicketFeedUrl,
-      edgeCityDenverPipeline.issuanceCapability.options.feedId,
-      ZUPASS_EDDSA_PRIVATE_KEY,
-      EdgeCityDenverAttendee.email,
-      EdgeCityDenverAttendeeIdentity
-    );
-    expectLength(AttendeeTickets, 1);
-    const AttendeeTicket = AttendeeTickets[0];
-    expectIsEdDSATicketPCD(AttendeeTicket);
-    expect(AttendeeTicket.claim.ticket.attendeeEmail)
-      .to.eq(EdgeCityAttendeeTicket.email)
-      .to.eq(EdgeCityDenverAttendee.email);
-
-    const BouncerTickets = await requestTicketsFromPipeline(
-      edgeCityDenverPipeline.issuanceCapability.options.feedFolder,
-      edgeCityDenverTicketFeedUrl,
-      edgeCityDenverPipeline.issuanceCapability.options.feedId,
-      ZUPASS_EDDSA_PRIVATE_KEY,
-      EdgeCityDenverBouncerTicket.email,
-      EdgeCityBouncerIdentity
-    );
-    expectLength(BouncerTickets, 1);
-    const BouncerTicket = BouncerTickets[0];
-    expectIsEdDSATicketPCD(BouncerTicket);
-    expect(BouncerTicket.claim.ticket.attendeeEmail)
-      .to.eq(EdgeCityDenverBouncerTicket.email)
-      .to.eq(EdgeCityDenverBouncer.email);
-
-    const bouncerChecksInAttendee = await requestCheckInPipelineTicket(
-      edgeCityDenverPipeline.checkinCapability.getCheckinUrl(),
-      ZUPASS_EDDSA_PRIVATE_KEY,
-      EdgeCityDenverBouncerTicket.email,
-      EdgeCityBouncerIdentity,
-      AttendeeTicket
-    );
-    expectTrue(bouncerChecksInAttendee.success);
-
-    // can't check in a ticket that's already checked in
-    const bouncerChecksInAttendeeAgain = await requestCheckInPipelineTicket(
-      edgeCityDenverPipeline.checkinCapability.getCheckinUrl(),
-      ZUPASS_EDDSA_PRIVATE_KEY,
-      EdgeCityDenverBouncerTicket.email,
-      EdgeCityBouncerIdentity,
-      AttendeeTicket
-    );
-    expectFalse(bouncerChecksInAttendeeAgain.success);
-
-    // can't check in a ticket using a ticket that isn't a
-    // superuser ticket
-    const atteendeeChecksInBouncerResult = await requestCheckInPipelineTicket(
-      edgeCityDenverPipeline.checkinCapability.getCheckinUrl(),
-      ZUPASS_EDDSA_PRIVATE_KEY,
-      EdgeCityAttendeeTicket.email,
-      EdgeCityDenverAttendeeIdentity,
-      BouncerTicket
-    );
-    expectFalse(atteendeeChecksInBouncerResult.success);
-
-    await checkPipelineInfoEndpoint(edgeCityDenverPipeline);
-  });
+  step(
+    "LemonadePipeline feed issuance and checkin for Edge City Denver",
+    async () => {
+      expectToExist(giService);
+      const pipelines = await giService.getAllPipelines();
+      expectToExist(pipelines);
+      expectLength(pipelines, 2);
+      const edgeCityDenverPipeline = pipelines.find(LemonadePipeline.is);
+      expectToExist(edgeCityDenverPipeline);
+      const edgeCityDenverTicketFeedUrl =
+        edgeCityDenverPipeline.issuanceCapability.feedUrl;
+      const AttendeeTickets = await requestTicketsFromPipeline(
+        edgeCityDenverPipeline.issuanceCapability.options.feedFolder,
+        edgeCityDenverTicketFeedUrl,
+        edgeCityDenverPipeline.issuanceCapability.options.feedId,
+        ZUPASS_EDDSA_PRIVATE_KEY,
+        EdgeCityDenverAttendee.email,
+        EdgeCityDenverAttendeeIdentity
+      );
+      expectLength(AttendeeTickets, 1);
+      const AttendeeTicket = AttendeeTickets[0];
+      expectIsEdDSATicketPCD(AttendeeTicket);
+      expect(AttendeeTicket.claim.ticket.attendeeEmail)
+        .to.eq(EdgeCityAttendeeTicket.email)
+        .to.eq(EdgeCityDenverAttendee.email);
+
+      const BouncerTickets = await requestTicketsFromPipeline(
+        edgeCityDenverPipeline.issuanceCapability.options.feedFolder,
+        edgeCityDenverTicketFeedUrl,
+        edgeCityDenverPipeline.issuanceCapability.options.feedId,
+        ZUPASS_EDDSA_PRIVATE_KEY,
+        EdgeCityDenverBouncerTicket.email,
+        EdgeCityBouncerIdentity
+      );
+      expectLength(BouncerTickets, 1);
+      const BouncerTicket = BouncerTickets[0];
+      expectIsEdDSATicketPCD(BouncerTicket);
+      expect(BouncerTicket.claim.ticket.attendeeEmail)
+        .to.eq(EdgeCityDenverBouncerTicket.email)
+        .to.eq(EdgeCityDenverBouncer.email);
+
+      const bouncerChecksInAttendee = await requestCheckInPipelineTicket(
+        edgeCityDenverPipeline.checkinCapability.getCheckinUrl(),
+        ZUPASS_EDDSA_PRIVATE_KEY,
+        EdgeCityDenverBouncerTicket.email,
+        EdgeCityBouncerIdentity,
+        AttendeeTicket
+      );
+      expectTrue(bouncerChecksInAttendee.success);
+
+      // can't check in a ticket that's already checked in
+      const bouncerChecksInAttendeeAgain = await requestCheckInPipelineTicket(
+        edgeCityDenverPipeline.checkinCapability.getCheckinUrl(),
+        ZUPASS_EDDSA_PRIVATE_KEY,
+        EdgeCityDenverBouncerTicket.email,
+        EdgeCityBouncerIdentity,
+        AttendeeTicket
+      );
+      expectFalse(bouncerChecksInAttendeeAgain.success);
+
+      // can't check in a ticket using a ticket that isn't a
+      // superuser ticket
+      const atteendeeChecksInBouncerResult = await requestCheckInPipelineTicket(
+        edgeCityDenverPipeline.checkinCapability.getCheckinUrl(),
+        ZUPASS_EDDSA_PRIVATE_KEY,
+        EdgeCityAttendeeTicket.email,
+        EdgeCityDenverAttendeeIdentity,
+        BouncerTicket
+      );
+      expectFalse(atteendeeChecksInBouncerResult.success);
+
+      await checkPipelineInfoEndpoint(giBackend, edgeCityDenverPipeline);
+    }
+  );
 
   /**
    * Test for {@link PretixPipeline} for Eth LatAm.
    */
-  it("PretixPipeline issuance and checkin and PipelineInfo for Eth LatAm", async () => {
-    expectToExist(giService);
-    const pipelines = await giService.getAllPipelines();
-    expectToExist(pipelines);
-    expectLength(pipelines, 2);
-    const pipeline = pipelines.find(PretixPipeline.is);
-    expectToExist(pipeline);
-    expect(pipeline.id).to.eq(ethLatAmPipeline.id);
-    const ethLatAmTicketFeedUrl = pipeline.issuanceCapability.feedUrl;
-    const attendeeTickets = await requestTicketsFromPipeline(
-      pipeline.issuanceCapability.options.feedFolder,
-      ethLatAmTicketFeedUrl,
-      pipeline.issuanceCapability.options.feedId,
-      ZUPASS_EDDSA_PRIVATE_KEY,
-      pretixBackend.get().ethLatAmOrganizer.ethLatAmAttendeeEmail,
-      EthLatAmAttendeeIdentity
-    );
-    expectLength(
-      attendeeTickets.map((t) => t.claim.ticket.attendeeEmail),
-      1
-    );
-    const attendeeTicket = attendeeTickets[0];
-    expectToExist(attendeeTicket);
-    expectIsEdDSATicketPCD(attendeeTicket);
-    expect(attendeeTicket.claim.ticket.attendeeEmail).to.eq(
-      pretixBackend.get().ethLatAmOrganizer.ethLatAmAttendeeEmail
-    );
-
-    const bouncerTickets = await requestTicketsFromPipeline(
-      pipeline.issuanceCapability.options.feedFolder,
-      ethLatAmTicketFeedUrl,
-      pipeline.issuanceCapability.options.feedId,
-      ZUPASS_EDDSA_PRIVATE_KEY,
-      pretixBackend.get().ethLatAmOrganizer.ethLatAmBouncerEmail,
-      EthLatAmBouncerIdentity
-    );
-    expectLength(bouncerTickets, 1);
-    const bouncerTicket = bouncerTickets[0];
-    expectToExist(bouncerTicket);
-    expectIsEdDSATicketPCD(bouncerTicket);
-    expect(bouncerTicket.claim.ticket.attendeeEmail).to.eq(
-      pretixBackend.get().ethLatAmOrganizer.ethLatAmBouncerEmail
-    );
-
-    const ethLatAmCheckinRoute = pipeline.checkinCapability.getCheckinUrl();
-
-    const bouncerCheckInBouncer = await requestCheckInPipelineTicket(
-      ethLatAmCheckinRoute,
-      ZUPASS_EDDSA_PRIVATE_KEY,
-      bouncerTicket.claim.ticket.attendeeEmail,
-      EdgeCityBouncerIdentity,
-      bouncerTicket
-    );
-    expect(bouncerCheckInBouncer.success).to.eq(true);
-
-    // can't check in a ticket that's already checked in
-    const bouncerCheckInBouncerAgain = await requestCheckInPipelineTicket(
-      ethLatAmCheckinRoute,
-      ZUPASS_EDDSA_PRIVATE_KEY,
-      bouncerTicket.claim.ticket.attendeeEmail,
-      EdgeCityBouncerIdentity,
-      bouncerTicket
-    );
-    expectFalse(bouncerCheckInBouncerAgain.success);
-
-    // can't check in a ticket using a ticket that isn't a superuser ticket
-    const attendeeCheckInBouncerResult = await requestCheckInPipelineTicket(
-      ethLatAmCheckinRoute,
-      ZUPASS_EDDSA_PRIVATE_KEY,
-      attendeeTicket.claim.ticket.attendeeEmail,
-      EdgeCityDenverAttendeeIdentity,
-      bouncerTicket
-    );
-
-    expectFalse(attendeeCheckInBouncerResult.success);
-
-    await checkPipelineInfoEndpoint(pipeline);
-  });
-
-<<<<<<< HEAD
-  /**
-   * Testing that the Generic Issuance backend calculates {@link InfoResult} about
-   * pipeline {@link PretixPipeline} correctly by requesting it from the Generic
-   * Issuance API routes.
-   *
-   * This endpoint is used by the Generic Issuance frontend to assist a user in
-   * managing their {@link Pipeline}.
-   *
-   * TODO: incorporate auth
-   */
-  async function checkPipelineInfoEndpoint(pipeline: Pipeline): Promise<void> {
-    const pipelineInfoResult: InfoResult = await requestPipelineInfo(
-      giBackend.expressContext.localEndpoint,
-      pipeline.id
-    );
-    expectTrue(pipelineInfoResult.success);
-    expectLength(pipelineInfoResult.value.feeds, 1);
-    const pretixFeedInfo: PipelineFeedInfo = pipelineInfoResult.value.feeds[0];
-    expect(pretixFeedInfo.name).to.eq(
-      pipeline.issuanceCapability.options.feedDisplayName
-    );
-    expect(pretixFeedInfo.url).to.eq(pipeline.issuanceCapability.feedUrl);
-  }
+  step(
+    "PretixPipeline issuance and checkin and PipelineInfo for Eth LatAm",
+    async () => {
+      expectToExist(giService);
+      const pipelines = await giService.getAllPipelines();
+      expectToExist(pipelines);
+      expectLength(pipelines, 2);
+      const pipeline = pipelines.find(PretixPipeline.is);
+      expectToExist(pipeline);
+      expect(pipeline.id).to.eq(ethLatAmPipeline.id);
+      const ethLatAmTicketFeedUrl = pipeline.issuanceCapability.feedUrl;
+      const attendeeTickets = await requestTicketsFromPipeline(
+        pipeline.issuanceCapability.options.feedFolder,
+        ethLatAmTicketFeedUrl,
+        pipeline.issuanceCapability.options.feedId,
+        ZUPASS_EDDSA_PRIVATE_KEY,
+        pretixBackend.get().ethLatAmOrganizer.ethLatAmAttendeeEmail,
+        EthLatAmAttendeeIdentity
+      );
+      expectLength(
+        attendeeTickets.map((t) => t.claim.ticket.attendeeEmail),
+        1
+      );
+      const attendeeTicket = attendeeTickets[0];
+      expectToExist(attendeeTicket);
+      expectIsEdDSATicketPCD(attendeeTicket);
+      expect(attendeeTicket.claim.ticket.attendeeEmail).to.eq(
+        pretixBackend.get().ethLatAmOrganizer.ethLatAmAttendeeEmail
+      );
+
+      const bouncerTickets = await requestTicketsFromPipeline(
+        pipeline.issuanceCapability.options.feedFolder,
+        ethLatAmTicketFeedUrl,
+        pipeline.issuanceCapability.options.feedId,
+        ZUPASS_EDDSA_PRIVATE_KEY,
+        pretixBackend.get().ethLatAmOrganizer.ethLatAmBouncerEmail,
+        EthLatAmBouncerIdentity
+      );
+      expectLength(bouncerTickets, 1);
+      const bouncerTicket = bouncerTickets[0];
+      expectToExist(bouncerTicket);
+      expectIsEdDSATicketPCD(bouncerTicket);
+      expect(bouncerTicket.claim.ticket.attendeeEmail).to.eq(
+        pretixBackend.get().ethLatAmOrganizer.ethLatAmBouncerEmail
+      );
+
+      const ethLatAmCheckinRoute = pipeline.checkinCapability.getCheckinUrl();
+
+      const bouncerCheckInBouncer = await requestCheckInPipelineTicket(
+        ethLatAmCheckinRoute,
+        ZUPASS_EDDSA_PRIVATE_KEY,
+        bouncerTicket.claim.ticket.attendeeEmail,
+        EdgeCityBouncerIdentity,
+        bouncerTicket
+      );
+      expect(bouncerCheckInBouncer.success).to.eq(true);
+
+      // can't check in a ticket that's already checked in
+      const bouncerCheckInBouncerAgain = await requestCheckInPipelineTicket(
+        ethLatAmCheckinRoute,
+        ZUPASS_EDDSA_PRIVATE_KEY,
+        bouncerTicket.claim.ticket.attendeeEmail,
+        EdgeCityBouncerIdentity,
+        bouncerTicket
+      );
+      expectFalse(bouncerCheckInBouncerAgain.success);
+
+      // can't check in a ticket using a ticket that isn't a superuser ticket
+      const attendeeCheckInBouncerResult = await requestCheckInPipelineTicket(
+        ethLatAmCheckinRoute,
+        ZUPASS_EDDSA_PRIVATE_KEY,
+        attendeeTicket.claim.ticket.attendeeEmail,
+        EdgeCityDenverAttendeeIdentity,
+        bouncerTicket
+      );
+
+      expectFalse(attendeeCheckInBouncerResult.success);
+
+      await checkPipelineInfoEndpoint(giBackend, pipeline);
+    }
+  );
 
   /**
    * Test for {@link PipelineDefinitionDB}, which implements postgres CRUD
    * operations for {@link PipelineDefinition}s
    */
-  it("PipelineDefinitionDB", async function () {
+  step("PipelineDefinitionDB", async function () {
     const definitionDB = new PipelineDefinitionDB(giBackend.context.dbPool);
-=======
-  it("test user DB", async function () {
-    const userDB = new PipelineUserDB(application.context.dbPool);
-
-    const adminUser = await userDB.getUser(pipelineOwnerUUID);
-    assertUserMatches(
-      { id: pipelineOwnerUUID, email: "test@example.com", isAdmin: true },
-      adminUser
-    );
-    expect(adminUser).to.exist;
-    expect(adminUser?.email).to.eq("test@example.com");
-    expect(adminUser?.id).to.eq(pipelineOwnerUUID);
-    expect(adminUser?.isAdmin).to.be.true;
-
-    const user1: PipelineUser = {
-      id: v4(),
-      email: randomEmail(),
-      isAdmin: false
-    };
-    await userDB.setUser(user1);
-    const user2: PipelineUser = {
-      id: v4(),
-      email: randomEmail(),
-      isAdmin: false
-    };
-    await userDB.setUser(user2);
-
-    assertUserMatches(user1, await userDB.getUser(user1.id));
-    assertUserMatches(user2, await userDB.getUser(user2.id));
-    expect(await userDB.loadUsers()).to.have.deep.members([
-      adminUser,
-      user1,
-      user2
-    ]);
-
-    const updatedUser1: PipelineUser = {
-      id: user1.id,
-      email: randomEmail(),
-      isAdmin: true
-    };
-    await userDB.setUser(updatedUser1);
-
-    assertUserMatches(updatedUser1, await userDB.getUser(user1.id));
-    assertUserMatches(user2, await userDB.getUserByEmail(user2.email));
-    assertUserMatches(
-      updatedUser1,
-      await userDB.getUserByEmail(updatedUser1.email)
-    );
-    expect(await userDB.getUserByEmail(user1.email)).to.be.undefined;
-    expect(await userDB.loadUsers()).to.have.deep.members([
-      adminUser,
-      updatedUser1,
-      user2
-    ]);
-  });
-
-  it("test definition DB", async function () {
-    const definitionDB = new PipelineDefinitionDB(application.context.dbPool);
->>>>>>> 656e735c
     await definitionDB.clearAllDefinitions();
 
     {
@@ -793,12 +578,20 @@
       )) as PretixPipelineDefinition;
       expect(emptyEditorsDefinition).to.exist;
       expect(emptyEditorsDefinition.editorUserIds).to.be.empty;
-      await definitionDB.clearDefinition(emptyEditorsDefinition.id);
-      const deletedDefinition = await definitionDB.getDefinition(
-        emptyEditorsDefinition.id
-      );
-      expect(deletedDefinition).to.be.undefined;
     }
+  });
+
+  step("Authenticated Generic Issuance Endpoints", async () => {
+    expectToExist(giService);
+    const pipelines = await giService.getAllPipelines();
+    expectToExist(pipelines);
+    expectLength(pipelines, 2);
+    const edgeCityDenverPipeline = pipelines.find(LemonadePipeline.is);
+    expectToExist(edgeCityDenverPipeline);
+    const ethLatAmPipeline = pipelines.find(PretixPipeline.is);
+    expectToExist(ethLatAmPipeline);
+
+    // TODO
   });
 
   this.afterAll(async () => {
@@ -806,6 +599,33 @@
     pretixBackendServer.close();
   });
 });
+
+/**
+ * Testing that the Generic Issuance backend calculates {@link InfoResult} about
+ * pipeline {@link PretixPipeline} correctly by requesting it from the Generic
+ * Issuance API routes.
+ *
+ * This endpoint is used by the Generic Issuance frontend to assist a user in
+ * managing their {@link Pipeline}.
+ *
+ * TODO: incorporate auth
+ */
+async function checkPipelineInfoEndpoint(
+  giBackend: Zupass,
+  pipeline: Pipeline
+): Promise<void> {
+  const pipelineInfoResult: InfoResult = await requestPipelineInfo(
+    giBackend.expressContext.localEndpoint,
+    pipeline.id
+  );
+  expectTrue(pipelineInfoResult.success);
+  expectLength(pipelineInfoResult.value.feeds, 1);
+  const pretixFeedInfo: PipelineFeedInfo = pipelineInfoResult.value.feeds[0];
+  expect(pretixFeedInfo.name).to.eq(
+    pipeline.issuanceCapability.options.feedDisplayName
+  );
+  expect(pretixFeedInfo.url).to.eq(pipeline.issuanceCapability.feedUrl);
+}
 
 /**
  * TODO: extract this to the `@pcd/passport-interface` package.
@@ -957,4 +777,14 @@
     checkinRoute,
     ticketCheckerFeedCredential
   );
+}
+
+function assertUserMatches(
+  expectedUser: PipelineUser,
+  actualUser: PipelineUser | undefined
+): void {
+  expect(actualUser).to.exist;
+  expect(actualUser?.email).to.eq(expectedUser.email);
+  expect(actualUser?.id).to.eq(expectedUser.id);
+  expect(actualUser?.isAdmin).to.eq(expectedUser.isAdmin);
 }