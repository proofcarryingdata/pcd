import { ZUPASS_GITHUB_REPOSITORY_URL } from "@pcd/util";
import sendgrid from "@sendgrid/mail";
import process from "node:process";
import * as path from "path";
import urljoin from "url-join";
import { MockPipelineAtomDB } from "../test/generic-issuance/MockPipelineAtomDB";
<<<<<<< HEAD
import { MockPipelineDefinitionDB } from "../test/generic-issuance/MockPipelineDefinitionDB";
import { MockPipelineUserDB } from "../test/generic-issuance/MockPipelineUserDB";
=======
>>>>>>> 11830240
import { getDevconnectPretixAPI } from "./apis/devconnect/devconnectPretixAPI";
import { IEmailAPI, sendgridSendEmail } from "./apis/emailAPI";
import { getHoneycombAPI } from "./apis/honeycombAPI";
import { ILemonadeAPI, getLemonadeAPI } from "./apis/lemonade/lemonadeAPI";
import {
  IGenericPretixAPI,
  getGenericPretixAPI
} from "./apis/pretix/genericPretixAPI";
import {
  IZuconnectTripshaAPI,
  getZuconnectTripshaAPI
} from "./apis/zuconnect/zuconnectTripshaAPI";
import { ZuzaluPretixAPI, getZuzaluPretixAPI } from "./apis/zuzaluPretixAPI";
import { getDB } from "./database/postgresPool";
import { startHttpServer, stopHttpServer } from "./routing/server";
import { startServices, stopServices } from "./services";
import { DevconnectPretixAPIFactory } from "./services/devconnectPretixSyncService";
import { APIs, ApplicationContext, Zupass } from "./types";
import { logger } from "./util/logger";
import { trapSigTerm } from "./util/terminate";
import { getCommitHash, getCommitMessage } from "./util/util";

process.on("unhandledRejection", (reason) => {
  if (reason instanceof Error) {
    logger("[ERROR] unhandled rejection \n" + reason.stack);
  } else {
    logger("[ERROR] unhandled rejection " + reason);
  }
});

/**
 * Starts the server, all the appropriate services, routes, and instantiates
 * the appropriate APIs if they have not been overriden by the caller.
 */
export async function startApplication(
  apiOverrides?: Partial<APIs>
): Promise<Zupass> {
  const dbPool = await getDB();
  const honeyClient = getHoneycombAPI();

  const context: ApplicationContext = {
    dbPool,
    honeyClient,
    resourcesDir: path.join(process.cwd(), "resources"),
    publicResourcesDir: path.join(process.cwd(), "public"),
    gitCommitHash: await getCommitHash(),
    // TODO: remove these once we have settled on a db schema for these
<<<<<<< HEAD
    pipelineUserDB: new MockPipelineUserDB(),
    pipelineAtomDB: new MockPipelineAtomDB(),
    pipelineDefinitionDB: new MockPipelineDefinitionDB()
=======
    pipelineAtomDB: new MockPipelineAtomDB()
>>>>>>> 11830240
  };

  const apis = await getOverridenApis(context, apiOverrides);
  const services = await startServices(context, apis);
  const expressServer = await startHttpServer(context, services);

  const commitMessage = await getCommitMessage();
  const discordAlertMessage = `Server \`${
    process.env.ROLLBAR_ENV_NAME
  }\` started at [\`${context.gitCommitHash.substring(0, 8)}\`](<${urljoin(
    ZUPASS_GITHUB_REPOSITORY_URL,
    "commit",
    context.gitCommitHash
  )}>)\n\`\`\`\n${commitMessage}\n\`\`\``;
  services.rollbarService?.log("Server started.");
  services.discordService?.sendAlert(discordAlertMessage);

  const zupass: Zupass = {
    context,
    services,
    apis,
    expressContext: expressServer
  };

  trapSigTerm(zupass);

  return zupass;
}

export async function stopApplication(app?: Zupass): Promise<void> {
  if (!app) return;
  await stopServices(app.services);
  await stopHttpServer(app);
  await app.context.dbPool.end();
}

async function getOverridenApis(
  context: ApplicationContext,
  apiOverrides?: Partial<APIs>
): Promise<APIs> {
  let emailAPI: IEmailAPI | null = null;

  if (apiOverrides?.emailAPI) {
    logger("[INIT] overriding email client");
    emailAPI = apiOverrides.emailAPI;
  } else {
    if (process.env.SENDGRID_API_KEY === undefined) {
      logger("[EMAIL] Missing environment variable: SENDGRID_API_KEY");
      emailAPI = null;
    } else {
      sendgrid.setApiKey(process.env.SENDGRID_API_KEY);
      emailAPI = { send: sendgridSendEmail };
    }
  }

  let zuzaluPretixAPI: ZuzaluPretixAPI | null = null;

  if (apiOverrides?.zuzaluPretixAPI) {
    logger("[INIT] overriding zuzalu pretix api");
    zuzaluPretixAPI = apiOverrides.zuzaluPretixAPI;
  } else {
    zuzaluPretixAPI = getZuzaluPretixAPI();
  }

  let devconnectPretixAPIFactory: DevconnectPretixAPIFactory | null = null;

  if (apiOverrides?.devconnectPretixAPIFactory) {
    logger("[INIT] overriding devconnect pretix api factory");
    devconnectPretixAPIFactory = apiOverrides.devconnectPretixAPIFactory;
  } else {
    devconnectPretixAPIFactory = getDevconnectPretixAPI;
  }

  let zuconnectTripshaAPI: IZuconnectTripshaAPI | null = null;

  if (apiOverrides?.zuconnectTripshaAPI) {
    logger("[INIT] overriding Zuconnect Tripsha API");
    zuconnectTripshaAPI = apiOverrides.zuconnectTripshaAPI;
  } else {
    zuconnectTripshaAPI = getZuconnectTripshaAPI();
  }

  let lemonadeAPI: ILemonadeAPI | null = null;

  if (apiOverrides?.lemonadeAPI) {
    logger("[INIT] overriding Lemonade API");
    lemonadeAPI = apiOverrides.lemonadeAPI;
  } else {
    lemonadeAPI = getLemonadeAPI();
  }

  let genericPretixAPI: IGenericPretixAPI | null = null;

  if (apiOverrides?.genericPretixAPI) {
    logger("[INIT] overriding Generic Pretix API");
    genericPretixAPI = apiOverrides.genericPretixAPI;
  } else {
    genericPretixAPI = getGenericPretixAPI();
  }

  return {
    emailAPI,
    zuzaluPretixAPI,
    devconnectPretixAPIFactory,
    zuconnectTripshaAPI,
    lemonadeAPI,
    genericPretixAPI
  };
}<|MERGE_RESOLUTION|>--- conflicted
+++ resolved
@@ -4,11 +4,7 @@
 import * as path from "path";
 import urljoin from "url-join";
 import { MockPipelineAtomDB } from "../test/generic-issuance/MockPipelineAtomDB";
-<<<<<<< HEAD
-import { MockPipelineDefinitionDB } from "../test/generic-issuance/MockPipelineDefinitionDB";
 import { MockPipelineUserDB } from "../test/generic-issuance/MockPipelineUserDB";
-=======
->>>>>>> 11830240
 import { getDevconnectPretixAPI } from "./apis/devconnect/devconnectPretixAPI";
 import { IEmailAPI, sendgridSendEmail } from "./apis/emailAPI";
 import { getHoneycombAPI } from "./apis/honeycombAPI";
@@ -56,13 +52,8 @@
     publicResourcesDir: path.join(process.cwd(), "public"),
     gitCommitHash: await getCommitHash(),
     // TODO: remove these once we have settled on a db schema for these
-<<<<<<< HEAD
     pipelineUserDB: new MockPipelineUserDB(),
-    pipelineAtomDB: new MockPipelineAtomDB(),
-    pipelineDefinitionDB: new MockPipelineDefinitionDB()
-=======
     pipelineAtomDB: new MockPipelineAtomDB()
->>>>>>> 11830240
   };
 
   const apis = await getOverridenApis(context, apiOverrides);
