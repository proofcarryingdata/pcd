--- conflicted
+++ resolved
@@ -54,11 +54,8 @@
     rollbarService,
     provingService,
     pretixSyncService,
-<<<<<<< HEAD
     devconnectPretixSyncService,
-=======
     metricsService,
->>>>>>> 5744b49f
   };
   return services;
 }
