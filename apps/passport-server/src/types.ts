--- conflicted
+++ resolved
@@ -33,11 +33,8 @@
   rollbarService: RollbarService | null;
   provingService: ProvingService;
   pretixSyncService: PretixSyncService | null;
-<<<<<<< HEAD
   devconnectPretixSyncService: DevconnectPretixSyncService | null;
-=======
   metricsService: MetricsService;
->>>>>>> 5744b49f
 }
 
 export interface PCDPass {
