--- conflicted
+++ resolved
@@ -59,13 +59,8 @@
 
 export interface GlobalServices {
   semaphoreService: SemaphoreService | null;
-<<<<<<< HEAD
-  userService: UserService;
-  e2eeService: E2EEService;
-=======
   userService: UserService | null;
   e2eeService: E2EEService | null;
->>>>>>> b149ecb9
   emailTokenService: EmailTokenService;
   rollbarService: RollbarService | null;
   provingService: ProvingService | null;
