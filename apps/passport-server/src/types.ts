import { Application } from "express";
import * as http from "http";
import Libhoney from "libhoney";
import { Pool } from "postgres-pool";
import { IEmailAPI } from "./apis/emailAPI";
import { IZuconnectTripshaAPI } from "./apis/zuconnect/zuconnectTripshaAPI";
import { IZuzaluPretixAPI } from "./apis/zuzaluPretixAPI";
import {
  DevconnectPretixAPIFactory,
  DevconnectPretixSyncService
} from "./services/devconnectPretixSyncService";
import { DiscordService } from "./services/discordService";
import { E2EEService } from "./services/e2eeService";
import { EmailTokenService } from "./services/emailTokenService";
import { FrogcryptoService } from "./services/frogcryptoService";
import { IssuanceService } from "./services/issuanceService";
import { KudosbotService } from "./services/kudosbotService";
import { MetricsService } from "./services/metricsService";
import { MultiProcessService } from "./services/multiProcessService";
import { PersistentCacheService } from "./services/persistentCacheService";
import { PoapService } from "./services/poapService";
import { ProvingService } from "./services/provingService";
import { RateLimitService } from "./services/rateLimitService";
import { RollbarService } from "./services/rollbarService";
import { SemaphoreService } from "./services/semaphoreService";
import { TelegramService } from "./services/telegramService";
import { UserService } from "./services/userService";
import { ZuconnectTripshaSyncService } from "./services/zuconnectTripshaSyncService";
import { ZuzaluPretixSyncService } from "./services/zuzaluPretixSyncService";

export interface ApplicationContext {
  dbPool: Pool;
  honeyClient: Libhoney | null;
  resourcesDir: string;
  publicResourcesDir: string;
  gitCommitHash: string;
}

export interface GlobalServices {
  semaphoreService: SemaphoreService;
  userService: UserService;
  e2eeService: E2EEService;
  emailTokenService: EmailTokenService;
  rollbarService: RollbarService | null;
  provingService: ProvingService;
  zuzaluPretixSyncService: ZuzaluPretixSyncService | null;
  devconnectPretixSyncService: DevconnectPretixSyncService | null;
  zuconnectTripshaSyncService: ZuconnectTripshaSyncService | null;
  metricsService: MetricsService;
  issuanceService: IssuanceService | null;
  discordService: DiscordService | null;
  telegramService: TelegramService | null;
  kudosbotService: KudosbotService | null;
  frogcryptoService: FrogcryptoService | null;
  poapService: PoapService;
  persistentCacheService: PersistentCacheService;
  multiprocessService: MultiProcessService;
  rateLimitService: RateLimitService;
}

export interface Zupass {
  context: ApplicationContext;
  services: GlobalServices;
  apis: APIs;
  expressContext: {
    app: Application;
    server: http.Server;
    localEndpoint: string;
  };
}

export interface APIs {
  emailAPI: IEmailAPI | null;
  zuzaluPretixAPI: IZuzaluPretixAPI | null;
  devconnectPretixAPIFactory: DevconnectPretixAPIFactory | null;
  zuconnectTripshaAPI: IZuconnectTripshaAPI | null;
}

export interface EnvironmentVariables {
  MAILGUN_API_KEY?: string;
  DATABASE_USERNAME?: string;
  DATABASE_PASSWORD?: string;
  DATABASE_HOST?: string;
  DATABASE_DB_NAME?: string;
  DATABASE_SSL?: string;
  BYPASS_EMAIL_REGISTRATION?: string;
  NODE_ENV?: string;
  HONEYCOMB_API_KEY?: string;
  PRETIX_TOKEN?: string;
  PRETIX_ORG_URL?: string;
  PRETIX_ZU_EVENT_ID?: string;
  PRETIX_VISITOR_EVENT_ID?: string;
  ROLLBAR_TOKEN?: string;
  SUPPRESS_LOGGING?: string;
  SERVER_EDDSA_PRIVATE_KEY?: string;
  TELEGRAM_BOT_TOKEN?: string;
  TELEGRAM_PRIVATE_CHAT_ID?: string;
  PASSPORT_CLIENT_URL?: string;
  ACCOUNT_RESET_RATE_LIMIT_DISABLED?: string;
  ACCOUNT_RESET_LIMIT_QUANTITY?: string;
  ACCOUNT_RESET_LIMIT_DURATION_MS?: string;
  TELEGRAM_KUDOSBOT_TOKEN?: string;
<<<<<<< HEAD
  TICKET_ISSUANCE_CUTOFF_DATE?: string;
=======
  GENERIC_RATE_LIMIT_DISABLED?: string;
>>>>>>> 5e27cc1a
}<|MERGE_RESOLUTION|>--- conflicted
+++ resolved
@@ -100,9 +100,6 @@
   ACCOUNT_RESET_LIMIT_QUANTITY?: string;
   ACCOUNT_RESET_LIMIT_DURATION_MS?: string;
   TELEGRAM_KUDOSBOT_TOKEN?: string;
-<<<<<<< HEAD
   TICKET_ISSUANCE_CUTOFF_DATE?: string;
-=======
   GENERIC_RATE_LIMIT_DISABLED?: string;
->>>>>>> 5e27cc1a
 }