import { getActiveSpan } from "@opentelemetry/api/build/src/trace/context-utils";
import {
  GenericIssuanceCheckInRequest,
  GenericIssuanceCheckInResponseValue,
  GenericIssuanceDeletePipelineResponseValue,
  GenericIssuanceFetchPretixEventsRequest,
  GenericIssuanceFetchPretixEventsResponseValue,
  GenericIssuanceFetchPretixProductsRequest,
  GenericIssuanceFetchPretixProductsResponseValue,
  GenericIssuanceGetAllUserPipelinesResponseValue,
  GenericIssuanceGetPipelineResponseValue,
  GenericIssuancePreCheckRequest,
  GenericIssuancePreCheckResponseValue,
  GenericIssuanceSelfResponseValue,
  GenericIssuanceSendEmailResponseValue,
  GenericIssuanceUpsertPipelineRequest,
  GenericIssuanceUpsertPipelineResponseValue,
  ListFeedsResponseValue,
  PipelineInfoRequest,
  PipelineInfoResponseValue,
  PollFeedRequest,
  PollFeedResponseValue
} from "@pcd/passport-interface";
import express from "express";
import { GenericIssuanceService } from "../../services/generic-issuance/genericIssuanceService";
<<<<<<< HEAD
import { getPipelineExecutionQuery } from "../../services/generic-issuance/honeycombQueries";
import { createQueryUrl } from "../../services/telemetryService";
=======
import { setFlattenedObject } from "../../services/telemetryService";
>>>>>>> e1f19236
import { GlobalServices } from "../../types";
import { logger } from "../../util/logger";
import { checkBody, checkUrlParam } from "../params";
import { PCDHTTPError } from "../pcdHttpError";

export function initGenericIssuanceRoutes(
  app: express.Application,
  { genericIssuanceService }: GlobalServices
): void {
  logger("[INIT] initializing generic issuance routes");

  /**
   * Throws if we don't have an instance of {@link GenericIssuanceService}.
   */
  function checkGenericIssuanceServiceStarted(
    issuanceService: GenericIssuanceService | null
  ): asserts issuanceService {
    if (!issuanceService) {
      throw new PCDHTTPError(503, "generic issuance service not instantiated");
    }
  }

  app.get("/generic-issuance/status", async (req, res) => {
    if (genericIssuanceService) {
      res.send("started");
    } else {
      res.send("not started");
    }
  });

  /**
   * Gets the currently logged in user based on their JWT.
   *
   * P.S. GraphQL would be so nice.
   */
  app.post("/generic-issuance/api/self", async (req, res) => {
    checkGenericIssuanceServiceStarted(genericIssuanceService);
    const user = await genericIssuanceService.authenticateStytchSession(req);
    setFlattenedObject(getActiveSpan(), { user });

    const result: GenericIssuanceSelfResponseValue = {
      email: user.email,
      isAdmin: user.isAdmin,
      id: user.id
    };

    res.json(result satisfies GenericIssuanceSelfResponseValue);
  });

  /**
   * Asks the given feed of a given pipeline for {@link PCD}s
   *
   * Authenticated by PCD so doesn't need auth.
   *
   * Request is {@link PollFeedRequest}
   * Response is {@link PollFeedResponseValue}
   */
  app.post(
    "/generic-issuance/api/feed/:pipelineID/:feedId",
    async (req: express.Request, res: express.Response) => {
      checkGenericIssuanceServiceStarted(genericIssuanceService);
      const pipelineID = checkUrlParam(req, "pipelineID");
      const feedId = checkUrlParam(req, "feedId");
      const request = req.body as PollFeedRequest;

      if (request.feedId !== feedId) {
        throw new PCDHTTPError(
          400,
          `feed id in url (${feedId}) does not match feed id in request body (${request.feedId})`
        );
      }

      const result = await genericIssuanceService.handlePollFeed(
        pipelineID,
        request
      );

      res.json(result satisfies PollFeedResponseValue);
    }
  );

  /**
   * Gets more granular pipeline info ({@link PipelineInfoResponseValue}) that
   * is visible to the logged in user
   */
  app.post("/generic-issuance/api/pipeline-info", async (req, res) => {
    checkGenericIssuanceServiceStarted(genericIssuanceService);
    const user = await genericIssuanceService.authenticateStytchSession(req);
    setFlattenedObject(getActiveSpan(), { user });

    const reqBody = req.body as PipelineInfoRequest;
    const result = await genericIssuanceService.handleGetPipelineInfo(
      user,
      reqBody.pipelineId
    );
    res.json(result satisfies PipelineInfoResponseValue);
  });

  /**
   * Authenticated by PCD so doesn't need auth.
   */
  app.get(
    "/generic-issuance/api/feed/:pipelineID/:feedId",
    async (req: express.Request, res: express.Response) => {
      checkGenericIssuanceServiceStarted(genericIssuanceService);
      const pipelineID = checkUrlParam(req, "pipelineID");
      const feedId = checkUrlParam(req, "feedId");
      const result = await genericIssuanceService.handleListFeed(
        pipelineID,
        feedId
      );
      res.json(result satisfies ListFeedsResponseValue);
    }
  );

  /**
   * Authenticated by PCD so doesn't need auth.
   */
  app.post(
    "/generic-issuance/api/check-in",
    async (req: express.Request, res: express.Response) => {
      checkGenericIssuanceServiceStarted(genericIssuanceService);
      const request = req.body as GenericIssuanceCheckInRequest;
      const result = await genericIssuanceService.handleCheckIn(request);
      res.json(result satisfies GenericIssuanceCheckInResponseValue);
    }
  );

  /**
   * Authenticated by PCD so doesn't need auth.
   */
  app.post(
    "/generic-issuance/api/pre-check",
    async (req: express.Request, res: express.Response) => {
      checkGenericIssuanceServiceStarted(genericIssuanceService);
      const request = req.body as GenericIssuancePreCheckRequest;
      const result = await genericIssuanceService.handlePreCheck(request);
      res.json(result satisfies GenericIssuancePreCheckResponseValue);
    }
  );

  /**
   * TODO: auth?
   */
  app.post(
    "/generic-issuance/api/user/send-email/:email",
    async (req: express.Request, res: express.Response) => {
      checkGenericIssuanceServiceStarted(genericIssuanceService);
      const result = await genericIssuanceService.sendLoginEmail(
        checkUrlParam(req, "email")
      );
      res.json(result satisfies GenericIssuanceSendEmailResponseValue);
    }
  );

  /**
   * Gets pipelines visible to logged in user.
   */
  app.post(
    "/generic-issuance/api/get-all-user-pipelines",
    async (req: express.Request, res: express.Response) => {
      checkGenericIssuanceServiceStarted(genericIssuanceService);
      const user = await genericIssuanceService.authenticateStytchSession(req);
      setFlattenedObject(getActiveSpan(), { user });

      const result =
        await genericIssuanceService.getAllUserPipelineDefinitions(user);
      res.json(
        result satisfies GenericIssuanceGetAllUserPipelinesResponseValue
      );
    }
  );

  /**
   * Gets specific pipeline that is visible to logged in user.
   */
  app.post(
    "/generic-issuance/api/get-pipeline/:id",
    async (req: express.Request, res: express.Response) => {
      checkGenericIssuanceServiceStarted(genericIssuanceService);
      const user = await genericIssuanceService.authenticateStytchSession(req);
      setFlattenedObject(getActiveSpan(), { user });

      const result = await genericIssuanceService.loadPipelineDefinition(
        user,
        checkUrlParam(req, "id")
      );
      res.json(result satisfies GenericIssuanceGetPipelineResponseValue);
    }
  );

  /**
   * Upserts a specific pipeline that is visible to logged in user.
   */
  app.post(
    "/generic-issuance/api/upsert-pipeline",
    async (req: express.Request, res: express.Response) => {
      checkGenericIssuanceServiceStarted(genericIssuanceService);
      const user = await genericIssuanceService.authenticateStytchSession(req);
      setFlattenedObject(getActiveSpan(), { user });

      const reqBody = req.body as GenericIssuanceUpsertPipelineRequest;
      const result = await genericIssuanceService.upsertPipelineDefinition(
        user,
        reqBody.pipeline
      );
      res.json(result satisfies GenericIssuanceUpsertPipelineResponseValue);
    }
  );

  /**
   * Deletes a specific pipeline that is visible to logged in user.
   */
  app.post(
    "/generic-issuance/api/delete-pipeline/:id",
    async (req: express.Request, res: express.Response) => {
      checkGenericIssuanceServiceStarted(genericIssuanceService);
      const user = await genericIssuanceService.authenticateStytchSession(req);
      setFlattenedObject(getActiveSpan(), { user });

      const result = await genericIssuanceService.deletePipelineDefinition(
        user,
        checkUrlParam(req, "id")
      );
      res.json(result satisfies GenericIssuanceDeletePipelineResponseValue);
    }
  );

<<<<<<< HEAD
  /**
   * Doesn't need auth as the location that we're redirecting to has its own auth layer.
   */
  app.get("/generic-issuance/api/pipeline-honeycomb/:id", async (req, res) => {
    const pipelineId = checkUrlParam(req, "id");
    const query = getPipelineExecutionQuery(pipelineId);
    const queryUrl = await createQueryUrl(query);
    res.redirect(queryUrl);
  });
=======
  app.post(
    "/generic-issuance/api/fetch-pretix-events",
    async (req: express.Request, res: express.Response) => {
      checkGenericIssuanceServiceStarted(genericIssuanceService);
      await genericIssuanceService.authenticateStytchSession(req);
      const events = await genericIssuanceService.fetchAllPretixEvents(
        checkBody<GenericIssuanceFetchPretixEventsRequest, "orgUrl">(
          req,
          "orgUrl"
        ),
        checkBody<GenericIssuanceFetchPretixEventsRequest, "token">(
          req,
          "token"
        )
      );
      res.json(events satisfies GenericIssuanceFetchPretixEventsResponseValue);
    }
  );

  app.post(
    "/generic-issuance/api/fetch-pretix-products",
    async (req: express.Request, res: express.Response) => {
      checkGenericIssuanceServiceStarted(genericIssuanceService);
      await genericIssuanceService.authenticateStytchSession(req);
      const events = await genericIssuanceService.fetchPretixProducts(
        checkBody<GenericIssuanceFetchPretixProductsRequest, "orgUrl">(
          req,
          "orgUrl"
        ),
        checkBody<GenericIssuanceFetchPretixProductsRequest, "token">(
          req,
          "token"
        ),
        checkBody<GenericIssuanceFetchPretixProductsRequest, "eventID">(
          req,
          "eventID"
        )
      );
      res.json(
        events satisfies GenericIssuanceFetchPretixProductsResponseValue
      );
    }
  );
>>>>>>> e1f19236
}<|MERGE_RESOLUTION|>--- conflicted
+++ resolved
@@ -23,12 +23,11 @@
 } from "@pcd/passport-interface";
 import express from "express";
 import { GenericIssuanceService } from "../../services/generic-issuance/genericIssuanceService";
-<<<<<<< HEAD
 import { getPipelineExecutionQuery } from "../../services/generic-issuance/honeycombQueries";
-import { createQueryUrl } from "../../services/telemetryService";
-=======
-import { setFlattenedObject } from "../../services/telemetryService";
->>>>>>> e1f19236
+import {
+  createQueryUrl,
+  setFlattenedObject
+} from "../../services/telemetryService";
 import { GlobalServices } from "../../types";
 import { logger } from "../../util/logger";
 import { checkBody, checkUrlParam } from "../params";
@@ -257,7 +256,6 @@
     }
   );
 
-<<<<<<< HEAD
   /**
    * Doesn't need auth as the location that we're redirecting to has its own auth layer.
    */
@@ -267,12 +265,13 @@
     const queryUrl = await createQueryUrl(query);
     res.redirect(queryUrl);
   });
-=======
+
   app.post(
     "/generic-issuance/api/fetch-pretix-events",
     async (req: express.Request, res: express.Response) => {
       checkGenericIssuanceServiceStarted(genericIssuanceService);
-      await genericIssuanceService.authenticateStytchSession(req);
+      const user = await genericIssuanceService.authenticateStytchSession(req);
+      setFlattenedObject(getActiveSpan(), { user });
       const events = await genericIssuanceService.fetchAllPretixEvents(
         checkBody<GenericIssuanceFetchPretixEventsRequest, "orgUrl">(
           req,
@@ -291,7 +290,8 @@
     "/generic-issuance/api/fetch-pretix-products",
     async (req: express.Request, res: express.Response) => {
       checkGenericIssuanceServiceStarted(genericIssuanceService);
-      await genericIssuanceService.authenticateStytchSession(req);
+      const user = await genericIssuanceService.authenticateStytchSession(req);
+      setFlattenedObject(getActiveSpan(), { user });
       const events = await genericIssuanceService.fetchPretixProducts(
         checkBody<GenericIssuanceFetchPretixProductsRequest, "orgUrl">(
           req,
@@ -311,5 +311,4 @@
       );
     }
   );
->>>>>>> e1f19236
 }