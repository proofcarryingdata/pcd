--- conflicted
+++ resolved
@@ -2,13 +2,9 @@
 import path from "path";
 import { ApplicationContext, GlobalServices } from "../../types";
 import { logger } from "../../util/logger";
-<<<<<<< HEAD
+import { closeWebviewHtml } from "../../util/telegramWebApp";
 import { checkQueryParam, checkUrlParam } from "../params";
 import { PCDHTTPError } from "../pcdHttpError";
-=======
-import { closeWebviewHtml } from "../../util/telegramWebApp";
-import { decodeString } from "../../util/util";
->>>>>>> 32000e9b
 
 export function initTelegramRoutes(
   app: express.Application,
@@ -48,7 +44,6 @@
       );
     }
 
-<<<<<<< HEAD
     logger(`[TELEGRAM] Verifying ticket for ${telegram_user_id}`);
 
     if (!telegramService) {
@@ -56,15 +51,24 @@
     }
 
     try {
-      await telegramService.handleVerification(
-        proof,
-        parseInt(telegram_user_id)
-      );
-      logger(
-        `[TELEGRAM] Redirecting to telegram for user id  ${telegram_user_id}`
-      );
-      res.redirect(await telegramService.getBotURL());
-=======
+      const { proof } = req.query;
+      const telegram_user_id = checkUrlParam(req, "id");
+      if (!proof || typeof proof !== "string") {
+        throw new Error("proof field needs to be a string and be non-empty");
+      }
+
+      if (
+        !telegram_user_id ||
+        typeof telegram_user_id !== "string" ||
+        !/^-?\d+$/.test(telegram_user_id)
+      ) {
+        throw new Error(
+          "telegram_user_id field needs to be a numeric string and be non-empty"
+        );
+      }
+
+      logger(`[TELEGRAM] Verifying ticket for ${telegram_user_id}`);
+
       if (!telegramService) {
         throw new Error("Telegram service not initialized");
       }
@@ -85,7 +89,6 @@
         res.sendFile(path.resolve("resources/telegram/error.html"));
         res.sendStatus(500);
       }
->>>>>>> 32000e9b
     } catch (e) {
       logger("[TELEGRAM] failed to verify", e);
       rollbarService?.reportError(e);
