--- conflicted
+++ resolved
@@ -6,11 +6,8 @@
 import { namedSqlTransaction } from "../../database/sqlQuery";
 import { ApplicationContext, GlobalServices } from "../../types";
 import { logger } from "../../util/logger";
-<<<<<<< HEAD
+import { checkExistsForRoute } from "../../util/util";
 import { clusterProxy } from "../middlewares/clusterMiddleware";
-=======
-import { checkExistsForRoute } from "../../util/util";
->>>>>>> b149ecb9
 import { checkOptionalQueryParam, checkQueryParam } from "../params";
 
 export function initE2EERoutes(
@@ -26,17 +23,12 @@
    * storage, storing the new encrypted storage, and updating the user's
    * salt so they can re-derive their key.
    */
-<<<<<<< HEAD
   app.post(
     "/sync/v3/changeBlobKey",
     clusterProxy(),
     async (req: Request, res: Response) => {
+      checkExistsForRoute(e2eeService);
       const request = req.body as ChangeBlobKeyRequest;
-=======
-  app.post("/sync/v3/changeBlobKey", async (req: Request, res: Response) => {
-    checkExistsForRoute(e2eeService);
-    const request = req.body as ChangeBlobKeyRequest;
->>>>>>> b149ecb9
 
       const result = await namedSqlTransaction(
         context.dbPool,
@@ -58,11 +50,11 @@
    *
    * @todo - restrict the calling of this api somehow? at least a rate limit.
    */
-<<<<<<< HEAD
   app.get(
     "/sync/v3/load/",
     clusterProxy(),
     async (req: Request, res: Response) => {
+      checkExistsForRoute(e2eeService);
       const result = await namedSqlTransaction(
         context.dbPool,
         "/sync/v3/load/",
@@ -73,20 +65,6 @@
             checkOptionalQueryParam(req, "knownRevision")
           )
       );
-=======
-  app.get("/sync/v3/load/", async (req: Request, res: Response) => {
-    checkExistsForRoute(e2eeService);
-    const result = await namedSqlTransaction(
-      context.dbPool,
-      "/sync/v3/load/",
-      (client) =>
-        e2eeService.handleLoad(
-          client,
-          checkQueryParam(req, "blobKey"),
-          checkOptionalQueryParam(req, "knownRevision")
-        )
-    );
->>>>>>> b149ecb9
 
       res.status(200).json(result);
     }
@@ -104,27 +82,17 @@
    * @todo - restrict + rate limit this?
    * @todo - size limits?
    */
-<<<<<<< HEAD
   app.post(
     "/sync/v3/save",
     clusterProxy(),
     async (req: Request, res: Response) => {
+      checkExistsForRoute(e2eeService);
       const request = req.body as UploadEncryptedStorageRequest;
       const result = await namedSqlTransaction(
         context.dbPool,
         "/sync/v3/save",
         (client) => e2eeService.handleSave(client, request)
       );
-=======
-  app.post("/sync/v3/save", async (req: Request, res: Response) => {
-    checkExistsForRoute(e2eeService);
-    const request = req.body as UploadEncryptedStorageRequest;
-    const result = await namedSqlTransaction(
-      context.dbPool,
-      "/sync/v3/save",
-      (client) => e2eeService.handleSave(client, request)
-    );
->>>>>>> b149ecb9
 
       res.status(200).json(result);
     }
