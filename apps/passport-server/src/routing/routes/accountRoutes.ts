import {
  AddUserEmailRequest,
  AgreeTermsRequest,
  ChangeUserEmailRequest,
  ConfirmEmailRequest,
  ConfirmEmailResponseValue,
  CreateNewUserRequest,
  DeleteAccountRequest,
  OneClickLoginRequest,
  RemoveUserEmailRequest,
  SaltResponseValue,
  VerifyTokenRequest
} from "@pcd/passport-interface";
import { normalizeEmail } from "@pcd/util";
import express, { Request, Response } from "express";
import { namedSqlTransaction } from "../../database/sqlQuery";
import { ApplicationContext, GlobalServices } from "../../types";
import { logger } from "../../util/logger";
<<<<<<< HEAD
import { clusterProxy } from "../middlewares/clusterMiddleware";
=======
import { checkExistsForRoute } from "../../util/util";
>>>>>>> b149ecb9
import { checkBody, checkQueryParam, checkUrlParam } from "../params";

export function initAccountRoutes(
  app: express.Application,
  context: ApplicationContext,
  { userService }: GlobalServices
): void {
  logger("[INIT] initializing account routes");

  /**
   * Gets the password salt for a given email address.
   *
   * Returns an instance of {@link SaltResponseValue} if no errors occurred.
   *
   * This route is not access-controlled in any way.
   *
   * @todo access-control?
   */
<<<<<<< HEAD
  app.get(
    "/account/salt",
    clusterProxy(),
    async (req: Request, res: Response) => {
      const email = normalizeEmail(checkQueryParam(req, "email"));
=======
  app.get("/account/salt", async (req: Request, res: Response) => {
    checkExistsForRoute(userService);
    const email = normalizeEmail(checkQueryParam(req, "email"));
>>>>>>> b149ecb9

      const result = await namedSqlTransaction(
        context.dbPool,
        "/account/salt",
        (client) => userService.getSaltByEmail(client, email)
      );

      res.send(result satisfies SaltResponseValue);
    }
  );

  /**
   * Step 1 of account creation on Zupass.
   *
   * If a user already exists with the given email address, and the `force` option
   * is not set to true, returns a 403 server error with the message
   * "<email address> already registered."
   *
   * If `force` *is* true, then calling this api creates and sends a new token to the
   * given email, which can be used in step 2 (/account/verify-token) to proceed
   * with account creation.
   *
   * If this is the first time this user is calling this route, then the `force`
   * parameter is not neccessary to set to `true`.
   *
   * In development mode the server can be configured to bypass sending an actual
   * email (check out the .env.local.example file for more details). If that is
   * the case, then this route returns the token directly from this route, so that
   * the client can auto-plug-it-in for the user (or, rather, the developer: me).
   * The token is encoded in an {@link ConfirmEmailResponseValue}.
   *
   * In the case that an email *was* successfully sent, just returns a 200 OK.
   */
<<<<<<< HEAD
  app.post(
    "/account/send-login-email",
    clusterProxy(),
    async (req: Request, res: Response) => {
      const email = normalizeEmail(
        checkBody<ConfirmEmailRequest, "email">(req, "email")
      );
      const force =
        checkBody<ConfirmEmailRequest, "force">(req, "force") === "true";

      const result = await namedSqlTransaction(
        context.dbPool,
        "/account/send-login-email",
        (client) => userService.handleSendTokenEmail(client, email, force)
      );

      if (result) {
        res.status(200).json(result satisfies ConfirmEmailResponseValue);
      } else {
        res.sendStatus(200);
      }
=======
  app.post("/account/send-login-email", async (req: Request, res: Response) => {
    checkExistsForRoute(userService);
    const email = normalizeEmail(
      checkBody<ConfirmEmailRequest, "email">(req, "email")
    );
    const force =
      checkBody<ConfirmEmailRequest, "force">(req, "force") === "true";

    const result = await namedSqlTransaction(
      context.dbPool,
      "/account/send-login-email",
      (client) => userService.handleSendTokenEmail(client, email, force)
    );

    if (result) {
      res.status(200).json(result satisfies ConfirmEmailResponseValue);
    } else {
      res.sendStatus(200);
>>>>>>> b149ecb9
    }
  );

  /**
   * Step 2 of account creation.
   *
   * If the token is valid, returns a 200 OK.
   *
   * If the token is invalid, returns a 403 error.
   */
<<<<<<< HEAD
  app.post(
    "/account/verify-token",
    clusterProxy(),
    async (req: Request, res: Response) => {
      const token = checkBody<VerifyTokenRequest, "token">(req, "token");
      const email = checkBody<VerifyTokenRequest, "email">(req, "email");

      const result = await namedSqlTransaction(
        context.dbPool,
        "/account/verify-token",
        (client) => userService.handleVerifyToken(client, token, email)
      );

      res.status(200).json(result);
    }
  );

  app.post(
    "/account/one-click-login",
    clusterProxy(),
    async (req: Request, res: Response) => {
      const email = checkBody<OneClickLoginRequest, "email">(req, "email");
      const code = checkBody<OneClickLoginRequest, "code">(req, "code");
      // we only need the v4 pubkey because the commitment is deriveable from it
      // using the function `v4PublicKeyToCommitment`
      const semaphore_v4_pubkey = checkBody<
        OneClickLoginRequest,
        "semaphore_v4_pubkey"
      >(req, "semaphore_v4_pubkey");
      // v3 commitment
      const commitment = checkBody<OneClickLoginRequest, "commitment">(
        req,
        "commitment"
      );
      const encryptionKey = checkBody<OneClickLoginRequest, "encryptionKey">(
        req,
        "encryptionKey"
      );

      const result = await namedSqlTransaction(
        context.dbPool,
        "/account/one-click-login",
        (client) =>
          userService.handleOneClickLogin(
            client,
            email,
            code,
            commitment,
            semaphore_v4_pubkey,
            encryptionKey
          )
      );

      res.status(200).json(result);
    }
  );
=======
  app.post("/account/verify-token", async (req: Request, res: Response) => {
    checkExistsForRoute(userService);
    const token = checkBody<VerifyTokenRequest, "token">(req, "token");
    const email = checkBody<VerifyTokenRequest, "email">(req, "email");

    const result = await namedSqlTransaction(
      context.dbPool,
      "/account/verify-token",
      (client) => userService.handleVerifyToken(client, token, email)
    );

    res.status(200).json(result);
  });

  app.post("/account/one-click-login", async (req: Request, res: Response) => {
    checkExistsForRoute(userService);
    const email = checkBody<OneClickLoginRequest, "email">(req, "email");
    const code = checkBody<OneClickLoginRequest, "code">(req, "code");
    // we only need the v4 pubkey because the commitment is deriveable from it
    // using the function `v4PublicKeyToCommitment`
    const semaphore_v4_pubkey = checkBody<
      OneClickLoginRequest,
      "semaphore_v4_pubkey"
    >(req, "semaphore_v4_pubkey");
    // v3 commitment
    const commitment = checkBody<OneClickLoginRequest, "commitment">(
      req,
      "commitment"
    );
    const encryptionKey = checkBody<OneClickLoginRequest, "encryptionKey">(
      req,
      "encryptionKey"
    );

    const result = await namedSqlTransaction(
      context.dbPool,
      "/account/one-click-login",
      (client) =>
        userService.handleOneClickLogin(
          client,
          email,
          code,
          commitment,
          semaphore_v4_pubkey,
          encryptionKey
        )
    );

    res.status(200).json(result);
  });
>>>>>>> b149ecb9

  /**
   * Step 3 of account creation.
   *
   * Creates a new Zupass user. The user must call this route with the token
   * they received in their email. They must also upload the public component
   * of their semaphore identity (via the `commitment` parameter), as well as
   * the `salt` their Zupass client generated for them, so that they can use
   * it again later on. Finally, they must also include the token they got in
   * their email inbox (or via the `devToken` feature described in the comment
   * of the /account/send-login-email route).
   *
   * If the token is incorrect, returns a 403 server error.
   *
   * If the token *is* correct, proceeds with user creation.
   *
   * Creating a user overwrites important user data, like their salt and semaphore
   * commitment. In the case a user already existed for this email, this route
   * is effectively an 'account reset' feature.
   *
   * In the successful case, returns a {@link ZupassUserJson}.
   */
<<<<<<< HEAD
  app.post(
    "/account/new-participant",
    clusterProxy(),
    async (req: Request, res: Response) => {
      const email = normalizeEmail(
        checkBody<CreateNewUserRequest, "email">(req, "email")
      );
      const { salt, encryptionKey, autoRegister } =
        req.body as CreateNewUserRequest as CreateNewUserRequest;
      const token = checkBody<CreateNewUserRequest, "token">(req, "token");
      // we only need the v4 pubkey because the commitment is deriveable from it
      // using the function `v4PublicKeyToCommitment`
      const semaphore_v4_pubkey = checkBody<
        CreateNewUserRequest,
        "semaphore_v4_pubkey"
      >(req, "semaphore_v4_pubkey");
      const commitment = checkBody<CreateNewUserRequest, "commitment">(
        req,
        "commitment"
      );

      const result = await namedSqlTransaction(
        context.dbPool,
        "/account/new-participant",
        (client) =>
          userService.handleNewUser(
            client,
            token,
            email,
            commitment,
            semaphore_v4_pubkey,
            salt,
            encryptionKey,
            autoRegister
          )
      );

      res.status(200).json(result);
    }
  );
=======
  app.post("/account/new-participant", async (req: Request, res: Response) => {
    checkExistsForRoute(userService);
    const email = normalizeEmail(
      checkBody<CreateNewUserRequest, "email">(req, "email")
    );
    const { salt, encryptionKey, autoRegister } =
      req.body as CreateNewUserRequest as CreateNewUserRequest;
    const token = checkBody<CreateNewUserRequest, "token">(req, "token");
    // we only need the v4 pubkey because the commitment is deriveable from it
    // using the function `v4PublicKeyToCommitment`
    const semaphore_v4_pubkey = checkBody<
      CreateNewUserRequest,
      "semaphore_v4_pubkey"
    >(req, "semaphore_v4_pubkey");
    const commitment = checkBody<CreateNewUserRequest, "commitment">(
      req,
      "commitment"
    );

    const result = await namedSqlTransaction(
      context.dbPool,
      "/account/new-participant",
      (client) =>
        userService.handleNewUser(
          client,
          token,
          email,
          commitment,
          semaphore_v4_pubkey,
          salt,
          encryptionKey,
          autoRegister
        )
    );

    res.status(200).json(result);
  });
>>>>>>> b149ecb9

  /**
   * Lets a client upload its v4 commitment to zupass, which happens in the case that
   * a user has a v3 identity and zupass account that existed prior to the introduction
   * of the v4 identity.
   */
  app.post(
    "/account/upgrade-with-v4-commitment",
    clusterProxy(),
    async (req: Request, res: Response) => {
      checkExistsForRoute(userService);
      const pcd = checkBody<AgreeTermsRequest, "pcd">(req, "pcd");

      const result = await namedSqlTransaction(
        context.dbPool,
        "/account/upgrade-with-v4-commitment",
        (client) => userService.handleAddV4Commitment(client, pcd)
      );

      if (result.success) {
        res.status(200).json(result.value);
      } else {
        res.status(403).send(result.error);
      }
    }
  );

  /**
   * Records that the user has agreed to a given version of the legal terms.
   */
<<<<<<< HEAD
  app.post(
    "/account/agree-terms",
    clusterProxy(),
    async (req: Request, res: Response) => {
      const pcd = checkBody<AgreeTermsRequest, "pcd">(req, "pcd");

      const result = await namedSqlTransaction(
        context.dbPool,
        "/account/agree-terms",
        (client) => userService.handleAgreeTerms(client, pcd)
      );

      if (result.success) {
        res.status(200).json(result.value);
      } else {
        res.status(403).send(result.error);
      }
=======
  app.post("/account/agree-terms", async (req: Request, res: Response) => {
    checkExistsForRoute(userService);
    const pcd = checkBody<AgreeTermsRequest, "pcd">(req, "pcd");

    const result = await namedSqlTransaction(
      context.dbPool,
      "/account/agree-terms",
      (client) => userService.handleAgreeTerms(client, pcd)
    );

    if (result.success) {
      res.status(200).json(result.value);
    } else {
      res.status(403).send(result.error);
>>>>>>> b149ecb9
    }
  );

  /**
   * Prevent old clients from using the old /account/user route.
   */
  app.get(
    "/account/user/:uuid",
    clusterProxy(),
    async (req: Request, res: Response) => {
      res.status(503).send("Not implemented");
    }
  );

  /**
   * Gets a Zupass user by their uuid.
   * If the service is not ready, returns a 503 server error.
   * If the user does not exist, returns a 404.
   * Otherwise returns the user as a {@link ZupassUserJson}
   *
   * @todo - should we censor part of this unless you're the given user? eg.
   * should we be returning the `salt` here?
   */
<<<<<<< HEAD
  app.get(
    "/v2/account/user/:uuid",
    clusterProxy(),
    async (req: Request, res: Response) => {
      const result = await namedSqlTransaction(
        context.dbPool,
        "/v2/account/user/:uuid",
        (client) =>
          userService.handleGetUser(client, checkUrlParam(req, "uuid"))
      );
=======
  app.get("/v2/account/user/:uuid", async (req: Request, res: Response) => {
    checkExistsForRoute(userService);
    const result = await namedSqlTransaction(
      context.dbPool,
      "/v2/account/user/:uuid",
      (client) => userService.handleGetUser(client, checkUrlParam(req, "uuid"))
    );
>>>>>>> b149ecb9

      res.status(200).json(result);
    }
  );

  /**
   * temporary, for backwards compat; same as /account/user/:uuid
   */
<<<<<<< HEAD
  app.get(
    "/pcdpass/participant/:uuid",
    clusterProxy(),
    async (req: Request, res: Response) => {
      const result = await namedSqlTransaction(
        context.dbPool,
        "/pcdpass/participant/:uuid",
        (client) =>
          userService.handleGetUser(client, checkUrlParam(req, "uuid"))
      );
=======
  app.get("/pcdpass/participant/:uuid", async (req: Request, res: Response) => {
    checkExistsForRoute(userService);
    const result = await namedSqlTransaction(
      context.dbPool,
      "/pcdpass/participant/:uuid",
      (client) => userService.handleGetUser(client, checkUrlParam(req, "uuid"))
    );
>>>>>>> b149ecb9

      res.status(200).json(result);
    }
  );

  /**
   * temporary, for backwards compat; same as /account/user/:uuid
   */
<<<<<<< HEAD
  app.get(
    "/zuzalu/participant/:uuid",
    clusterProxy(),
    async (req: Request, res: Response) => {
      const result = await namedSqlTransaction(
        context.dbPool,
        "/zuzalu/participant/:uuid",
        (client) =>
          userService.handleGetUser(client, checkUrlParam(req, "uuid"))
      );
=======
  app.get("/zuzalu/participant/:uuid", async (req: Request, res: Response) => {
    checkExistsForRoute(userService);
    const result = await namedSqlTransaction(
      context.dbPool,
      "/zuzalu/participant/:uuid",
      (client) => userService.handleGetUser(client, checkUrlParam(req, "uuid"))
    );
>>>>>>> b149ecb9

      res.status(200).json(result);
    }
  );

<<<<<<< HEAD
  app.post(
    "/account/delete",
    clusterProxy(),
    async (req: Request, res: Response) => {
      const pcd = checkBody<DeleteAccountRequest, "pcd">(req, "pcd");
=======
  app.post("/account/delete", async (req: Request, res: Response) => {
    checkExistsForRoute(userService);
    const pcd = checkBody<DeleteAccountRequest, "pcd">(req, "pcd");
>>>>>>> b149ecb9

      await namedSqlTransaction(context.dbPool, "/account/delete", (client) =>
        userService.handleDeleteAccount(client, pcd)
      );

      res.sendStatus(200);
    }
  );

  /**
   * Adds a new email address to a user's account.
   */
<<<<<<< HEAD
  app.post(
    "/account/add-email",
    clusterProxy(),
    async (req: Request, res: Response) => {
      const newEmail = checkBody<AddUserEmailRequest, "newEmail">(
        req,
        "newEmail"
      )
        .trim()
        .toLocaleLowerCase();
      const pcd = checkBody<AddUserEmailRequest, "pcd">(req, "pcd");
      const confirmationCode = req.body.confirmationCode as string | undefined;

      const result = await namedSqlTransaction(
        context.dbPool,
        "/account/add-email",
        (client) =>
          userService.handleAddUserEmail(
            client,
            newEmail,
            pcd,
            confirmationCode
          )
      );

      res.status(200).json(result);
    }
  );
=======
  app.post("/account/add-email", async (req: Request, res: Response) => {
    checkExistsForRoute(userService);
    const newEmail = checkBody<AddUserEmailRequest, "newEmail">(req, "newEmail")
      .trim()
      .toLocaleLowerCase();
    const pcd = checkBody<AddUserEmailRequest, "pcd">(req, "pcd");
    const confirmationCode = req.body.confirmationCode as string | undefined;

    const result = await namedSqlTransaction(
      context.dbPool,
      "/account/add-email",
      (client) =>
        userService.handleAddUserEmail(client, newEmail, pcd, confirmationCode)
    );

    res.status(200).json(result);
  });
>>>>>>> b149ecb9

  /**
   * Removes an email address from a user's account.
   */
<<<<<<< HEAD
  app.post(
    "/account/delete-email",
    clusterProxy(),
    async (req: Request, res: Response) => {
      const emailToRemove = checkBody<RemoveUserEmailRequest, "emailToRemove">(
        req,
        "emailToRemove"
      )
        .trim()
        .toLocaleLowerCase();
      const pcd = checkBody<RemoveUserEmailRequest, "pcd">(req, "pcd");

      const result = await namedSqlTransaction(
        context.dbPool,
        "/account/delete-email",
        (client) =>
          userService.handleRemoveUserEmail(client, emailToRemove, pcd)
      );

      res.status(200).json(result);
    }
  );
=======
  app.post("/account/delete-email", async (req: Request, res: Response) => {
    checkExistsForRoute(userService);
    const emailToRemove = checkBody<RemoveUserEmailRequest, "emailToRemove">(
      req,
      "emailToRemove"
    )
      .trim()
      .toLocaleLowerCase();
    const pcd = checkBody<RemoveUserEmailRequest, "pcd">(req, "pcd");

    const result = await namedSqlTransaction(
      context.dbPool,
      "/account/delete-email",
      (client) => userService.handleRemoveUserEmail(client, emailToRemove, pcd)
    );

    res.status(200).json(result);
  });
>>>>>>> b149ecb9

  /**
   * Changes a user's email address.
   */
<<<<<<< HEAD
  app.post(
    "/account/change-email",
    clusterProxy(),
    async (req: Request, res: Response) => {
      const oldEmail = checkBody<ChangeUserEmailRequest, "oldEmail">(
        req,
        "oldEmail"
      )
        .trim()
        .toLocaleLowerCase();
      const newEmail = checkBody<ChangeUserEmailRequest, "newEmail">(
        req,
        "newEmail"
      )
        .trim()
        .toLocaleLowerCase();
      const pcd = checkBody<ChangeUserEmailRequest, "pcd">(req, "pcd");
      const confirmationCode = req.body.confirmationCode as string | undefined;

      const result = await namedSqlTransaction(
        context.dbPool,
        "/account/change-email",
        (client) =>
          userService.handleChangeUserEmail(
            client,
            oldEmail,
            newEmail,
            pcd,
            confirmationCode
          )
      );

      res.status(200).json(result);
    }
  );
=======
  app.post("/account/change-email", async (req: Request, res: Response) => {
    checkExistsForRoute(userService);
    const oldEmail = checkBody<ChangeUserEmailRequest, "oldEmail">(
      req,
      "oldEmail"
    )
      .trim()
      .toLocaleLowerCase();
    const newEmail = checkBody<ChangeUserEmailRequest, "newEmail">(
      req,
      "newEmail"
    )
      .trim()
      .toLocaleLowerCase();
    const pcd = checkBody<ChangeUserEmailRequest, "pcd">(req, "pcd");
    const confirmationCode = req.body.confirmationCode as string | undefined;

    const result = await namedSqlTransaction(
      context.dbPool,
      "/account/change-email",
      (client) =>
        userService.handleChangeUserEmail(
          client,
          oldEmail,
          newEmail,
          pcd,
          confirmationCode
        )
    );

    res.status(200).json(result);
  });
>>>>>>> b149ecb9
}<|MERGE_RESOLUTION|>--- conflicted
+++ resolved
@@ -16,11 +16,8 @@
 import { namedSqlTransaction } from "../../database/sqlQuery";
 import { ApplicationContext, GlobalServices } from "../../types";
 import { logger } from "../../util/logger";
-<<<<<<< HEAD
+import { checkExistsForRoute } from "../../util/util";
 import { clusterProxy } from "../middlewares/clusterMiddleware";
-=======
-import { checkExistsForRoute } from "../../util/util";
->>>>>>> b149ecb9
 import { checkBody, checkQueryParam, checkUrlParam } from "../params";
 
 export function initAccountRoutes(
@@ -39,17 +36,12 @@
    *
    * @todo access-control?
    */
-<<<<<<< HEAD
   app.get(
     "/account/salt",
     clusterProxy(),
     async (req: Request, res: Response) => {
+      checkExistsForRoute(userService);
       const email = normalizeEmail(checkQueryParam(req, "email"));
-=======
-  app.get("/account/salt", async (req: Request, res: Response) => {
-    checkExistsForRoute(userService);
-    const email = normalizeEmail(checkQueryParam(req, "email"));
->>>>>>> b149ecb9
 
       const result = await namedSqlTransaction(
         context.dbPool,
@@ -83,11 +75,11 @@
    *
    * In the case that an email *was* successfully sent, just returns a 200 OK.
    */
-<<<<<<< HEAD
   app.post(
     "/account/send-login-email",
     clusterProxy(),
     async (req: Request, res: Response) => {
+      checkExistsForRoute(userService);
       const email = normalizeEmail(
         checkBody<ConfirmEmailRequest, "email">(req, "email")
       );
@@ -105,26 +97,6 @@
       } else {
         res.sendStatus(200);
       }
-=======
-  app.post("/account/send-login-email", async (req: Request, res: Response) => {
-    checkExistsForRoute(userService);
-    const email = normalizeEmail(
-      checkBody<ConfirmEmailRequest, "email">(req, "email")
-    );
-    const force =
-      checkBody<ConfirmEmailRequest, "force">(req, "force") === "true";
-
-    const result = await namedSqlTransaction(
-      context.dbPool,
-      "/account/send-login-email",
-      (client) => userService.handleSendTokenEmail(client, email, force)
-    );
-
-    if (result) {
-      res.status(200).json(result satisfies ConfirmEmailResponseValue);
-    } else {
-      res.sendStatus(200);
->>>>>>> b149ecb9
     }
   );
 
@@ -135,11 +107,11 @@
    *
    * If the token is invalid, returns a 403 error.
    */
-<<<<<<< HEAD
   app.post(
     "/account/verify-token",
     clusterProxy(),
     async (req: Request, res: Response) => {
+      checkExistsForRoute(userService);
       const token = checkBody<VerifyTokenRequest, "token">(req, "token");
       const email = checkBody<VerifyTokenRequest, "email">(req, "email");
 
@@ -157,6 +129,7 @@
     "/account/one-click-login",
     clusterProxy(),
     async (req: Request, res: Response) => {
+      checkExistsForRoute(userService);
       const email = checkBody<OneClickLoginRequest, "email">(req, "email");
       const code = checkBody<OneClickLoginRequest, "code">(req, "code");
       // we only need the v4 pubkey because the commitment is deriveable from it
@@ -192,58 +165,6 @@
       res.status(200).json(result);
     }
   );
-=======
-  app.post("/account/verify-token", async (req: Request, res: Response) => {
-    checkExistsForRoute(userService);
-    const token = checkBody<VerifyTokenRequest, "token">(req, "token");
-    const email = checkBody<VerifyTokenRequest, "email">(req, "email");
-
-    const result = await namedSqlTransaction(
-      context.dbPool,
-      "/account/verify-token",
-      (client) => userService.handleVerifyToken(client, token, email)
-    );
-
-    res.status(200).json(result);
-  });
-
-  app.post("/account/one-click-login", async (req: Request, res: Response) => {
-    checkExistsForRoute(userService);
-    const email = checkBody<OneClickLoginRequest, "email">(req, "email");
-    const code = checkBody<OneClickLoginRequest, "code">(req, "code");
-    // we only need the v4 pubkey because the commitment is deriveable from it
-    // using the function `v4PublicKeyToCommitment`
-    const semaphore_v4_pubkey = checkBody<
-      OneClickLoginRequest,
-      "semaphore_v4_pubkey"
-    >(req, "semaphore_v4_pubkey");
-    // v3 commitment
-    const commitment = checkBody<OneClickLoginRequest, "commitment">(
-      req,
-      "commitment"
-    );
-    const encryptionKey = checkBody<OneClickLoginRequest, "encryptionKey">(
-      req,
-      "encryptionKey"
-    );
-
-    const result = await namedSqlTransaction(
-      context.dbPool,
-      "/account/one-click-login",
-      (client) =>
-        userService.handleOneClickLogin(
-          client,
-          email,
-          code,
-          commitment,
-          semaphore_v4_pubkey,
-          encryptionKey
-        )
-    );
-
-    res.status(200).json(result);
-  });
->>>>>>> b149ecb9
 
   /**
    * Step 3 of account creation.
@@ -266,11 +187,11 @@
    *
    * In the successful case, returns a {@link ZupassUserJson}.
    */
-<<<<<<< HEAD
   app.post(
     "/account/new-participant",
     clusterProxy(),
     async (req: Request, res: Response) => {
+      checkExistsForRoute(userService);
       const email = normalizeEmail(
         checkBody<CreateNewUserRequest, "email">(req, "email")
       );
@@ -307,45 +228,6 @@
       res.status(200).json(result);
     }
   );
-=======
-  app.post("/account/new-participant", async (req: Request, res: Response) => {
-    checkExistsForRoute(userService);
-    const email = normalizeEmail(
-      checkBody<CreateNewUserRequest, "email">(req, "email")
-    );
-    const { salt, encryptionKey, autoRegister } =
-      req.body as CreateNewUserRequest as CreateNewUserRequest;
-    const token = checkBody<CreateNewUserRequest, "token">(req, "token");
-    // we only need the v4 pubkey because the commitment is deriveable from it
-    // using the function `v4PublicKeyToCommitment`
-    const semaphore_v4_pubkey = checkBody<
-      CreateNewUserRequest,
-      "semaphore_v4_pubkey"
-    >(req, "semaphore_v4_pubkey");
-    const commitment = checkBody<CreateNewUserRequest, "commitment">(
-      req,
-      "commitment"
-    );
-
-    const result = await namedSqlTransaction(
-      context.dbPool,
-      "/account/new-participant",
-      (client) =>
-        userService.handleNewUser(
-          client,
-          token,
-          email,
-          commitment,
-          semaphore_v4_pubkey,
-          salt,
-          encryptionKey,
-          autoRegister
-        )
-    );
-
-    res.status(200).json(result);
-  });
->>>>>>> b149ecb9
 
   /**
    * Lets a client upload its v4 commitment to zupass, which happens in the case that
@@ -376,11 +258,11 @@
   /**
    * Records that the user has agreed to a given version of the legal terms.
    */
-<<<<<<< HEAD
   app.post(
     "/account/agree-terms",
     clusterProxy(),
     async (req: Request, res: Response) => {
+      checkExistsForRoute(userService);
       const pcd = checkBody<AgreeTermsRequest, "pcd">(req, "pcd");
 
       const result = await namedSqlTransaction(
@@ -394,22 +276,6 @@
       } else {
         res.status(403).send(result.error);
       }
-=======
-  app.post("/account/agree-terms", async (req: Request, res: Response) => {
-    checkExistsForRoute(userService);
-    const pcd = checkBody<AgreeTermsRequest, "pcd">(req, "pcd");
-
-    const result = await namedSqlTransaction(
-      context.dbPool,
-      "/account/agree-terms",
-      (client) => userService.handleAgreeTerms(client, pcd)
-    );
-
-    if (result.success) {
-      res.status(200).json(result.value);
-    } else {
-      res.status(403).send(result.error);
->>>>>>> b149ecb9
     }
   );
 
@@ -433,26 +299,17 @@
    * @todo - should we censor part of this unless you're the given user? eg.
    * should we be returning the `salt` here?
    */
-<<<<<<< HEAD
   app.get(
     "/v2/account/user/:uuid",
     clusterProxy(),
     async (req: Request, res: Response) => {
+      checkExistsForRoute(userService);
       const result = await namedSqlTransaction(
         context.dbPool,
         "/v2/account/user/:uuid",
         (client) =>
           userService.handleGetUser(client, checkUrlParam(req, "uuid"))
       );
-=======
-  app.get("/v2/account/user/:uuid", async (req: Request, res: Response) => {
-    checkExistsForRoute(userService);
-    const result = await namedSqlTransaction(
-      context.dbPool,
-      "/v2/account/user/:uuid",
-      (client) => userService.handleGetUser(client, checkUrlParam(req, "uuid"))
-    );
->>>>>>> b149ecb9
 
       res.status(200).json(result);
     }
@@ -461,26 +318,17 @@
   /**
    * temporary, for backwards compat; same as /account/user/:uuid
    */
-<<<<<<< HEAD
   app.get(
     "/pcdpass/participant/:uuid",
     clusterProxy(),
     async (req: Request, res: Response) => {
+      checkExistsForRoute(userService);
       const result = await namedSqlTransaction(
         context.dbPool,
         "/pcdpass/participant/:uuid",
         (client) =>
           userService.handleGetUser(client, checkUrlParam(req, "uuid"))
       );
-=======
-  app.get("/pcdpass/participant/:uuid", async (req: Request, res: Response) => {
-    checkExistsForRoute(userService);
-    const result = await namedSqlTransaction(
-      context.dbPool,
-      "/pcdpass/participant/:uuid",
-      (client) => userService.handleGetUser(client, checkUrlParam(req, "uuid"))
-    );
->>>>>>> b149ecb9
 
       res.status(200).json(result);
     }
@@ -489,42 +337,28 @@
   /**
    * temporary, for backwards compat; same as /account/user/:uuid
    */
-<<<<<<< HEAD
   app.get(
     "/zuzalu/participant/:uuid",
     clusterProxy(),
     async (req: Request, res: Response) => {
+      checkExistsForRoute(userService);
       const result = await namedSqlTransaction(
         context.dbPool,
         "/zuzalu/participant/:uuid",
         (client) =>
           userService.handleGetUser(client, checkUrlParam(req, "uuid"))
       );
-=======
-  app.get("/zuzalu/participant/:uuid", async (req: Request, res: Response) => {
-    checkExistsForRoute(userService);
-    const result = await namedSqlTransaction(
-      context.dbPool,
-      "/zuzalu/participant/:uuid",
-      (client) => userService.handleGetUser(client, checkUrlParam(req, "uuid"))
-    );
->>>>>>> b149ecb9
-
-      res.status(200).json(result);
-    }
-  );
-
-<<<<<<< HEAD
+
+      res.status(200).json(result);
+    }
+  );
+
   app.post(
     "/account/delete",
     clusterProxy(),
     async (req: Request, res: Response) => {
+      checkExistsForRoute(userService);
       const pcd = checkBody<DeleteAccountRequest, "pcd">(req, "pcd");
-=======
-  app.post("/account/delete", async (req: Request, res: Response) => {
-    checkExistsForRoute(userService);
-    const pcd = checkBody<DeleteAccountRequest, "pcd">(req, "pcd");
->>>>>>> b149ecb9
 
       await namedSqlTransaction(context.dbPool, "/account/delete", (client) =>
         userService.handleDeleteAccount(client, pcd)
@@ -537,11 +371,11 @@
   /**
    * Adds a new email address to a user's account.
    */
-<<<<<<< HEAD
   app.post(
     "/account/add-email",
     clusterProxy(),
     async (req: Request, res: Response) => {
+      checkExistsForRoute(userService);
       const newEmail = checkBody<AddUserEmailRequest, "newEmail">(
         req,
         "newEmail"
@@ -566,34 +400,15 @@
       res.status(200).json(result);
     }
   );
-=======
-  app.post("/account/add-email", async (req: Request, res: Response) => {
-    checkExistsForRoute(userService);
-    const newEmail = checkBody<AddUserEmailRequest, "newEmail">(req, "newEmail")
-      .trim()
-      .toLocaleLowerCase();
-    const pcd = checkBody<AddUserEmailRequest, "pcd">(req, "pcd");
-    const confirmationCode = req.body.confirmationCode as string | undefined;
-
-    const result = await namedSqlTransaction(
-      context.dbPool,
-      "/account/add-email",
-      (client) =>
-        userService.handleAddUserEmail(client, newEmail, pcd, confirmationCode)
-    );
-
-    res.status(200).json(result);
-  });
->>>>>>> b149ecb9
 
   /**
    * Removes an email address from a user's account.
    */
-<<<<<<< HEAD
   app.post(
     "/account/delete-email",
     clusterProxy(),
     async (req: Request, res: Response) => {
+      checkExistsForRoute(userService);
       const emailToRemove = checkBody<RemoveUserEmailRequest, "emailToRemove">(
         req,
         "emailToRemove"
@@ -612,35 +427,15 @@
       res.status(200).json(result);
     }
   );
-=======
-  app.post("/account/delete-email", async (req: Request, res: Response) => {
-    checkExistsForRoute(userService);
-    const emailToRemove = checkBody<RemoveUserEmailRequest, "emailToRemove">(
-      req,
-      "emailToRemove"
-    )
-      .trim()
-      .toLocaleLowerCase();
-    const pcd = checkBody<RemoveUserEmailRequest, "pcd">(req, "pcd");
-
-    const result = await namedSqlTransaction(
-      context.dbPool,
-      "/account/delete-email",
-      (client) => userService.handleRemoveUserEmail(client, emailToRemove, pcd)
-    );
-
-    res.status(200).json(result);
-  });
->>>>>>> b149ecb9
 
   /**
    * Changes a user's email address.
    */
-<<<<<<< HEAD
   app.post(
     "/account/change-email",
     clusterProxy(),
     async (req: Request, res: Response) => {
+      checkExistsForRoute(userService);
       const oldEmail = checkBody<ChangeUserEmailRequest, "oldEmail">(
         req,
         "oldEmail"
@@ -672,38 +467,4 @@
       res.status(200).json(result);
     }
   );
-=======
-  app.post("/account/change-email", async (req: Request, res: Response) => {
-    checkExistsForRoute(userService);
-    const oldEmail = checkBody<ChangeUserEmailRequest, "oldEmail">(
-      req,
-      "oldEmail"
-    )
-      .trim()
-      .toLocaleLowerCase();
-    const newEmail = checkBody<ChangeUserEmailRequest, "newEmail">(
-      req,
-      "newEmail"
-    )
-      .trim()
-      .toLocaleLowerCase();
-    const pcd = checkBody<ChangeUserEmailRequest, "pcd">(req, "pcd");
-    const confirmationCode = req.body.confirmationCode as string | undefined;
-
-    const result = await namedSqlTransaction(
-      context.dbPool,
-      "/account/change-email",
-      (client) =>
-        userService.handleChangeUserEmail(
-          client,
-          oldEmail,
-          newEmail,
-          pcd,
-          confirmationCode
-        )
-    );
-
-    res.status(200).json(result);
-  });
->>>>>>> b149ecb9
 }