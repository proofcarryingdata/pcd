import { EdDSAPublicKey } from "@pcd/eddsa-pcd";
import {
  IssuanceEnabledResponseValue,
  KnownTicketTypesResult,
  ListFeedsRequest,
  ListFeedsResponseValue,
  PollFeedRequest,
  PollFeedResponseValue,
  VerifyTicketRequest,
  VerifyTicketResult
} from "@pcd/passport-interface";
import express, { Request, Response } from "express";
import { namedSqlTransaction } from "../../database/sqlQuery";
import { ApplicationContext, GlobalServices } from "../../types";
import { logger } from "../../util/logger";
<<<<<<< HEAD
import { clusterProxy } from "../middlewares/clusterMiddleware";
=======
import { checkExistsForRoute } from "../../util/util";
>>>>>>> b149ecb9
import { checkUrlParam } from "../params";
import { PCDHTTPError } from "../pcdHttpError";

export function initPCDIssuanceRoutes(
  app: express.Application,
  context: ApplicationContext,
  { issuanceService }: GlobalServices
): void {
  logger("[INIT] initializing PCD issuance routes");

  /**
   * If either of the {@code process.env.SERVER_RSA_PRIVATE_KEY_BASE64} or
   * {@code process.env.SERVER_EDDSA_PRIVATE_KEY} are not initialized properly,
   * then this server won't have an {@link IssuanceService}. It'll continue
   * to work, except users won't get any 'issued' tickets - Devconnect,
   * Zuconnect, Zuzalu, etc.
   */
  app.get(
    "/issue/enabled",
    clusterProxy(),
    async (req: Request, res: Response) => {
      const result = issuanceService !== null;
      res.json(result satisfies IssuanceEnabledResponseValue);
    }
  );

  /**
   * Gets the RSA public key this server is using for its attestations, so that
   * 3rd parties can verify whether users have proper attestations.
   */
<<<<<<< HEAD
  app.get(
    "/issue/rsa-public-key",
    clusterProxy(),
    async (req: Request, res: Response) => {
      checkIssuanceServiceStarted(issuanceService);
      const result = issuanceService.getRSAPublicKey();
      res.send(result satisfies string);
    }
  );
=======
  app.get("/issue/rsa-public-key", async (req: Request, res: Response) => {
    checkExistsForRoute(issuanceService);
    const result = issuanceService.getRSAPublicKey();
    res.send(result satisfies string);
  });
>>>>>>> b149ecb9

  /**
   * Gets the EdDSA public key this server is using for its attestations, so that
   * 3rd parties can verify whether users have proper attestations.
   */
<<<<<<< HEAD
  app.get(
    "/issue/eddsa-public-key",
    clusterProxy(),
    async (req: Request, res: Response) => {
      checkIssuanceServiceStarted(issuanceService);
      const result = await issuanceService.getEdDSAPublicKey();
      res.send(result satisfies EdDSAPublicKey);
    }
  );
=======
  app.get("/issue/eddsa-public-key", async (req: Request, res: Response) => {
    checkExistsForRoute(issuanceService);
    const result = await issuanceService.getEdDSAPublicKey();
    res.send(result satisfies EdDSAPublicKey);
  });
>>>>>>> b149ecb9

  /**
   * Lets the Zupass client and 3rd parties inspect what feeds are available
   * for polling on this server.
   */
<<<<<<< HEAD
  app.get("/feeds", clusterProxy(), async (req: Request, res: Response) => {
    checkIssuanceServiceStarted(issuanceService);
=======
  app.get("/feeds", async (req: Request, res: Response) => {
    checkExistsForRoute(issuanceService);
>>>>>>> b149ecb9
    const result = await issuanceService.handleListFeedsRequest(
      req.body as ListFeedsRequest
    );
    res.json(result satisfies ListFeedsResponseValue);
  });

  /**
   * Lets a Zupass client (or even a 3rd-party-developed client get PCDs from a
   * particular feed that this server is hosting.
   */
<<<<<<< HEAD
  app.post("/feeds", clusterProxy(), async (req, res) => {
    checkIssuanceServiceStarted(issuanceService);
=======
  app.post("/feeds", async (req, res) => {
    checkExistsForRoute(issuanceService);
>>>>>>> b149ecb9
    const result = await issuanceService.handleFeedRequest(
      req.body as PollFeedRequest
    );
    res.json(result satisfies PollFeedResponseValue);
  });

<<<<<<< HEAD
  app.get(
    "/feeds/:feedId",
    clusterProxy(),
    async (req: Request, res: Response) => {
      checkIssuanceServiceStarted(issuanceService);
      const feedId = checkUrlParam(req, "feedId");
      if (!issuanceService.hasFeedWithId(feedId)) {
        throw new PCDHTTPError(404);
      }
      res.json(await issuanceService.handleListSingleFeedRequest({ feedId }));
=======
  app.get("/feeds/:feedId", async (req: Request, res: Response) => {
    checkExistsForRoute(issuanceService);
    const feedId = checkUrlParam(req, "feedId");
    if (!issuanceService.hasFeedWithId(feedId)) {
      throw new PCDHTTPError(404);
>>>>>>> b149ecb9
    }
  );

  /**
   * For non-Devconnect ticket PCDs, the standard QR code generates a link
   * to a verification screen in passport-client, which calls this endpoint
   * to verify the ticket. Tickets are only verified if they match criteria
   * known to belong to Zuconnect '23 or Zuzalu '23 tickets.
   */
<<<<<<< HEAD
  app.post(
    "/issue/verify-ticket",
    clusterProxy(),
    async (req: Request, res: Response) => {
      checkIssuanceServiceStarted(issuanceService);
      await namedSqlTransaction(
        context.dbPool,
        "/issue/verify-ticket",
        async (client) => {
          const result = await issuanceService.handleVerifyTicketRequest(
            client,
            req.body as VerifyTicketRequest
          );
          return res.json(result satisfies VerifyTicketResult);
        }
      );
    }
  );

  app.get(
    "/issue/known-ticket-types",
    clusterProxy(),
    async (req: Request, res: Response) => {
      checkIssuanceServiceStarted(issuanceService);
      await namedSqlTransaction(
        context.dbPool,
        "/issue/known-ticket-types",
        async (client) => {
          const result =
            await issuanceService.handleKnownTicketTypesRequest(client);
          return res.json(result satisfies KnownTicketTypesResult);
        }
      );
    }
  );
=======
  app.post("/issue/verify-ticket", async (req: Request, res: Response) => {
    checkExistsForRoute(issuanceService);
    await namedSqlTransaction(
      context.dbPool,
      "/issue/verify-ticket",
      async (client) => {
        const result = await issuanceService.handleVerifyTicketRequest(
          client,
          req.body as VerifyTicketRequest
        );
        return res.json(result satisfies VerifyTicketResult);
      }
    );
  });

  app.get("/issue/known-ticket-types", async (req: Request, res: Response) => {
    checkExistsForRoute(issuanceService);
    await namedSqlTransaction(
      context.dbPool,
      "/issue/known-ticket-types",
      async (client) => {
        const result =
          await issuanceService.handleKnownTicketTypesRequest(client);
        return res.json(result satisfies KnownTicketTypesResult);
      }
    );
  });
>>>>>>> b149ecb9
}<|MERGE_RESOLUTION|>--- conflicted
+++ resolved
@@ -13,11 +13,8 @@
 import { namedSqlTransaction } from "../../database/sqlQuery";
 import { ApplicationContext, GlobalServices } from "../../types";
 import { logger } from "../../util/logger";
-<<<<<<< HEAD
+import { checkExistsForRoute } from "../../util/util";
 import { clusterProxy } from "../middlewares/clusterMiddleware";
-=======
-import { checkExistsForRoute } from "../../util/util";
->>>>>>> b149ecb9
 import { checkUrlParam } from "../params";
 import { PCDHTTPError } from "../pcdHttpError";
 
@@ -48,57 +45,36 @@
    * Gets the RSA public key this server is using for its attestations, so that
    * 3rd parties can verify whether users have proper attestations.
    */
-<<<<<<< HEAD
   app.get(
     "/issue/rsa-public-key",
     clusterProxy(),
     async (req: Request, res: Response) => {
-      checkIssuanceServiceStarted(issuanceService);
+      checkExistsForRoute(issuanceService);
       const result = issuanceService.getRSAPublicKey();
       res.send(result satisfies string);
     }
   );
-=======
-  app.get("/issue/rsa-public-key", async (req: Request, res: Response) => {
-    checkExistsForRoute(issuanceService);
-    const result = issuanceService.getRSAPublicKey();
-    res.send(result satisfies string);
-  });
->>>>>>> b149ecb9
 
   /**
    * Gets the EdDSA public key this server is using for its attestations, so that
    * 3rd parties can verify whether users have proper attestations.
    */
-<<<<<<< HEAD
   app.get(
     "/issue/eddsa-public-key",
     clusterProxy(),
     async (req: Request, res: Response) => {
-      checkIssuanceServiceStarted(issuanceService);
+      checkExistsForRoute(issuanceService);
       const result = await issuanceService.getEdDSAPublicKey();
       res.send(result satisfies EdDSAPublicKey);
     }
   );
-=======
-  app.get("/issue/eddsa-public-key", async (req: Request, res: Response) => {
-    checkExistsForRoute(issuanceService);
-    const result = await issuanceService.getEdDSAPublicKey();
-    res.send(result satisfies EdDSAPublicKey);
-  });
->>>>>>> b149ecb9
 
   /**
    * Lets the Zupass client and 3rd parties inspect what feeds are available
    * for polling on this server.
    */
-<<<<<<< HEAD
   app.get("/feeds", clusterProxy(), async (req: Request, res: Response) => {
-    checkIssuanceServiceStarted(issuanceService);
-=======
-  app.get("/feeds", async (req: Request, res: Response) => {
     checkExistsForRoute(issuanceService);
->>>>>>> b149ecb9
     const result = await issuanceService.handleListFeedsRequest(
       req.body as ListFeedsRequest
     );
@@ -109,37 +85,24 @@
    * Lets a Zupass client (or even a 3rd-party-developed client get PCDs from a
    * particular feed that this server is hosting.
    */
-<<<<<<< HEAD
   app.post("/feeds", clusterProxy(), async (req, res) => {
-    checkIssuanceServiceStarted(issuanceService);
-=======
-  app.post("/feeds", async (req, res) => {
     checkExistsForRoute(issuanceService);
->>>>>>> b149ecb9
     const result = await issuanceService.handleFeedRequest(
       req.body as PollFeedRequest
     );
     res.json(result satisfies PollFeedResponseValue);
   });
 
-<<<<<<< HEAD
   app.get(
     "/feeds/:feedId",
     clusterProxy(),
     async (req: Request, res: Response) => {
-      checkIssuanceServiceStarted(issuanceService);
+      checkExistsForRoute(issuanceService);
       const feedId = checkUrlParam(req, "feedId");
       if (!issuanceService.hasFeedWithId(feedId)) {
         throw new PCDHTTPError(404);
       }
       res.json(await issuanceService.handleListSingleFeedRequest({ feedId }));
-=======
-  app.get("/feeds/:feedId", async (req: Request, res: Response) => {
-    checkExistsForRoute(issuanceService);
-    const feedId = checkUrlParam(req, "feedId");
-    if (!issuanceService.hasFeedWithId(feedId)) {
-      throw new PCDHTTPError(404);
->>>>>>> b149ecb9
     }
   );
 
@@ -149,12 +112,11 @@
    * to verify the ticket. Tickets are only verified if they match criteria
    * known to belong to Zuconnect '23 or Zuzalu '23 tickets.
    */
-<<<<<<< HEAD
   app.post(
     "/issue/verify-ticket",
     clusterProxy(),
     async (req: Request, res: Response) => {
-      checkIssuanceServiceStarted(issuanceService);
+      checkExistsForRoute(issuanceService);
       await namedSqlTransaction(
         context.dbPool,
         "/issue/verify-ticket",
@@ -173,7 +135,7 @@
     "/issue/known-ticket-types",
     clusterProxy(),
     async (req: Request, res: Response) => {
-      checkIssuanceServiceStarted(issuanceService);
+      checkExistsForRoute(issuanceService);
       await namedSqlTransaction(
         context.dbPool,
         "/issue/known-ticket-types",
@@ -185,33 +147,4 @@
       );
     }
   );
-=======
-  app.post("/issue/verify-ticket", async (req: Request, res: Response) => {
-    checkExistsForRoute(issuanceService);
-    await namedSqlTransaction(
-      context.dbPool,
-      "/issue/verify-ticket",
-      async (client) => {
-        const result = await issuanceService.handleVerifyTicketRequest(
-          client,
-          req.body as VerifyTicketRequest
-        );
-        return res.json(result satisfies VerifyTicketResult);
-      }
-    );
-  });
-
-  app.get("/issue/known-ticket-types", async (req: Request, res: Response) => {
-    checkExistsForRoute(issuanceService);
-    await namedSqlTransaction(
-      context.dbPool,
-      "/issue/known-ticket-types",
-      async (client) => {
-        const result =
-          await issuanceService.handleKnownTicketTypesRequest(client);
-        return res.json(result satisfies KnownTicketTypesResult);
-      }
-    );
-  });
->>>>>>> b149ecb9
 }