--- conflicted
+++ resolved
@@ -14,11 +14,8 @@
 import { IssuanceService } from "../../services/issuanceService";
 import { ApplicationContext, GlobalServices } from "../../types";
 import { logger } from "../../util/logger";
-<<<<<<< HEAD
+import { checkUrlParam } from "../params";
 import { PCDHTTPError } from "../pcdHttpError";
-=======
-import { decodeString } from "../../util/util";
->>>>>>> 5891af27
 
 export function initPCDIssuanceRoutes(
   app: express.Application,
@@ -94,7 +91,6 @@
     res.json(result satisfies PollFeedResponseValue);
   });
 
-<<<<<<< HEAD
   /**
    * Checks whether the given ticket is eligible for being checked in.
    * Each reason that a ticket *wouldn't* be able to be checked in for
@@ -102,29 +98,15 @@
    *
    * @todo - this should probably live in a different service.
    */
-=======
   app.get("/feeds/:feedId", async (req: Request, res: Response) => {
-    try {
-      if (!issuanceService) {
-        throw new Error("issuance service not instantiated");
-      }
-      const feedId = decodeString(req.params.feedId, "feedId");
-
-      if (issuanceService.hasFeedWithId(feedId)) {
-        const request = { feedId };
-        res.json(await issuanceService.handleListSingleFeedRequest(request));
-      } else {
-        res.status(404).send("not found");
-        return;
-      }
-    } catch (e) {
-      rollbarService?.reportError(e);
-      logger(e);
-      res.sendStatus(500);
+    checkIssuanceServiceStarted(issuanceService);
+    const feedId = checkUrlParam(req, "feedId");
+    if (!issuanceService.hasFeedWithId(feedId)) {
+      throw new PCDHTTPError(404);
     }
+    res.json(await issuanceService.handleListSingleFeedRequest({ feedId }));
   });
 
->>>>>>> 5891af27
   app.post("/issue/check-ticket", async (req: Request, res: Response) => {
     checkIssuanceServiceStarted(issuanceService);
     const result = await issuanceService.handleCheckTicketRequest(
