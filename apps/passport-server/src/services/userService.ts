import { HexString, getHash } from "@pcd/passport-crypto";
import {
  AddUserEmailResponseValue,
  AgreeTermsResult,
  ChangeUserEmailResponseValue,
  ConfirmEmailResponseValue,
  Credential,
  EmailUpdateError,
  LATEST_PRIVACY_NOTICE,
  NewUserResponseValue,
  OneClickLoginResponseValue,
  RemoveUserEmailResponseValue,
  UNREDACT_TICKETS_TERMS_VERSION,
  UpgradeUserWithV4CommitmentResult,
  VerifyTokenResponseValue,
  ZupassUserJson,
  requestPodboxOneClickEmails,
  verifyAddV4CommitmentRequestPCD
} from "@pcd/passport-interface";
import { SerializedPCD } from "@pcd/pcd-types";
import { v4PublicKeyToCommitment } from "@pcd/semaphore-identity-pcd";
import {
  SemaphoreSignaturePCD,
  SemaphoreSignaturePCDPackage
} from "@pcd/semaphore-signature-pcd";
import {
  ZUPASS_SUPPORT_EMAIL,
  getErrorMessage,
  validateEmail
} from "@pcd/util";
import { randomUUID } from "crypto";
import { sha256 } from "js-sha256";
import { PoolClient } from "postgres-pool";
import { z } from "zod";
import { UserRow } from "../database/models";
import { agreeTermsAndUnredactTickets } from "../database/queries/devconnect_pretix_tickets/devconnectPretixRedactedTickets";
import {
  deleteE2EEByV3Commitment,
  fetchEncryptedStorage
} from "../database/queries/e2ee";
import { upsertUser } from "../database/queries/saveUser";
import {
  deleteUserByUUID,
  fetchUserByEmail,
  fetchUserByUUID,
  fetchUserByV3Commitment,
  fetchUserForCredential
} from "../database/queries/users";
import { PCDHTTPError } from "../routing/pcdHttpError";
import { ApplicationContext } from "../types";
import { logger } from "../util/logger";
import { userRowToZupassUserJson } from "../util/zuzaluUser";
import { EmailService } from "./emailService";
import { EmailTokenService } from "./emailTokenService";
import { GenericIssuanceService } from "./generic-issuance/GenericIssuanceService";
import { CredentialSubservice } from "./generic-issuance/subservices/CredentialSubservice";
import { RateLimitService } from "./rateLimitService";
import { traced } from "./telemetryService";

const AgreedTermsSchema = z.object({
  version: z.number().max(LATEST_PRIVACY_NOTICE)
});

/**
 * Responsible for high-level user-facing functionality like logging in.
 */
export class UserService {
  public readonly bypassEmail: boolean;
  private context: ApplicationContext;
  /**
   * No particular reason to limit to 6, just needed some limit.
   */
  private static readonly MAX_USER_EMAIL_ADDRESES = 6;
  private readonly emailTokenService: EmailTokenService;
  private readonly emailService: EmailService;
  private readonly rateLimitService: RateLimitService;
  private readonly genericIssuanceService: GenericIssuanceService | null;
  private readonly credentialSubservice: CredentialSubservice;

  private stopped = false;
  private podboxSyncLoopTimeout: ReturnType<typeof setTimeout> | undefined;
  private anonymizedDevconEmails: Record<
    string /* sha256 of email */,
    string[] /* sha256's of pretix order code's */
  > = {};

  public constructor(
    context: ApplicationContext,
    emailTokenService: EmailTokenService,
    emailService: EmailService,
    rateLimitService: RateLimitService,
    genericIssuanceService: GenericIssuanceService | null,
    credentialSubservice: CredentialSubservice
  ) {
    this.context = context;
    this.emailTokenService = emailTokenService;
    this.emailService = emailService;
    this.rateLimitService = rateLimitService;
    this.genericIssuanceService = genericIssuanceService;
    this.credentialSubservice = credentialSubservice;
    this.bypassEmail =
      process.env.BYPASS_EMAIL_REGISTRATION === "true" &&
      process.env.NODE_ENV !== "production";
  }

  public async start(): Promise<void> {
    if (this.stopped) {
      logger("[USER_SERVICE] stopped - not scheduling another sync");
      return;
    }

    try {
      await this.syncPodboxEmails();
    } catch (e) {
      logger("[USER_SERVICE] Error syncing podbox emails", e);
    }

    const syncInterval = 1000 * 45;
    logger(`[USER_SERVICE] scheduling another podbox sync in ${syncInterval}`);
    this.podboxSyncLoopTimeout = setTimeout(async () => {
      this.start();
    }, syncInterval);
  }

  public stop(): void {
    this.stopped = true;
    clearTimeout(this.podboxSyncLoopTimeout);
  }

  private async syncPodboxEmails(): Promise<void> {
    return traced("USER_SERVICE", "syncPodboxEmails", async () => {
      if (
        !process.env.DEVCON_PODBOX_API_URL ||
        !process.env.DEVCON_PIPELINE_ID ||
        !process.env.DEVCON_PODBOX_API_KEY
      ) {
        logger("[USER_SERVICE] No podbox credentials found, skipping sync");
        return;
      }

      logger("[USER_SERVICE] Scheduling devcon podbox sync");

      const res = await requestPodboxOneClickEmails(
        process.env.DEVCON_PODBOX_API_URL,
        process.env.DEVCON_PIPELINE_ID,
        process.env.DEVCON_PODBOX_API_KEY
      );

      if (res.success) {
        logger(
          `[USER_SERVICE] successfully completed devcon podbox sync, got ${res.value?.values?.length} emails`
        );
        this.anonymizedDevconEmails = res.value.values;
      } else {
        logger("[USER_SERVICE] Error syncing podbox emails", res.error);
      }
    });
  }

  public async getSaltByEmail(
    client: PoolClient,
    email: string
  ): Promise<string | null> {
    const user = await this.getUserByEmail(client, email);

    if (!user) {
      throw new PCDHTTPError(404, `user ${email} does not exist`);
    }

    return user.salt;
  }

  /**
   * Returns the encryption key for a given user, if it is stored on
   * our server. Returns null if the user does not exist, or if
   * the user does not have an encryption key stored on the server.
   */
  public async getEncryptionKeyForUser(
    client: PoolClient,
    email: string
  ): Promise<HexString | null> {
    const existingUser = await fetchUserByEmail(client, email);
    return existingUser?.encryption_key ?? null;
  }

  public async handleSendTokenEmail(
    client: PoolClient,
    email: string,
    force: boolean
  ): Promise<ConfirmEmailResponseValue> {
    logger(
      `[USER_SERVICE] send-token-email ${JSON.stringify({
        email,
        force
      })}`
    );

    if (!validateEmail(email)) {
      throw new PCDHTTPError(400, `'${email}' is not a valid email`);
    }

    if (
      !(await this.rateLimitService.requestRateLimitedAction(
        this.context.dbPool,
        "REQUEST_EMAIL_TOKEN",
        email
      ))
    ) {
      throw new PCDHTTPError(401, "Too many attempts. Come back later.");
    }

    const newEmailToken = await this.emailTokenService.saveNewTokenForEmail(
      client,
      email
    );
    let existingCommitment = await fetchUserByEmail(client, email);
    if (
      existingCommitment?.encryption_key &&
      process.env.DELETE_MISSING_USERS === "true"
    ) {
      const blobKey = await getHash(existingCommitment.encryption_key);
      const storage = await fetchEncryptedStorage(client, blobKey);
      if (!storage) {
        logger(
          `[USER_SERVICE] Deleting user with no storage: ${JSON.stringify(
            existingCommitment
          )}`
        );
        await deleteUserByUUID(client, existingCommitment.uuid);
        existingCommitment = null;
      }
    }

    if (
      existingCommitment !== null &&
      !force &&
      // Users with an `encryption_key` do not have a password,
      // so we will need to verify email ownership with code.
      !existingCommitment.encryption_key
    ) {
      throw new PCDHTTPError(403, `'${email}' already registered`);
    }

    if (this.bypassEmail) {
      logger("[DEV] Bypassing email, returning token");
      return {
        devToken: newEmailToken
      } satisfies ConfirmEmailResponseValue;
    }

    logger(`[USER_SERVICE] Sending token=${newEmailToken} to email=${email}`);
    await this.emailService.sendTokenEmail(email, newEmailToken);

    return undefined;
  }

  /**
   * Checks whether allowing a user to reset their account one more time
   * would cause them to exceed the account reset rate limit. If it does,
   * throws an error. If it doesn't, the rate limit service will increment
   * a counter and allow the action to proceed. Can only be called on users
   * that have already created an account.
   */
  private async checkAccountResetRateLimit(
    client: PoolClient,
    user: UserRow
  ): Promise<void> {
    if (process.env.ACCOUNT_RESET_RATE_LIMIT_DISABLED === "true") {
      logger("[USER_SERVICE] account rate limit disabled");
      return;
    }

    const allowed = await this.rateLimitService.requestRateLimitedAction(
      this.context.dbPool,
      "ACCOUNT_RESET",
      user.uuid
    );

    if (!allowed) {
      throw new PCDHTTPError(
        429,
        "You've exceeded the maximum number of account resets." +
          ` Please contact ${ZUPASS_SUPPORT_EMAIL} for further assistance.`
      );
    }
  }

  public async handleOneClickLogin(
    client: PoolClient,
    email: string,
    code: string,
    commitment: string,
    v4PublicKey: string,
    encryption_key: string
  ): Promise<OneClickLoginResponseValue> {
    const validDevcon = this.anonymizedDevconEmails[sha256(email)]?.includes(
      sha256(code)
    );

    const valid =
      validDevcon ||
      (await this.genericIssuanceService?.validateEmailAndPretixOrderCode(
        client,
        email,
        code
      ));

    if (!valid) {
      throw new PCDHTTPError(
        403,
        "Invalid Zupass link. Please log in through the home page."
      );
    }

    let existingUser = await fetchUserByEmail(client, email);
    if (
      existingUser?.encryption_key &&
      process.env.DELETE_MISSING_USERS === "true"
    ) {
      const blobKey = await getHash(existingUser.encryption_key);
      const storage = await fetchEncryptedStorage(client, blobKey);
      if (!storage) {
        logger(
          `[USER_SERVICE] Deleting user with no storage: ${JSON.stringify(
            existingUser
          )}`
        );
        await deleteUserByUUID(client, existingUser.uuid);
        existingUser = null;
      }
    }

    if (existingUser) {
      return {
        isNewUser: false,
        encryptionKey: existingUser.encryption_key
      } satisfies OneClickLoginResponseValue;
    }
    // todo: rate limit
    await upsertUser(client, {
      uuid: randomUUID(),
      emails: [email],
      commitment,
      semaphore_v4_pubkey: v4PublicKey,
      semaphore_v4_commitment: v4PublicKeyToCommitment(v4PublicKey),
      encryption_key,
      terms_agreed: LATEST_PRIVACY_NOTICE,
      extra_issuance: false
    });

    const user = await fetchUserByEmail(client, email);
    if (!user) {
      throw new PCDHTTPError(403, "No user with that email exists");
    }

    // Slightly redundantly, this will set the "terms agreed" again
    // However, having a single canonical transaction for this seems like
    // a benefit
    logger(
      `[USER_SERVICE] Agreeing to terms: ${LATEST_PRIVACY_NOTICE}`,
      user.uuid
    );
    await agreeTermsAndUnredactTickets(
      client,
      user.uuid,
      LATEST_PRIVACY_NOTICE
    );

    const userJson = userRowToZupassUserJson(user);

    logger(`[USER_SERVICE] logged in a user`, userJson);

    return {
      isNewUser: true,
      zupassUser: userJson
    } satisfies OneClickLoginResponseValue;
  }

  public async handleNewUser(
    client: PoolClient,
    token: string,
    email: string,
    commitment: string,
    v4PublicKey: string,
    salt: string | undefined,
    encryption_key: string | undefined,
    autoRegister: boolean | undefined
  ): Promise<NewUserResponseValue> {
    logger(
      `[USER_SERVICE] new-user ${JSON.stringify({
        token,
        email,
        commitment,
        v4PublicKey
      })}`
    );

    if ((!salt && !encryption_key) || (salt && encryption_key)) {
      throw new PCDHTTPError(
        400,
        "Must have exactly either salt or encryptionKey, but not both or none."
      );
    }

    const existingUser = await fetchUserByEmail(client, email);

    // Prevent accidental account re-creation/reset for one-click links clicked by existing users
    if (existingUser && autoRegister) {
      throw new PCDHTTPError(
        403,
        `The email ${email} has already been registered. Please log in instead.`
      );
    }

    if (
      !(await this.emailTokenService.checkTokenCorrect(client, email, token))
    ) {
      throw new PCDHTTPError(
        403,
        autoRegister
          ? `Invalid link. Please manually create an account with ${email}.`
          : `Wrong token. If you got more than one email, use the latest one.`
      );
    }

    if (existingUser) {
      await this.checkAccountResetRateLimit(client, existingUser);
    }

    await this.emailTokenService.saveNewTokenForEmail(client, email);

    logger(`[USER_SERVICE] Saving commitment: ${commitment}, ${v4PublicKey}`);
    await upsertUser(client, {
      uuid: existingUser ? existingUser.uuid : randomUUID(),
      emails: existingUser ? existingUser.emails : [email],
      commitment,
      semaphore_v4_pubkey: v4PublicKey,
      semaphore_v4_commitment: v4PublicKeyToCommitment(v4PublicKey),
      salt,
      encryption_key,
      // If the user already exists, then they're accessing this via the
      // "forgot password" flow, and not the registration flow in which they
      // are prompted to agree to the latest legal terms. In this case,
      // preserve whichever version they already agreed to.
      terms_agreed: existingUser
        ? existingUser.terms_agreed
        : LATEST_PRIVACY_NOTICE,
      extra_issuance: false
    });

    const user = await fetchUserByEmail(client, email);
    if (!user) {
      throw new PCDHTTPError(403, "no user with that email exists");
    }

    // Slightly redundantly, this will set the "terms agreed" again
    // However, having a single canonical transaction for this seems like
    // a benefit
    logger(`[USER_SERVICE] Unredacting tickets for email`, user.uuid);
    await agreeTermsAndUnredactTickets(
      client,
      user.uuid,
      LATEST_PRIVACY_NOTICE
    );

    const userJson = userRowToZupassUserJson(user);
    const response: NewUserResponseValue = {
      ...userJson
    };

    logger(`[USER_SERVICE] logged in a user`, userJson);
    return response;
  }

  /**
   * If the service is not ready, returns a 500 server error.
   * If the user does not exist, returns a 404.
   * Otherwise returns the user.
   */
  public async handleGetUser(
    client: PoolClient,
    uuid: string
  ): Promise<ZupassUserJson> {
    logger(`[USER_SERVICE] Fetching user ${uuid}`);

    const user = await this.getUserByUUID(client, uuid);

    if (!user) {
      throw new PCDHTTPError(410, `no user with uuid '${uuid}'`);
    }

    return userRowToZupassUserJson(user);
  }

  /**
   * Returns either the user, or null if no user with the given uuid can be found.
   */
  public async getUserByUUID(
    client: PoolClient,
    uuid: string
  ): Promise<UserRow | null> {
    const user = await fetchUserByUUID(client, uuid);

    if (!user) {
      logger("[SEMA] no user with that email exists");
      return null;
    }
    return user;
  }

  /**
   * Gets a user by email address, or null if no user with that email exists.
   */
  public async getUserByEmail(
    client: PoolClient,
    email: string
  ): Promise<UserRow | null> {
    const user = await fetchUserByEmail(client, email);

    if (!user) {
      logger("[SEMA] no user with that email exists");
      return null;
    }

    return user;
  }

  /**
   * Returns either the user, or null if no user with the given commitment can be found.
   */
  public async getUserByCommitment(
    client: PoolClient,
    commitment: string
  ): Promise<UserRow | null> {
    const user = await fetchUserByV3Commitment(client, commitment);

    if (!user) {
      logger("[SEMA] no user with that commitment exists");
      return null;
    }

    return user;
  }

  public async handleDeleteAccount(
    client: PoolClient,
    serializedPCD: SerializedPCD<SemaphoreSignaturePCD>
  ): Promise<void> {
    const verifyResult =
      await this.credentialSubservice.tryVerify(serializedPCD);

    const user = await fetchUserForCredential(client, verifyResult);

    if (!user) {
      throw new Error("User not found");
    }

    await deleteUserByUUID(client, user.uuid);
    await deleteE2EEByV3Commitment(client, user.commitment);
  }

  public async getUserForUnverifiedCredential(
    client: PoolClient,
    credential: Credential
  ): Promise<UserRow | null> {
    return fetchUserForCredential(
      client,
      await this.credentialSubservice.verifyAndExpectZupassEmail(credential)
    );
  }

  /**
   * @param sig created by {@link makeAddV4CommitmentRequest}
   */
  public async handleAddV4Commitment(
    client: PoolClient,
    sig: SerializedPCD<SemaphoreSignaturePCD>
  ): Promise<UpgradeUserWithV4CommitmentResult> {
    const v3Sig = await SemaphoreSignaturePCDPackage.deserialize(sig.pcd);

    const verification = await verifyAddV4CommitmentRequestPCD(v3Sig);

    if (!verification) {
      throw new PCDHTTPError(400);
    }

    const user = await fetchUserByV3Commitment(
      client,
      verification.v3Commitment
    );

    if (!user) {
      throw new PCDHTTPError(400, "User not found");
    }

    if (!user.semaphore_v4_commitment && !user.semaphore_v4_pubkey) {
      user.semaphore_v4_commitment = verification.v4Commitment;
      user.semaphore_v4_pubkey = verification.v4PublicKey;
      await upsertUser(client, user);
    } else if (
      user.semaphore_v4_commitment !== verification.v4Commitment ||
      user.semaphore_v4_pubkey !== verification.v4PublicKey
    ) {
      logger(
        `[USER_SERVICE] User ${user.uuid} already has a v4 commitment. Skipping update. ` +
          `Was ${user.semaphore_v4_commitment}-${user.semaphore_v4_pubkey}, trying to set to ${verification.v4Commitment}-${verification.v4PublicKey}`
      );
    }

    return {
      success: true,
      value: undefined
    };
  }

  /**
   * Updates the version of the legal terms the user agrees to
   */
  public async handleAgreeTerms(
    client: PoolClient,
    serializedPCD: SerializedPCD<SemaphoreSignaturePCD>
  ): Promise<AgreeTermsResult> {
    const pcd = await SemaphoreSignaturePCDPackage.deserialize(
      serializedPCD.pcd
    );
    if (!(await SemaphoreSignaturePCDPackage.verify(pcd))) {
      return {
        success: false,
        error: "Invalid signature"
      };
    }

    const parsedPayload = AgreedTermsSchema.safeParse(
      JSON.parse(pcd.claim.signedMessage)
    );

    if (!parsedPayload.success) {
      return {
        success: false,
        error: "Invalid terms specified"
      };
    }

    const payload = parsedPayload.data;
    const user = await fetchUserByV3Commitment(
      client,
      pcd.claim.identityCommitment
    );
    if (!user) {
      return {
        success: false,
        error: "User does not exist"
      };
    }

    // If the user hasn't already agreed to have their tickets unredacted,
    // do it now
    if (
      payload.version >= UNREDACT_TICKETS_TERMS_VERSION &&
      user.terms_agreed < UNREDACT_TICKETS_TERMS_VERSION
    ) {
      logger(
        `[USER_SERVICE] Unredacting tickets for email due to accepting version ${payload.version} of legal terms`,
        user.uuid
      );
      await agreeTermsAndUnredactTickets(client, user.uuid, payload.version);
    } else {
      logger(
        `[USER_SERVICE] Updating user to version ${payload.version} of legal terms`,
        user.uuid
      );
      await upsertUser(client, {
        ...user,
        terms_agreed: payload.version
      });
    }

    return {
      success: true,
      value: { version: payload.version }
    };
  }

  public async handleVerifyToken(
    client: PoolClient,
    token: string,
    email: string
  ): Promise<VerifyTokenResponseValue> {
    if (
      !(await this.rateLimitService.requestRateLimitedAction(
        this.context.dbPool,
        "CHECK_EMAIL_TOKEN",
        email
      ))
    ) {
      throw new PCDHTTPError(401, "Too many attempts. Come back later.");
    }

    const tokenCorrect = await this.emailTokenService.checkTokenCorrect(
      client,
      email,
      token
    );

    if (!tokenCorrect) {
      throw new PCDHTTPError(
        403,
        "Wrong token. If you got more than one email, use the latest one."
      );
    }

    const user = await this.getUserByEmail(client, email);

    // If we return the user's encryption key, change the token so this request
    // can't be replayed.
    if (user?.encryption_key) {
      await this.emailTokenService.saveNewTokenForEmail(client, email);
    }

    return {
      encryptionKey: user?.encryption_key ?? null
    };
  }

  /**
   * If `confirmationCode` is `undefined`, sends a confirmation email and
   * exits without any updates to the user.
   */
  public async handleAddUserEmail(
    client: PoolClient,
    emailToAdd: string,
    unverifiedCredential: SerializedPCD<SemaphoreSignaturePCD>,
    confirmationCode?: string
  ): Promise<AddUserEmailResponseValue> {
    logger(
      "[USER_SERVICE] handleAddUserEmail",
      emailToAdd,
      confirmationCode,
      unverifiedCredential
    );

    const requestingUser = await this.getUserForUnverifiedCredential(
      client,
      unverifiedCredential
    );
    if (!requestingUser) {
      throw new PCDHTTPError(400, EmailUpdateError.InvalidCredential);
    }

    if (!validateEmail(emailToAdd)) {
      throw new PCDHTTPError(400, EmailUpdateError.InvalidInput);
    }

    const maybeExistingUserOfNewEmail = await this.getUserByEmail(
      client,
      emailToAdd
    );
    if (maybeExistingUserOfNewEmail) {
      throw new PCDHTTPError(400, EmailUpdateError.EmailAlreadyRegistered);
    }

    if (confirmationCode === undefined) {
      const newToken = await this.emailTokenService.saveNewTokenForEmail(
        client,
        emailToAdd
      );

      if (this.bypassEmail) {
        logger("[DEV] Bypassing email, returning token", newToken);
        return { sentToken: true, token: newToken };
      }

      await this.emailService.sendTokenEmail(emailToAdd, newToken);

      return { sentToken: true };
    }

    const isCodeValid = await this.emailTokenService.checkTokenCorrect(
      client,
      emailToAdd,
      confirmationCode
    );
    if (!isCodeValid) {
      throw new PCDHTTPError(400, EmailUpdateError.InvalidConfirmationCode);
    }

    if (requestingUser.emails.includes(emailToAdd)) {
      throw new PCDHTTPError(400, EmailUpdateError.EmailAlreadyRegistered);
    }

    if (
      requestingUser.emails.length + 1 >=
      UserService.MAX_USER_EMAIL_ADDRESES
    ) {
      throw new PCDHTTPError(400, EmailUpdateError.TooManyEmails);
    }

    try {
      const newEmailList = [...requestingUser.emails, emailToAdd];

      await upsertUser(client, {
        ...requestingUser,
        emails: newEmailList
      });

      return { newEmailList, sentToken: false };
    } catch {
      throw new PCDHTTPError(400, EmailUpdateError.Unknown);
    }
  }

  public async handleRemoveUserEmail(
    client: PoolClient,
    emailToRemove: string,
    unverifiedCredential: SerializedPCD<SemaphoreSignaturePCD>
  ): Promise<RemoveUserEmailResponseValue> {
    logger(
      "[USER_SERVICE] handleRemoveUserEmail",
      emailToRemove,
      unverifiedCredential
    );

    const requestingUser = await this.getUserForUnverifiedCredential(
      client,
      unverifiedCredential
    );
    if (!requestingUser) {
      throw new PCDHTTPError(400, EmailUpdateError.InvalidCredential);
    }

    if (!requestingUser.emails.includes(emailToRemove)) {
      throw new PCDHTTPError(
        400,
        EmailUpdateError.EmailNotAssociatedWithThisAccount
      );
    }

    if (requestingUser.emails.length === 1) {
      throw new PCDHTTPError(400, EmailUpdateError.CantDeleteOnlyEmail);
    }

    const newEmailList = requestingUser.emails.filter(
      (email) => email !== emailToRemove
    );

    try {
      await upsertUser(client, {
        ...requestingUser,
        emails: newEmailList
      });
      return { newEmailList };
    } catch (e) {
      throw new PCDHTTPError(400, getErrorMessage(e));
    }
  }

  /**
   * If `confirmationCode` is `undefined`, sends a confirmation email and
   * exits without any updates to the user.
   */
  public async handleChangeUserEmail(
    client: PoolClient,
    oldEmail: string,
    newEmail: string,
    unverifiedCredential: SerializedPCD<SemaphoreSignaturePCD>,
    confirmationCode?: string
  ): Promise<ChangeUserEmailResponseValue> {
    logger(
      "[USER_SERVICE] handleChangeUserEmail",
      oldEmail,
      newEmail,
      confirmationCode,
      unverifiedCredential
    );

    const requestingUser = await this.getUserForUnverifiedCredential(
      client,
      unverifiedCredential
    );
    if (!requestingUser) {
      throw new PCDHTTPError(400, EmailUpdateError.InvalidCredential);
    }

    const maybeExistingUserOfNewEmail = await this.getUserByEmail(
      client,
      newEmail
    );
    if (maybeExistingUserOfNewEmail) {
      throw new PCDHTTPError(400, EmailUpdateError.EmailAlreadyRegistered);
    }

    if (requestingUser.emails.length !== 1) {
      throw new PCDHTTPError(
        400,
        EmailUpdateError.CantChangeWhenMultipleEmails
      );
    }

    if (oldEmail !== requestingUser.emails[0]) {
      throw new PCDHTTPError(
        400,
        EmailUpdateError.EmailNotAssociatedWithThisAccount
      );
    }

    if (newEmail === oldEmail) {
      throw new PCDHTTPError(400, EmailUpdateError.EmailAlreadyRegistered);
    }

    if (confirmationCode === undefined) {
      const newToken = await this.emailTokenService.saveNewTokenForEmail(
        client,
        newEmail
      );

      if (this.bypassEmail) {
        logger("[DEV] Bypassing email, returning token", newToken);
        return { sentToken: true, token: newToken };
      }

      await this.emailService.sendTokenEmail(newEmail, newToken);

      return { sentToken: true };
    }

    const isCodeValid = await this.emailTokenService.checkTokenCorrect(
      client,
      newEmail,
      confirmationCode
    );

    if (!isCodeValid) {
      throw new PCDHTTPError(400, EmailUpdateError.InvalidConfirmationCode);
    }

    try {
      const newEmailList = [newEmail];

      await upsertUser(client, {
        ...requestingUser,
        emails: newEmailList
      });

      return { newEmailList, sentToken: false };
    } catch (e) {
      throw new PCDHTTPError(500, getErrorMessage(e));
    }
  }
}

export function startUserService(
  context: ApplicationContext,
<<<<<<< HEAD
=======
  semaphoreService: SemaphoreService | null,
>>>>>>> b149ecb9
  emailTokenService: EmailTokenService,
  emailService: EmailService,
  rateLimitService: RateLimitService,
  genericIssuanceService: GenericIssuanceService | null,
  credentialSubservice: CredentialSubservice
): UserService | null {
  if (process.env.SELF_HOSTED_PODBOX_MODE === "true") {
    logger(
      `[INIT] SELF_HOSTED_PODBOX_MODE is true - not starting user service`
    );
    return null;
  }

  if (!semaphoreService) {
    logger("[USER_SERVICE] can't start user service - no semaphore service");
    return null;
  }

  const userService = new UserService(
    context,
    emailTokenService,
    emailService,
    rateLimitService,
    genericIssuanceService,
    credentialSubservice
  );

  userService.start();

  return userService;
}<|MERGE_RESOLUTION|>--- conflicted
+++ resolved
@@ -950,10 +950,6 @@
 
 export function startUserService(
   context: ApplicationContext,
-<<<<<<< HEAD
-=======
-  semaphoreService: SemaphoreService | null,
->>>>>>> b149ecb9
   emailTokenService: EmailTokenService,
   emailService: EmailService,
   rateLimitService: RateLimitService,
@@ -967,11 +963,6 @@
     return null;
   }
 
-  if (!semaphoreService) {
-    logger("[USER_SERVICE] can't start user service - no semaphore service");
-    return null;
-  }
-
   const userService = new UserService(
     context,
     emailTokenService,
