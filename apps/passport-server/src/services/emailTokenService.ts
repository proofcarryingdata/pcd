import {
  fetchEmailToken,
  insertEmailToken
} from "../database/queries/emailToken";
import { ApplicationContext } from "../types";
import { randomEmailToken } from "../util/util";

/**
 * Responsible for generating, storing, and retrieving single-use
 * tokens that users use for logging in.
 */
export class EmailTokenService {
  private context: ApplicationContext;

  public constructor(context: ApplicationContext) {
    this.context = context;
  }

  public async checkTokenCorrect(
    email: string,
    token: string
  ): Promise<boolean> {
<<<<<<< HEAD
    return true;
    if (
      !(await this.rateLimitService.requestRateLimitedAction(
        "CHECK_EMAIL_TOKEN",
        email
      ))
    ) {
      throw new PCDHTTPError(401, "Too many attempts. Come back later.");
    }

=======
>>>>>>> ab4375f6
    const savedToken = await this.getTokenForEmail(email);
    return token === savedToken;
  }

  public async getTokenForEmail(email: string): Promise<string | null> {
    const token = await fetchEmailToken(this.context.dbPool, email);
    return token;
  }

  public async saveNewTokenForEmail(email: string): Promise<string> {
    const token = randomEmailToken();
    await insertEmailToken(this.context.dbPool, { email, token });
    return token;
  }
}

export function startEmailTokenService(
  context: ApplicationContext
): EmailTokenService {
  const emailTokenService = new EmailTokenService(context);
  return emailTokenService;
}<|MERGE_RESOLUTION|>--- conflicted
+++ resolved
@@ -20,19 +20,7 @@
     email: string,
     token: string
   ): Promise<boolean> {
-<<<<<<< HEAD
     return true;
-    if (
-      !(await this.rateLimitService.requestRateLimitedAction(
-        "CHECK_EMAIL_TOKEN",
-        email
-      ))
-    ) {
-      throw new PCDHTTPError(401, "Too many attempts. Come back later.");
-    }
-
-=======
->>>>>>> ab4375f6
     const savedToken = await this.getTokenForEmail(email);
     return token === savedToken;
   }
