--- conflicted
+++ resolved
@@ -385,7 +385,6 @@
   semaphoreService: SemaphoreService | null,
   pretixAPI: IZuzaluPretixAPI | null
 ): ZuzaluPretixSyncService | null {
-<<<<<<< HEAD
   if (process.env.DISABLE_JOBS === "true") {
     logger("[PRETIX] not starting because DISABLE_JOBS");
     return null;
@@ -394,23 +393,21 @@
   if (![ServerMode.UNIFIED, ServerMode.PARALLEL_MAIN].includes(context.mode)) {
     logger(
       `[INIT] zuzalu pretix sync service not started, not in unified or parallel main mode`
-=======
+    );
+    return null;
+  }
+
   if (process.env.SELF_HOSTED_PODBOX_MODE === "true") {
     logger(
       `[INIT] SELF_HOSTED_PODBOX_MODE is true - not starting zuzalu pretix sync service`
->>>>>>> b149ecb9
     );
     return null;
   }
 
   if (!semaphoreService) {
-<<<<<<< HEAD
     logger(
       `[INIT] zuzalu pretix sync service not started, no semaphore service`
     );
-=======
-    logger("[PRETIX] can't start sync service - no semaphore service");
->>>>>>> b149ecb9
     return null;
   }
 
