--- conflicted
+++ resolved
@@ -99,16 +99,8 @@
    */
   public async verifyAndExpectZupassEmail(
     credential: Credential
-<<<<<<< HEAD
-  ): Promise<
-    VerifiedCredential & Required<Pick<VerifiedCredential, "emails">>
-  > {
+  ): Promise<VerifiedCredentialWithEmail> {
     const verifiedCredential = await this.verify(credential);
-=======
-  ): Promise<VerifiedCredentialWithEmail> {
-    const verifiedCredential = await this.verify(credential),
-      { email, semaphoreId, authKey, emailPCDSigner } = verifiedCredential;
->>>>>>> 904ed3a9
 
     if (!verifiedCredential.emails || verifiedCredential.emails.length === 0) {
       throw new VerificationError("Missing Email PCDs");
