import {
  CheckTicketInResponseValue,
  GenericIssuanceCheckInRequest,
  GenericIssuanceSendEmailResponseValue,
  PollFeedRequest,
  PollFeedResponseValue
} from "@pcd/passport-interface";
import { Request } from "express";
import stytch, { Client, Session } from "stytch";
import { ILemonadeAPI } from "../../apis/lemonade/lemonadeAPI";
import { IGenericPretixAPI } from "../../apis/pretix/genericPretixAPI";
import { IPipelineAtomDB } from "../../database/queries/pipelineAtomDB";
import { IPipelineDefinitionDB } from "../../database/queries/pipelineDefinitionDB";
import { PCDHTTPError } from "../../routing/pcdHttpError";
import { ApplicationContext } from "../../types";
import { logger } from "../../util/logger";
import {
  CheckinCapability,
  isCheckinCapability
} from "./capabilities/CheckinCapability";
import {
  FeedIssuanceCapability,
  isFeedIssuanceCapability
} from "./capabilities/FeedIssuanceCapability";
import {
  LemonadePipeline,
  isLemonadePipelineDefinition
} from "./pipelines/LemonadePipeline";
import {
  PretixPipeline,
  isPretixPipelineDefinition
} from "./pipelines/PretixPipeline";
import { Pipeline, PipelineDefinition } from "./pipelines/types";

const SERVICE_NAME = "GENERIC_ISSUANCE";
const LOG_TAG = `[${SERVICE_NAME}]`;

export async function createPipelines(
  eddsaPrivateKey: string,
  definitions: PipelineDefinition[],
  db: IPipelineAtomDB,
  apis: {
    lemonadeAPI: ILemonadeAPI;
    genericPretixAPI: IGenericPretixAPI;
  }
): Promise<Pipeline[]> {
  logger(LOG_TAG, `creating ${definitions.length} pipelines`);

  const pipelines: Pipeline[] = [];

  for (const definition of definitions) {
    try {
      logger(LOG_TAG, `creating pipeline ${definition.id}`);
      const pipeline = createPipeline(eddsaPrivateKey, definition, db, apis);
      pipelines.push(pipeline);
      logger(LOG_TAG, `successfully created pipeline ${definition.id}`);
    } catch (e) {
      logger(LOG_TAG, `failed to create pipeline ${definition.id}`, e);
    }
  }

  return pipelines;
}

/**
 * Given a {@link PipelineDefinition} (which is persisted to the database) instantiates
 * a {@link Pipeline} so that it can be used for loading data from an external provider,
 * and expose its {@link Capability}s to the external world.
 */
export function createPipeline(
  eddsaPrivateKey: string,
  definition: PipelineDefinition,
  db: IPipelineAtomDB,
  apis: {
    lemonadeAPI: ILemonadeAPI;
    genericPretixAPI: IGenericPretixAPI;
  }
): Pipeline {
  if (isLemonadePipelineDefinition(definition)) {
    return new LemonadePipeline(
      eddsaPrivateKey,
      definition,
      db,
      apis.lemonadeAPI
    );
  } else if (isPretixPipelineDefinition(definition)) {
    return new PretixPipeline(
      eddsaPrivateKey,
      definition,
      db,
      apis.genericPretixAPI
    );
  }

  throw new Error(
    `couldn't instantiate pipeline for configuration ${JSON.stringify(
      definition
    )}`
  );
}

/**
 * TODO: implement this (probably Ivan or Rob).
 * - Needs to be robust.
 * - Needs to appropriately handle creation of new pipelines.
 * - Needs to execute pipelines on some schedule
 * - Probably overall very similar to {@link DevconnectPretixSyncService}
 */
export class GenericIssuanceService {
  private context: ApplicationContext;
  private pipelines: Pipeline[];
  private definitionDB: IPipelineDefinitionDB;
  private atomDB: IPipelineAtomDB;
  private lemonadeAPI: ILemonadeAPI;
  private genericPretixAPI: IGenericPretixAPI;
  private eddsaPrivateKey: string;
  private stytchClient: Client;
  private bypassEmail: boolean;
  private genericIssuanceClientUrl: string;

  public constructor(
    context: ApplicationContext,
    definitionDB: IPipelineDefinitionDB,
    atomDB: IPipelineAtomDB,
    lemonadeAPI: ILemonadeAPI,
<<<<<<< HEAD
    eddsaPrivateKey: string,
    stytchClient: Client,
    genericIssuanceClientUrl: string
=======
    pretixAPI: IGenericPretixAPI,
    eddsaPrivateKey: string
>>>>>>> fb18f0a2
  ) {
    this.definitionDB = definitionDB;
    this.atomDB = atomDB;
    this.context = context;
    this.lemonadeAPI = lemonadeAPI;
    this.genericPretixAPI = pretixAPI;
    this.eddsaPrivateKey = eddsaPrivateKey;
    this.pipelines = [];
    this.stytchClient = stytchClient;
    this.genericIssuanceClientUrl = genericIssuanceClientUrl;
    this.bypassEmail =
      process.env.BYPASS_EMAIL_REGISTRATION === "true" &&
      process.env.NODE_ENV !== "production";
  }

  public async start(): Promise<void> {
    await this.createPipelines();
    await this.loadAllPipelines();
    await this.scheduleReloads();
  }

  public async loadAllPipelines(): Promise<void> {
    await Promise.allSettled(this.pipelines.map((p) => p.load()));
  }

  private async createPipelines(): Promise<void> {
    this.pipelines = [];
    const definitions = await this.definitionDB.loadPipelineDefinitions();
    const pipelines = await createPipelines(
      this.eddsaPrivateKey,
      definitions,
      this.atomDB,
      {
        lemonadeAPI: this.lemonadeAPI,
        genericPretixAPI: this.genericPretixAPI
      }
    );
    this.pipelines = pipelines;
  }

  private async scheduleReloads(): Promise<void> {
    // TODO
  }

  public async stop(): Promise<void> {
    return; // todo
  }

  private async getPipeline(id: string): Promise<Pipeline | undefined> {
    return this.pipelines.find((p) => p.id === id);
  }

  private async ensurePipeline(id: string): Promise<Pipeline> {
    const pipeline = await this.getPipeline(id);
    if (!pipeline) {
      throw new Error(`no pipeline with id ${id} found`);
    }
    return pipeline;
  }

  /**
   * Handles incoming requests that hit a Pipeline-specific feed for PCDs
   * for every single pipeline that has this capability that this server manages.
   *
   * TODO: better logging, honeycomb tracing
   */
  public async handlePollFeed(
    pipelineId: string,
    req: PollFeedRequest
  ): Promise<PollFeedResponseValue> {
    const pipeline = await this.ensurePipeline(pipelineId);
    const relevantCapability = pipeline.capabilities.find(
      (c) => isFeedIssuanceCapability(c) && c.feedId === req.feedId
    ) as FeedIssuanceCapability | undefined;

    if (!relevantCapability) {
      throw new PCDHTTPError(
        403,
        `pipeline ${pipelineId} can't issue PCDs for feed id ${req.feedId}`
      );
    }

    if (!req.pcd) {
      throw new PCDHTTPError(403, `missing credential PCD in request`);
    }

    return relevantCapability.issue(req);
  }

  /**
   * Handles incoming requests that hit a Pipeline which implements the checkin
   * capability for every pipeline this server manages.
   *
   * TODO: better logging and tracing.
   */
  public async handleCheckIn(
    pipelineId: string,
    req: GenericIssuanceCheckInRequest
  ): Promise<CheckTicketInResponseValue> {
    const pipeline = await this.ensurePipeline(pipelineId);
    const relevantCapability = pipeline.capabilities.find((c) =>
      isCheckinCapability(c)
    ) as CheckinCapability | undefined;

    if (!relevantCapability) {
      throw new PCDHTTPError(
        403,
        `pipeline ${pipelineId} can't check tickets in`
      );
    }

    return relevantCapability.checkin(req);
  }

  /**
   * TODO: this probably shouldn't be public, but it was useful for testing.
   */
  public async getAllPipelines(): Promise<Pipeline[]> {
    return this.pipelines;
  }

  private getEmailFromStytchSession(session: Session): string {
    const email = session.authentication_factors.find(
      (f) => !!f.email_factor?.email_address
    )?.email_factor?.email_address;
    if (!email) {
      throw new PCDHTTPError(400, "Session did not use email authentication");
    }
    return email;
  }

  public async authenticateStytchSession(req: Request): Promise<string> {
    try {
      const { session } = await this.stytchClient.sessions.authenticateJwt({
        session_jwt: req.cookies["stytch_session_jwt"]
      });
      return this.getEmailFromStytchSession(session);
    } catch (e) {
      throw new PCDHTTPError(401, "Not authorized");
    }
  }

  public async sendLoginEmail(
    email: string
  ): Promise<GenericIssuanceSendEmailResponseValue> {
    // TODO: Skip email auth on this.bypassEmail
    try {
      await this.stytchClient.magicLinks.email.loginOrCreate({
        email,
        login_magic_link_url: this.genericIssuanceClientUrl,
        login_expiration_minutes: 10,
        signup_magic_link_url: this.genericIssuanceClientUrl,
        signup_expiration_minutes: 10
      });
    } catch (e) {
      throw new PCDHTTPError(500, "Failed to send generic issuance email");
    }
  }
}

export async function startGenericIssuanceService(
  context: ApplicationContext,
  lemonadeAPI: ILemonadeAPI | null,
  genericPretixAPI: IGenericPretixAPI | null
): Promise<GenericIssuanceService | null> {
  if (!lemonadeAPI) {
    logger(
      "[INIT] not starting generic issuance service - missing lemonade API"
    );
    return null;
  }

  if (!genericPretixAPI) {
    logger("[INIT] not starting generic issuance service - missing pretix API");
    return null;
  }

  const pkeyEnv = process.env.GENERIC_ISSUANCE_EDDSA_PRIVATE_KEY;
  if (pkeyEnv == null) {
    logger(
      "[INIT] missing environment variable GENERIC_ISSUANCE_EDDSA_PRIVATE_KEY"
    );
    return null;
  }

  const projectIdEnv = process.env.STYTCH_PROJECT_ID;
  if (projectIdEnv == null) {
    logger("[INIT] missing environment variable STYTCH_PROJECT_ID");
    return null;
  }

  const secretEnv = process.env.STYTCH_SECRET;
  if (secretEnv == null) {
    logger("[INIT] missing environment variable STYTCH_SECRET");
    return null;
  }

  const stytchClient = new stytch.Client({
    project_id: projectIdEnv,
    secret: secretEnv
  });

  const genericIssuanceClientUrl = process.env.GENERIC_ISSUANCE_CLIENT_URL;
  if (genericIssuanceClientUrl == null) {
    logger("[INIT] missing GENERIC_ISSUANCE_CLIENT_URL");
    return null;
  }

  const issuanceService = new GenericIssuanceService(
    context,
    context.pipelineDefinitionDB,
    context.pipelineAtomDB,
    lemonadeAPI,
<<<<<<< HEAD
    pkeyEnv,
    stytchClient,
    genericIssuanceClientUrl
=======
    genericPretixAPI,
    pkeyEnv
>>>>>>> fb18f0a2
  );

  // TODO: in the future (read: before shipping to real prod), this probably
  // shouldn't await, as there may be many many pipelines, and their APIs don't
  // necessarily return in a bounded amount of time.
  await issuanceService.start();

  return issuanceService;
}<|MERGE_RESOLUTION|>--- conflicted
+++ resolved
@@ -123,14 +123,10 @@
     definitionDB: IPipelineDefinitionDB,
     atomDB: IPipelineAtomDB,
     lemonadeAPI: ILemonadeAPI,
-<<<<<<< HEAD
-    eddsaPrivateKey: string,
     stytchClient: Client,
-    genericIssuanceClientUrl: string
-=======
+    genericIssuanceClientUrl: string,
     pretixAPI: IGenericPretixAPI,
     eddsaPrivateKey: string
->>>>>>> fb18f0a2
   ) {
     this.definitionDB = definitionDB;
     this.atomDB = atomDB;
@@ -344,14 +340,10 @@
     context.pipelineDefinitionDB,
     context.pipelineAtomDB,
     lemonadeAPI,
-<<<<<<< HEAD
-    pkeyEnv,
     stytchClient,
-    genericIssuanceClientUrl
-=======
+    genericIssuanceClientUrl,
     genericPretixAPI,
     pkeyEnv
->>>>>>> fb18f0a2
   );
 
   // TODO: in the future (read: before shipping to real prod), this probably
