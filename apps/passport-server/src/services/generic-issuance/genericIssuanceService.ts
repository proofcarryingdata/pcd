--- conflicted
+++ resolved
@@ -12,15 +12,11 @@
 import { ILemonadeAPI } from "../../apis/lemonade/lemonadeAPI";
 import { IGenericPretixAPI } from "../../apis/pretix/genericPretixAPI";
 import { IPipelineAtomDB } from "../../database/queries/pipelineAtomDB";
-<<<<<<< HEAD
-import { IPipelineDefinitionDB } from "../../database/queries/pipelineDefinitionDB";
-import { IPipelineUserDB } from "../../database/queries/pipelineUserDB";
-=======
 import {
   IPipelineDefinitionDB,
   PipelineDefinitionDB
 } from "../../database/queries/pipelineDefinitionDB";
->>>>>>> 11830240
+import { IPipelineUserDB } from "../../database/queries/pipelineUserDB";
 import { PCDHTTPError } from "../../routing/pcdHttpError";
 import { ApplicationContext } from "../../types";
 import { logger } from "../../util/logger";
@@ -147,11 +143,7 @@
 
   public constructor(
     context: ApplicationContext,
-<<<<<<< HEAD
     userDB: IPipelineUserDB,
-    definitionDB: IPipelineDefinitionDB,
-=======
->>>>>>> 11830240
     atomDB: IPipelineAtomDB,
     lemonadeAPI: ILemonadeAPI,
     stytchClient: Client,
@@ -160,12 +152,8 @@
     eddsaPrivateKey: string,
     zupassPublicKey: EdDSAPublicKey
   ) {
-<<<<<<< HEAD
-    this.definitionDB = definitionDB;
     this.userDB = userDB;
-=======
     this.definitionDB = new PipelineDefinitionDB(context.dbPool);
->>>>>>> 11830240
     this.atomDB = atomDB;
     this.context = context;
     this.lemonadeAPI = lemonadeAPI;
@@ -493,11 +481,7 @@
 
   const issuanceService = new GenericIssuanceService(
     context,
-<<<<<<< HEAD
     context.pipelineUserDB,
-    context.pipelineDefinitionDB,
-=======
->>>>>>> 11830240
     context.pipelineAtomDB,
     lemonadeAPI,
     stytchClient,
