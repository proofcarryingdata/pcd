--- conflicted
+++ resolved
@@ -18,12 +18,9 @@
   CheckTicketInByIdRequest,
   CheckTicketInByIdResult,
   FeedHost,
-<<<<<<< HEAD
+  FrogCryptoFolderName,
   GetOfflineTicketsRequest,
   GetOfflineTicketsResponseValue,
-=======
-  FrogCryptoFolderName,
->>>>>>> b7a95590
   ISSUANCE_STRING,
   KnownPublicKeyType,
   KnownTicketGroup,
@@ -35,37 +32,26 @@
   PollFeedResponseValue,
   UploadOfflineCheckinsRequest,
   UploadOfflineCheckinsResponseValue,
-  verifyFeedCredential,
   VerifyTicketByIdRequest,
   VerifyTicketByIdResult,
   VerifyTicketRequest,
   VerifyTicketResult,
   ZUCONNECT_23_DAY_PASS_PRODUCT_ID,
   ZUCONNECT_PRODUCT_ID_MAPPINGS,
-  zupassDefaultSubscriptions,
-  ZupassFeedIds,
-  ZuzaluUserRole,
   ZUZALU_23_EVENT_ID,
   ZUZALU_23_ORGANIZER_PRODUCT_ID,
   ZUZALU_23_RESIDENT_PRODUCT_ID,
-  ZUZALU_23_VISITOR_PRODUCT_ID
+  ZUZALU_23_VISITOR_PRODUCT_ID,
+  ZupassFeedIds,
+  ZuzaluUserRole,
+  verifyFeedCredential,
+  zupassDefaultSubscriptions
 } from "@pcd/passport-interface";
 import {
-<<<<<<< HEAD
-  AppendToFolderAction,
-  AppendToFolderPermission,
-  DeleteFolderAction,
-  joinPath,
-  PCDAction,
-  PCDActionType,
-  PCDPermissionType,
-  ReplaceInFolderAction
-=======
   PCDAction,
   PCDActionType,
   PCDPermissionType,
   joinPath
->>>>>>> b7a95590
 } from "@pcd/pcd-collection";
 import { ArgumentTypeName, SerializedPCD } from "@pcd/pcd-types";
 import { RSAImagePCDPackage } from "@pcd/rsa-image-pcd";
@@ -73,7 +59,7 @@
   SemaphoreSignaturePCD,
   SemaphoreSignaturePCDPackage
 } from "@pcd/semaphore-signature-pcd";
-import { getErrorMessage, ONE_HOUR_MS } from "@pcd/util";
+import { ONE_HOUR_MS, getErrorMessage } from "@pcd/util";
 import { ZKEdDSAEventTicketPCDPackage } from "@pcd/zk-eddsa-event-ticket-pcd";
 import { Response } from "express";
 import _ from "lodash";
@@ -118,11 +104,8 @@
   zuconnectProductIdToEventId,
   zuconnectProductIdToName
 } from "../util/zuconnectTicket";
-<<<<<<< HEAD
 import { zuzaluRoleToProductId } from "../util/zuzaluUser";
-=======
 import { FrogcryptoService } from "./frogcryptoService";
->>>>>>> b7a95590
 import { MultiProcessService } from "./multiProcessService";
 import { PersistentCacheService } from "./persistentCacheService";
 import { RollbarService } from "./rollbarService";
