--- conflicted
+++ resolved
@@ -447,15 +447,16 @@
 export function startSemaphoreService(
   context: ApplicationContext
 ): SemaphoreService | null {
-<<<<<<< HEAD
   if (![ServerMode.UNIFIED, ServerMode.PARALLEL_MAIN].includes(context.mode)) {
     logger(
       `[INIT] semaphore service not started, not in unified or parallel main mode`
-=======
+    );
+    return null;
+  }
+
   if (process.env.SELF_HOSTED_PODBOX_MODE === "true") {
     logger(
       `[INIT] SELF_HOSTED_PODBOX_MODE is true - not starting semaphore service`
->>>>>>> b149ecb9
     );
     return null;
   }
