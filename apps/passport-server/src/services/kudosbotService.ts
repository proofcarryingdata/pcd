--- conflicted
+++ resolved
@@ -4,7 +4,6 @@
 import { SemaphoreIdentityPCDPackage } from "@pcd/semaphore-identity-pcd";
 import {
   KudosTargetType,
-  KudosUserInfo,
   SemaphoreSignatureKudosPCDArgs,
   SemaphoreSignatureKudosPCDPackage
 } from "@pcd/semaphore-signature-kudos-pcd";
@@ -12,11 +11,14 @@
 import { Bot, session } from "grammy";
 import { fetchSemaphoreIdFromTelegramUsername } from "../database/queries/telegram/fetchSemaphoreId";
 import { fetchTelegramConversationsByChatId } from "../database/queries/telegram/fetchTelegramConversation";
+import { fetchTelegramUserIdFromSemaphoreId } from "../database/queries/telegram/fetchTelegramUserId";
+import { insertKudosbotProof } from "../database/queries/telegram/insertKudosbotProof";
 import { updateTelegramUsername } from "../database/queries/telegram/insertTelegramConversation";
 import { ApplicationContext } from "../types";
 import { logger } from "../util/logger";
 import {
   BotContext,
+  KudosSessionData,
   SessionData,
   getSessionKey,
   isDirectMessage,
@@ -51,8 +53,8 @@
     const getProofUrl = (
       zupassClientUrl: string,
       returnUrl: string,
-      giver: KudosUserInfo,
-      targetUser: KudosUserInfo
+      sessionData: KudosSessionData,
+      watermark: string
     ): string => {
       const args: SemaphoreSignatureKudosPCDArgs = {
         identity: {
@@ -64,11 +66,15 @@
         data: {
           argumentType: ArgumentTypeName.Object,
           value: {
-            watermark: "✨",
-            giver,
+            watermark,
+            giver: {
+              semaphoreID: sessionData.giverSemaphoreId
+            },
             target: {
               type: KudosTargetType.User,
-              user: targetUser
+              user: {
+                semaphoreID: sessionData.targetSemaphoreId
+              }
             }
           }
         }
@@ -82,7 +88,7 @@
         args,
         {
           title: "",
-          description: "Create a kudos ✨",
+          description: `Give a Kudos to @${sessionData.targetUsername} ${watermark}`,
           genericProveScreen: true
         }
       );
@@ -92,25 +98,20 @@
     const kudosbotMenu = new Menu<BotContext>("kudos");
     kudosbotMenu.dynamic((ctx, menu) => {
       if (ctx.session.kudosData) {
-<<<<<<< HEAD
-        const { sender, recipient } = ctx.session.kudosData;
-        const proofUrl = getProofUrl(
-          PASSPORT_CLIENT_URL,
-          KUDOSBOT_UPLOAD_URL,
-          sender,
-          recipient
-=======
-        const { senderSemaphoreId, recipientSemaphoreId, recipientUsername } =
-          ctx.session.kudosData;
-        const proofUrl = getProofUrl(
-          PASSPORT_CLIENT_URL,
-          KUDOSBOT_UPLOAD_URL,
-          `KUDOS:${senderSemaphoreId}:${recipientSemaphoreId}`
->>>>>>> b3abdf52
-        );
-        menu.webApp(`Send kudos to @${recipientUsername}`, proofUrl);
+        menu.add();
+        for (const watermark of ["❤️", "👏", "🙇‍♂️"]) {
+          const proofUrl = getProofUrl(
+            PASSPORT_CLIENT_URL,
+            KUDOSBOT_UPLOAD_URL,
+            ctx.session.kudosData,
+            watermark
+          );
+          menu.webApp(watermark, proofUrl).add();
+        }
+        menu.row();
       } else {
-        ctx.reply("Kudosbot encountered an error.");
+        logger("[KUDOSBOT] session data was invalid");
+        ctx.reply("Kudosbot encountered an error. Please try again.");
       }
       return menu;
     });
@@ -122,63 +123,57 @@
     });
 
     this.bot.command("kudos", async (ctx) => {
-      const kudosSender = ctx.from?.username;
+      const kudosGiverUsername = ctx.from?.username;
       const payload = ctx.match;
       if (payload.length === 0) {
         return ctx.reply(
           "Please enter the kudos receiver's Telegram handle after the kudos command."
         );
       }
-      let kudosRecipient = payload;
-      if (kudosRecipient[0] === "@") {
-        kudosRecipient = kudosRecipient.substring(1);
+      let kudosTargetUsername = payload;
+      if (kudosTargetUsername[0] === "@") {
+        kudosTargetUsername = kudosTargetUsername.substring(1);
       }
       logger(
-        `[KUDOSBOT] kudos command called; username: ${kudosSender}, kudosReceiver: ${kudosRecipient}`
+        `[KUDOSBOT] kudos command called; username: ${kudosGiverUsername}, kudosReceiver: ${kudosTargetUsername}`
       );
 
       try {
-        if (isDirectMessage(ctx) && kudosSender) {
+        if (isDirectMessage(ctx) && kudosGiverUsername) {
           // look up kudos receiever handle in db to see if it's a valid telegram handle to receieve kudos
-          const kudosSenderSemaphoreId =
+          const kudosGiverSemaphoreId =
             await fetchSemaphoreIdFromTelegramUsername(
               this.context.dbPool,
-              kudosSender
-            );
-          if (!kudosSenderSemaphoreId) {
+              kudosGiverUsername
+            );
+          if (!kudosGiverSemaphoreId) {
             return await ctx.reply(
               "Error retrieving your Zupass information. Please make sure to join the group before sending a kudos."
             );
           }
-          const kudosRecipientSemaphoreId =
+          const kudosTargetSemaphoreId =
             await fetchSemaphoreIdFromTelegramUsername(
               this.context.dbPool,
-              kudosRecipient
-            );
-          if (!kudosRecipientSemaphoreId) {
+              kudosTargetUsername
+            );
+          if (!kudosTargetSemaphoreId) {
             return await ctx.reply(
               "Error retrieving recipient's Zupass information. Please enter a valid kudos recipient handle for a user in the group."
             );
           }
           ctx.session.kudosData = {
-<<<<<<< HEAD
-            sender: {
-              semaphoreID: kudosSenderSemaphoreId
-              // telegramUsername: kudosSender
-            },
-            recipient: {
-              semaphoreID: kudosRecipientSemaphoreId
-              // telegramUsername: kudosRecipient
+            giverSemaphoreId: kudosGiverSemaphoreId,
+            targetSemaphoreId: kudosTargetSemaphoreId,
+            targetUsername: kudosTargetUsername
+          };
+          await ctx.reply(
+            `You are giving a <b>Kudos</b> to @${kudosTargetUsername} !\n\nChoose which Kudos to give below 👇
+            `,
+            {
+              reply_markup: kudosbotMenu,
+              parse_mode: "HTML"
             }
-=======
-            senderSemaphoreId: kudosGiverSemaphoreId,
-            recipientSemaphoreId: kudosReceiverSemaphoreId,
-            recipientUsername: kudosReceiver
->>>>>>> b3abdf52
-          };
-          await ctx.reply("Send a kudos by pressing on the button.", {
-            reply_markup: kudosbotMenu
-          });
+          );
         }
       } catch (e) {
         logger("[KUDOSBOT] kudos error", e);
@@ -271,6 +266,45 @@
     }
   }
 
+  public async handleUpload(
+    context: ApplicationContext,
+    proof: string
+  ): Promise<void> {
+    const pcd = await SemaphoreSignatureKudosPCDPackage.deserialize(
+      JSON.parse(proof).pcd
+    );
+
+    const pcdValid = await SemaphoreSignatureKudosPCDPackage.verify(pcd);
+    if (!pcdValid) {
+      throw new Error("Proof is not valid");
+    }
+
+    const kudosGiverSemaphoreId = pcd.claim.data.giver.semaphoreID;
+    const kudosGiverTelegramUserId = await fetchTelegramUserIdFromSemaphoreId(
+      context.dbPool,
+      kudosGiverSemaphoreId
+    );
+    if (!kudosGiverTelegramUserId) {
+      throw new Error("Sender does not yet exist");
+    }
+
+    if (
+      pcd.proof.semaphoreSignaturePCD.claim.identityCommitment !=
+      kudosGiverSemaphoreId
+    ) {
+      throw new Error(
+        "Kudos giver semaphore ID does not match proof identity commitment"
+      );
+    }
+
+    await insertKudosbotProof(context.dbPool, proof);
+
+    await this.bot.api.sendMessage(
+      kudosGiverTelegramUserId,
+      `Your Kudos has been received! ${pcd.claim.data.watermark}`
+    );
+  }
+
   public async getBotURL(): Promise<string> {
     const { username } = await this.bot.api.getMe();
     return `https://t.me/${username}`;
