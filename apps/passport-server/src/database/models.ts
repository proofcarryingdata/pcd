--- conflicted
+++ resolved
@@ -174,10 +174,10 @@
 }
 
 export interface TelegramAnonChannel {
-<<<<<<< HEAD
-  telegram_chat_id: number;
-  anon_topic_id: number;
-  anon_topic_name: string;
+  telegram_chat_id: string;
+  topic_id: string;
+  topic_name: string;
+  is_anon_topic: boolean;
 }
 
 // Representation of a "known public key" as fetched from the DB
@@ -201,10 +201,4 @@
 export interface KnownTicketTypeWithKey extends KnownTicketType {
   known_public_key_type: KnownPublicKeyType;
   public_key: string;
-=======
-  telegram_chat_id: string;
-  topic_id: string;
-  topic_name: string;
-  is_anon_topic: boolean;
->>>>>>> b7fb0db2
 }