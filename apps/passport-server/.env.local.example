# This file is intended to be used as a starting point for local
# development. You should be able to copy it as-is into a file
# named `.env` as a sibling of this file, and be able to run the
# passport server and clientin a development mode where it neither
# reads nor writes to any external or 3rd party services, like the
# Zuzalu ticketing system or our email provider. You will be able
# to input any email into the login page email input, hit 'Generate
# Pass', and get logged into the passport as a test user. Then, you
# will also be able to use the consumer client to request proofs
# on behalf of this test user, with everything working properly
# and as expected.
##################################################################

# WARNING! Never set this environment variable in production!
# This variables tells the passport server to let anyone register
# even if they use a fake and invalid email. This is intended
# for development purposes only, so that you can run the entire
# application stack locally without depending on 3rd party services.
BYPASS_EMAIL_REGISTRATION=true

# The following environment variables connect the passport server
# to a postgres database that runs on the developer's machine. You
# can start a postgres instance locally by running the following
# commands from within the passport server application directory:
#
# yarn localdb:init
# yarn localdb:up
#
# To stop the postgres instance, you can run `yarn localdb:down`
#
# Alternatively, you could start a local postgres instance a different
# way. In any case, make sure these environment variables point to a
# working postgres database, and that the credentials you set here are
# correct, as that is necessary even for local development.
#
DATABASE_HOST=localhost
DATABASE_USERNAME=admin
DATABASE_PASSWORD=password
DATABASE_DB_NAME=postgres
DATABASE_SSL=false

# The port on which this server runs. We recommend `3002` for convenient
# local integration with the rest of the services that run within this
# repository.
PORT=3002

# The passport server needs to know where it itself can be accessed in order
# to be able to create URLs that point to itself.
PASSPORT_SERVER_URL="http://localhost:3002"
PASSPORT_CLIENT_URL="http://localhost:3000"

# To enable error reporting, both these environment variables must be set
#ROLLBAR_TOKEN=
#ROLLBAR_ENV_NAME=

# To enable server-issued PCDs, the server needs an RSA and an EdDSA private key. You can generate both
# using the following commands at the root of the project, after installing dependencies and building
# the project:
# node -e 'console.log(Buffer.from(new (require("node-rsa"))({b:2048}).exportKey("private")).toString("base64"))'
SERVER_RSA_PRIVATE_KEY_BASE64=LS0tLS1CRUdJTiBSU0EgUFJJVkFURSBLRVktLS0tLQpNSUlFb3dJQkFBS0NBUUVBdlB1Z3pqSTY1NFdYMDY0WTNTdHFVTVFaYVdiRkYrNGg5V0hCd0VWUTlibTdYL01WCi8xWGg0OXErbmJrODBrT3J4SEF1TGRpeWRzL0RFZlNaeCtFcUhMMEtqTTJpd3U4aUtDaTB4ekl5L0hPTGhEeVAKVjV6a2ZXYU9ZWVVCVXlVSDFxMExFajQvODhHTEFtYnNMMWZ0bUVYZTNybS9jUVljWXBjOTRabllobVNyaExLNgpzZ1Izay9JRERXQXVoTmp3MkdzSXJnemUzc0hPbDBlRGlLWFZsdmhQUnI5d2JOODViVDNHUWtuRWVBNFkxUGk0CkFnck1aaWdza3RjRnROOVBrcnJYSDF5MWk5Y3ZwRTAvRFE2NUt4a050bjZqenUrTk9wYkw4clhoTzVzQ3V5TzYKdFFaVkxpaHRwd3JTcFI3Y0o2RE9MUkxiZGpVSmZHWXFWWjFMcndJREFRQUJBb0lCQUNzK0dLbVY3TXlWVVF4cQp4ZDIxMVhudHBUTHRCU1JZcFFTVS9kU1ZCOVZ5VG1IQ0tjSm5VR3ptM0w4U1o4eGxGNlMzVnBtKy8vY1h5emNNCmxUT2JYaHQ5VmpDcHpSaDF4NGNRNld5N0c5ZVFTTmhWVXlkbEN4TjJxQlhBYlhFdEJBSW5UbVU2UVQveGhYRmoKUTZBQnFxZ3hOTElhSnFnaUVkU3Ric2QwZ0lzZmtQWS9UTW9CRW5yQkVjTkd3SFp5YTZHL2hBellnZ3M1NTNmSApiNVhoR3F6VGJVTkFOcVhOd3F0VWhJL0RydUZCQnFBQ0h2RkVXd09tMFdpM1FOZloydnFLS28zSDlNdVpWbWI0Ck82WFUxeFY1bGViSlIrZlRyaVZHMDh0UEl1MDFWajVqVThXYTJIaEsxd3oycEYvejdxMFNlS1JuNXY2d1NaZ0YKVXlDcjZzRUNnWUVBN2drWkNid0VFMmVWT2lHTzk5Tk5UUE1wUGloSXpKODBpeHNYMm5HdkpQSGtEMmdxV2RMYwpkZUY5SFQybkg4QmRjVXFHb01IR01vMVBTS1crV0t2RW9ETCtrVTNtUGs4eHpwZkZrQStWeEpuaE11bmtqeGI1CkxXL2ltd3BiZ0cvNHg2aHViRDVsQlNQOHJnMlhJSm84bnBoSzRKSXluV1JPUEY3RkJNWFdlVmNDZ1lFQXl6N1MKaFUzOUxIU3ZEeTR1YlUwTW1FakRPb0RvZkcrT2xWUjJqUklKREpkMFcrT0t2cTg5akk3VzJzci9xNnFtTlh6RwpwVG5LK3hXb1k5VHBpR0hDbmhkVmZEMytMQkFXZmpPTFFncGV0K1FKUzRmOVVqbHdCaStMUlNiYUdkZHhSNlJtCnZmVHBsMGFMNTU0aWUxN005WUNSQ0ppLzlEV3g4YVNVTCtnblVXa0NnWUIrbGMvKzRVRzVvQWczMWNqVitrVE4KZXpLZm40UzNiS0xncHhQVVUwaTArUDR6UTAzaVhzUm0yL2RSS1l4SzBsM2U5YWNLcm9IY09GSEZiSDhCWUxjOApDbUplbTNLcUNDdVFsaDIyTXRPT3JkYVk0TkZ2VnVSRVNZL1VxM2xsb0NaSTUwVnh3dXl1QXlsSTFtbGNLU203Cm5YbVVXNnNYRUZTYXZqdEFBb1hBR1FLQmdGc1c0TXNWMU8zanJjR2o5UExQb1dGdTJ2Q1JiYUMzYnJQR2t3dE8KbGZlcXVWK2xiejFlMUxyMkdaMGRkZEMrUHBlaVFIVTBuYUJDYUtHMWZxUzlDN2hHeE8xVjYyQmNKWGlTS1V1RAowa2VnVC9vbURJYVpiM2VXUDFqU3ZOVHdGYmtDR1hueEZlL1Nra2xRT2l3SXBOc3lyODJtaUFFdlAzMEpRZERtCnZ4aGhBb0dCQUovSHBsOVllS1A4ZmQ4dXVFaHdnTGNIZzNiWWFuTTJwR1hIVitxQzNQZ05mTGpXYlFDZUJFYUEKRWQrQ1BneHd3ZjllOTNJdEFSL1o3UmVnRE1CWjBEL0k2cmZRWnExYm1UK1hscHdHdXNHcWVvV2trWS9IVE1jVwpDOEM5Y05aenpjYWpkVjY5eW0rV09BZkw5WTM4Z0lqWGxNNzdObEVPaXRFd1hQdGRWeWhSCi0tLS0tRU5EIFJTQSBQUklWQVRFIEtFWS0tLS0t
# node -e 'console.log(require("@pcd/eddsa-pcd").newEdDSAPrivateKey())'
SERVER_EDDSA_PRIVATE_KEY=e32dec34668943c0bfec458b953d3ad1519d66e013ca780d8dac1024f253df01

# To enable notifications from the server to be sent to Discord
#DISCORD_TOKEN=
#DISCORD_ALERTS_CHANNEL_ID=

# For Telegram-gated authentication and anonymous message posting
TELEGRAM_BOT_TOKEN=
TELEGRAM_BOT_START_DELAY_MS=0
# Another way to turn off the bot in local development
TELEGRAM_BOT_DISABLED=

# For anonymous message posting rate limit (per topic)
MAX_DAILY_ANON_TOPIC_POSTS_PER_USER=3
# url for anon-message-client
TELEGRAM_BOT_ANON_WEBSITE=
# generated telegram web app for anon-message-client
TELEGRAM_ANON_BOT_WEBAPP=

# To disable syncing tickets from Pretix for local development
PRETIX_SYNC_DISABLED=

# If true, you have set up a local cert for dev.local for hot reloading locally with https
# https://github.com/proofcarryingdata/zupass/blob/main/bot.md#6-optional-hot-reloading-for-tg-development
IS_LOCAL_HTTPS=false

# Account resets are strictly rate-limited. However, this can be turned off
# by setting the following environment variable to 'true'.
# If GENERIC_RATE_LIMIT_DISABLED='true' then *all* rate-limiting is disabled,
# irrespective of whether ACCOUNT_RESET_RATE_LIMIT_DISABLED is set.
ACCOUNT_RESET_RATE_LIMIT_DISABLED='true'

# Set this to an integer value between 1 and the number of
# CPU cores you have available. The server offloads CPU-bound
# tasks to these workers
# WORKER_QUANTITY=

# The Telegram Bot Direct Link, created by DMing Botfather with /newapp
# eg: https://t.me/cha0sg0d_bot/anon
# Make sure that the web app url is set to PASSPORT_SERVER_URL/telegram/anon
# eg: https://dev.local:3002/telegram/anon
TELEGRAM_ANON_BOT_DIRECT_LINK=
# The anonymous message client, like https://dev.local:4000 or https://zk-tg.com
TELEGRAM_ANON_WEBSITE=

# The base URL for the Tripsha endpoint
ZUCONNECT_TRIPSHA_URL=
# Authentication key for Tripsha
ZUCONNECT_TRIPSHA_KEY=
# Zuconnect "mock" tickets will be issued to email addresses in this stringified JSON array
ZUCONNECT_MOCK_TICKETS='["test@example.com", "another@example.com"]'

# For Kudosbot's Telegram bot
TELEGRAM_KUDOSBOT_TOKEN=

# A stringified JSON array of email addresses whose Zupass user can manage FrogCrypto via UI and api routes
# e.g. '["test@example.com"]'
FROGCRYPTO_ADMIN_USER_EMAILS=

# The base URL for frogcrypto assets
FROGCRYPTO_ASSETS_URL=

# If this is set to a valid ISO date string, the server will not issue Devconnect ticket PCDs
# after that date, unless a user's `extra_issuance` flag is set to `true`, in which case they
# would be able to get re-issued their tickets precisely once more.
# This is likely not useful to set in local development, but is set in staging/production.
TICKET_ISSUANCE_CUTOFF_DATE=

# Disable rate-limiting locally by setting this to "true"
GENERIC_RATE_LIMIT_DISABLED=

# To enable server-issued PCDs using the generic issuance feature, the server needs an an EdDSA 
# private key. You can generate one using the following command at the root of the project, 
# after installing dependencies and building the project:
# 
# node -e 'console.log(require("@pcd/eddsa-pcd").newEdDSAPrivateKey())'
GENERIC_ISSUANCE_EDDSA_PRIVATE_KEY=

# To recognise email PCD credentials, generic issuance needs to know the Zupass public key.
# https://api.zupass.org/issue/eddsa-public-key as quoted JSON
# e.g. '["233423ad", "ab454545"]' (except with much longer strings!)
#
# node -e 'require("@pcd/eddsa-pcd").getEdDSAPublicKey("PRIVATE KEY").then(k => console.log(JSON.stringify(k))).catch(console.log)'
GENERIC_ISSUANCE_ZUPASS_PUBLIC_KEY=["05e0c4e8517758da3a26c80310ff2fe65b9f85d89dfc9c80e6d0b6477f88173e","29ae64b615383a0ebb1bc37b3a642d82d37545f0f5b1444330300e4c4eedba3f"]

# the following three env vars are strictly for local development
# during bat week
TEST_PRETIX_KEY=
TEST_PRETIX_ORG_URL=
CREATE_TEST_PIPELINE=

<<<<<<< HEAD
# for ease of use in local development, lets you specify a user to be an admin
# in the generic issuance service
GENERIC_ISSUANCE_ADMINS=
=======
# lets you turn off the semaphore service to prevent logspam
SEMAPHORE_SERVICE_DISABLED=
>>>>>>> 1b59b404
<|MERGE_RESOLUTION|>--- conflicted
+++ resolved
@@ -150,11 +150,8 @@
 TEST_PRETIX_ORG_URL=
 CREATE_TEST_PIPELINE=
 
-<<<<<<< HEAD
 # for ease of use in local development, lets you specify a user to be an admin
 # in the generic issuance service
 GENERIC_ISSUANCE_ADMINS=
-=======
 # lets you turn off the semaphore service to prevent logspam
-SEMAPHORE_SERVICE_DISABLED=
->>>>>>> 1b59b404
+SEMAPHORE_SERVICE_DISABLED=