--- conflicted
+++ resolved
@@ -78,11 +78,13 @@
     }
   };
 
-<<<<<<< HEAD
-=======
   useEffect(() => {
     fetchAllPipelines();
   }, [fetchAllPipelines]);
+
+  if (!userJWT) {
+    window.location.href = "/";
+  }
 
   if (isLoading) {
     return (
@@ -91,15 +93,6 @@
         <PageContent>Loading...</PageContent>
       </>
     );
-  }
-
->>>>>>> 7cee087b
-  if (!userJWT) {
-    window.location.href = "/";
-  }
-
-  if (isLoading) {
-    return <div>Loading...</div>;
   }
 
   if (error) {
