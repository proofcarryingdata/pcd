import {
  GenericIssuancePipelineListEntry,
  PipelineType,
  getError
} from "@pcd/passport-interface";
import { useStytch } from "@stytch/react";
<<<<<<< HEAD
import { ReactNode, useContext, useEffect, useMemo } from "react";
import { Link } from "react-router-dom";
=======
import {
  ColumnDef,
  SortingState,
  createColumnHelper,
  flexRender,
  getCoreRowModel,
  getSortedRowModel,
  useReactTable
} from "@tanstack/react-table";
import {
  ReactNode,
  useCallback,
  useContext,
  useEffect,
  useMemo,
  useState
} from "react";
>>>>>>> 196d4c1e
import { PageContent, Table } from "../components/Core";
import { Header } from "../components/Header";
import {
  pipelineCreatedAt,
<<<<<<< HEAD
  pipelineIcon,
  pipelineLink,
  pipelineOwner,
  pipelineStatus,
  pipelineType
=======
  pipelineDetailPagePath,
  pipelineIconFromStr,
  pipelineLastEdit,
  pipelineLink
>>>>>>> 196d4c1e
} from "../components/PipelineDetails";
import { GIContext } from "../helpers/Context";
import { useFetchAllPipelines } from "../helpers/useFetchAllPipelines";
import { useFetchSelf } from "../helpers/useFetchSelf";
import { useJWT } from "../helpers/userHooks";

export default function Dashboard(): ReactNode {
  const stytchClient = useStytch();
  const userJWT = useJWT();
  const ctx = useContext(GIContext);
  const pipelinesFromServer = useFetchAllPipelines();
  const user = useFetchSelf();

  const isAdminView = ctx.isAdminMode && user?.value?.isAdmin;

  const pipelineEntries: GenericIssuancePipelineListEntry[] = useMemo(() => {
    if (!user?.value?.id) {
      return [];
    }

    const entries = pipelinesFromServer?.value ?? [];

    if (!isAdminView) {
      return entries.filter((e) => e.pipeline.ownerUserId === user.value.id);
    }

    return entries;
  }, [isAdminView, pipelinesFromServer?.value, user?.value?.id]);

  useEffect(() => {
    if (!userJWT) {
      window.location.href = "/";
    }
  }, [userJWT]);

  const maybeRequestError: string | undefined = getError(
    pipelinesFromServer,
    user
  );

  type Row = {
    status: "error" | "success" | "waiting";
    type: PipelineType;
    owner: string;
    timeCreated: string;
    timeUpdated: string;
    id: string;
  };

  const entryToRow = useCallback(
    (entry: GenericIssuancePipelineListEntry): Row => {
      return {
        status: !entry.extraInfo.lastRun
          ? "waiting"
          : entry.extraInfo.lastRun?.success
          ? "success"
          : "error",
        type: entry.pipeline.type,
        owner: entry.extraInfo.ownerEmail,
        timeCreated: entry.pipeline.timeCreated,
        timeUpdated: entry.pipeline.timeUpdated,
        id: entry.pipeline.id
      };
    },
    []
  );

  const rows: Row[] = useMemo(() => {
    return pipelineEntries.map(entryToRow);
  }, [entryToRow, pipelineEntries]);
  const columnHelper = createColumnHelper<Row>();
  const columns: Array<ColumnDef<Row> | undefined> = useMemo(
    () => [
      columnHelper.accessor("status", {
        header: "🚀",
        cell: (props) => {
          const value = props.getValue().valueOf() as
            | "waiting"
            | "success"
            | "error";
          return <span>{pipelineIconFromStr(value)}</span>;
        }
      }),
      columnHelper.accessor("status", {
        header: "Status",
        cell: (props) => {
          const value = props.getValue().valueOf();
          return <span>{value}</span>;
        }
      }),
      columnHelper.accessor("type", {
        header: "Type",
        cell: (props) => {
          const value = props.getValue().valueOf();
          return <span>{value}</span>;
        }
      }),
      isAdminView
        ? columnHelper.accessor("owner", {
            header: "Owner",
            cell: (props) => {
              const value = props.getValue().valueOf();
              return <span>{value}</span>;
            }
          })
        : undefined,
      columnHelper.accessor("timeCreated", {
        header: "Created",
        cell: (props) => {
          const value = props.getValue().valueOf();
          return <span>{pipelineCreatedAt(value)}</span>;
        }
      }),
      columnHelper.accessor("timeUpdated", {
        header: "Last Edited",
        cell: (props) => {
          const value = props.getValue().valueOf();
          return <span>{pipelineLastEdit(value)}</span>;
        }
      }),
      columnHelper.accessor("id", {
        header: "Link",
        cell: (props) => {
          const value = props.getValue().valueOf();
          return <span>{pipelineLink(value)}</span>;
        }
      })
    ],
    [columnHelper, isAdminView]
  );
  const filteredColumns = useMemo(() => {
    return columns.filter((r) => !!r) as Array<ColumnDef<Row>>;
  }, [columns]);
  const [sorting, setSorting] = useState<SortingState>([]);
  const table = useReactTable({
    columns: filteredColumns,
    data: rows,
    getCoreRowModel: getCoreRowModel(),
    getSortedRowModel: getSortedRowModel(),
    debugTable: true,
    debugHeaders: true,
    debugColumns: true,
    state: {
      sorting
    },
    onSortingChange: setSorting
  });

  if (maybeRequestError) {
    return (
      <>
        <Header user={user} stytchClient={stytchClient} />
        <PageContent>
          <h2>Error Loading Page</h2>
          {maybeRequestError}
        </PageContent>
      </>
    );
  }

  if (!user || !pipelinesFromServer) {
    return (
      <>
        <Header user={user} stytchClient={stytchClient} />
        <PageContent>Loading...</PageContent>
      </>
    );
  }

  return (
    <>
      <Header user={user} stytchClient={stytchClient} />
      <PageContent>
        <h2>{isAdminView ? "" : "My "} Pipelines</h2>
        {!pipelineEntries?.length ? (
          <p>No pipelines right now - go create some!</p>
        ) : (
          <>
            <Table>
              <thead>
                {table.getHeaderGroups().map((headerGroup) => (
                  <tr key={headerGroup.id}>
                    {headerGroup.headers.map((header, i) => {
                      return (
                        <th key={header.id} colSpan={header.colSpan}>
                          {header.isPlaceholder ? null : (
                            <div
                              {...{
                                style: header.column.getCanSort()
                                  ? {
                                      cursor: "pointer"
                                    }
                                  : undefined,

                                onClick: header.column.getToggleSortingHandler()
                              }}
                            >
                              {flexRender(
                                header.column.columnDef.header,
                                header.getContext()
                              )}
                              {i === 0
                                ? null
                                : {
                                    asc: " <",
                                    desc: " >"
                                  }[header.column.getIsSorted() as string] ??
                                  null}
                            </div>
                          )}
                        </th>
                      );
                    })}
                  </tr>
                ))}
              </thead>
              <tbody>
                {table.getRowModel().rows.map((row) => {
                  return (
                    <tr key={row.id}>
                      {row.getVisibleCells().map((cell) => {
                        return (
                          <td key={cell.id}>
                            {flexRender(
                              cell.column.columnDef.cell,
                              cell.getContext()
                            )}
                          </td>
                        );
                      })}
                    </tr>
                  );
                })}
              </tbody>
            </Table>
          </>
        )}
        <div
          style={{
            marginTop: "16px"
          }}
        >
          <Link to="/create-pipeline">
            <button>Create Pipeline</button>
          </Link>
        </div>
      </PageContent>
    </>
  );
}<|MERGE_RESOLUTION|>--- conflicted
+++ resolved
@@ -4,10 +4,6 @@
   getError
 } from "@pcd/passport-interface";
 import { useStytch } from "@stytch/react";
-<<<<<<< HEAD
-import { ReactNode, useContext, useEffect, useMemo } from "react";
-import { Link } from "react-router-dom";
-=======
 import {
   ColumnDef,
   SortingState,
@@ -25,23 +21,14 @@
   useMemo,
   useState
 } from "react";
->>>>>>> 196d4c1e
+import { Link } from "react-router-dom";
 import { PageContent, Table } from "../components/Core";
 import { Header } from "../components/Header";
 import {
   pipelineCreatedAt,
-<<<<<<< HEAD
-  pipelineIcon,
-  pipelineLink,
-  pipelineOwner,
-  pipelineStatus,
-  pipelineType
-=======
-  pipelineDetailPagePath,
   pipelineIconFromStr,
   pipelineLastEdit,
   pipelineLink
->>>>>>> 196d4c1e
 } from "../components/PipelineDetails";
 import { GIContext } from "../helpers/Context";
 import { useFetchAllPipelines } from "../helpers/useFetchAllPipelines";
