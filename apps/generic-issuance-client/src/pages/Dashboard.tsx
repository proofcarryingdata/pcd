import {
  GenericIssuancePipelineListEntry,
  requestGenericIssuanceGetAllUserPipelines,
  requestGenericIssuanceUpsertPipeline
} from "@pcd/passport-interface";
import { useStytchUser } from "@stytch/react";
import { ReactNode, useCallback, useEffect, useState } from "react";
import { PageContent } from "../components/Core";
import { Header } from "../components/Header";
import { PipelineListEntry } from "../components/PipelineListEntry";
import { ZUPASS_SERVER_URL } from "../constants";
<<<<<<< HEAD
import { useFetchSelf, useJWT } from "../helpers/useFetchSelf";
import { AdminPipelinesSection } from "../sections/AdminPipelinesSection";
=======
import { useJWT } from "../helpers/userHooks";
>>>>>>> 0a87549e

const SAMPLE_CREATE_PIPELINE_TEXT = JSON.stringify(
  {
    type: "Lemonade",
    editorUserIds: [],
    options: {
      lemonadeApiKey: "your-lemonade-api-key",
      events: [],
      feedOptions: {
        feedId: "example-feed-id",
        feedDisplayName: "Example Feed",
        feedDescription: "Your description here...",
        feedFolder: "Example Folder"
      }
    }
  },
  null,
  2
);

export default function Dashboard(): ReactNode {
  const { user } = useStytchUser();
  // TODO: After MVP, replace with RTK hooks or a more robust state management.
  const [pipelineEntries, setPipelineEntries] = useState<
    GenericIssuancePipelineListEntry[]
  >([]);
  const [isLoading, setLoading] = useState(true);
  const [isCreatingPipeline, setCreatingPipeline] = useState(false);
  const [newPipelineRaw, setNewPipelineRaw] = useState(
    SAMPLE_CREATE_PIPELINE_TEXT
  );
  const [error, setError] = useState("");
<<<<<<< HEAD
  const giUser = useFetchSelf();
  const userJWT = useJWT();

  const fetchAllPipelines = useCallback(async () => {
    if (!userJWT) {
      return;
    }

=======
  const userJWT = useJWT();

  const fetchAllPipelines = useCallback(async () => {
    if (!userJWT) return;
>>>>>>> 0a87549e
    setLoading(true);
    const res = await requestGenericIssuanceGetAllUserPipelines(
      ZUPASS_SERVER_URL,
      userJWT ?? ""
    );
    if (res.success) {
      setPipelineEntries(res.value);
    } else {
      // TODO: Better errors
      alert(`An error occurred while fetching user pipelines: ${res.error}`);
    }
    setLoading(false);
  }, [userJWT]);

  useEffect(() => {
    fetchAllPipelines();
  }, [fetchAllPipelines]);

  const createPipeline = async (): Promise<void> => {
    if (!newPipelineRaw) return;
    const res = await requestGenericIssuanceUpsertPipeline(ZUPASS_SERVER_URL, {
      pipeline: JSON.parse(newPipelineRaw),
      jwt: userJWT ?? ""
    });
    await fetchAllPipelines();
    if (res.success) {
      setCreatingPipeline(false);
    } else {
      // TODO: Better errors
      alert(`An error occurred while creating pipeline: ${res.error}`);
    }
  };

  if (isLoading) {
    return (
      <>
        <Header />
        <PageContent>Loading...</PageContent>
      </>
    );
  }

  if (!userJWT) {
    window.location.href = "/";
  }

  if (error) {
    return <div>An error occured. {JSON.stringify(error)}</div>;
  }

  return (
    <>
      <Header />
      <PageContent>
        <h2>New Pipeline</h2>
        <p>
          <button onClick={(): void => setCreatingPipeline((curr) => !curr)}>
            {isCreatingPipeline ? "Minimize 🔼" : "Create new pipeline 🔽"}
          </button>
          {isCreatingPipeline && (
            <div>
              <textarea
                rows={10}
                cols={50}
                value={newPipelineRaw}
                onChange={(e): void => setNewPipelineRaw(e.target.value)}
              />
              <div>
                <button onClick={createPipeline}>Create new pipeline</button>
              </div>
            </div>
          )}
        </p>
        <h2>My Pipelines</h2>
        {!pipelineEntries.length && (
          <p>No pipelines right now - go create some!</p>
        )}
        {!!pipelineEntries.length && (
          <ol>
            {pipelineEntries
              .filter((p) => p.pipeline.ownerUserId === giUser?.value?.id)
              .map((p) => (
                <PipelineListEntry entry={p} key={p.pipeline.id} />
              ))}
          </ol>
        )}

        <AdminPipelinesSection
          self={giUser?.value}
          pipelineEntries={pipelineEntries}
        />
      </PageContent>
    </>
  );
}<|MERGE_RESOLUTION|>--- conflicted
+++ resolved
@@ -3,18 +3,14 @@
   requestGenericIssuanceGetAllUserPipelines,
   requestGenericIssuanceUpsertPipeline
 } from "@pcd/passport-interface";
-import { useStytchUser } from "@stytch/react";
 import { ReactNode, useCallback, useEffect, useState } from "react";
 import { PageContent } from "../components/Core";
 import { Header } from "../components/Header";
 import { PipelineListEntry } from "../components/PipelineListEntry";
 import { ZUPASS_SERVER_URL } from "../constants";
-<<<<<<< HEAD
-import { useFetchSelf, useJWT } from "../helpers/useFetchSelf";
+import { useFetchSelf } from "../helpers/useFetchSelf";
+import { useJWT } from "../helpers/userHooks";
 import { AdminPipelinesSection } from "../sections/AdminPipelinesSection";
-=======
-import { useJWT } from "../helpers/userHooks";
->>>>>>> 0a87549e
 
 const SAMPLE_CREATE_PIPELINE_TEXT = JSON.stringify(
   {
@@ -36,8 +32,6 @@
 );
 
 export default function Dashboard(): ReactNode {
-  const { user } = useStytchUser();
-  // TODO: After MVP, replace with RTK hooks or a more robust state management.
   const [pipelineEntries, setPipelineEntries] = useState<
     GenericIssuancePipelineListEntry[]
   >([]);
@@ -47,7 +41,6 @@
     SAMPLE_CREATE_PIPELINE_TEXT
   );
   const [error, setError] = useState("");
-<<<<<<< HEAD
   const giUser = useFetchSelf();
   const userJWT = useJWT();
 
@@ -56,12 +49,6 @@
       return;
     }
 
-=======
-  const userJWT = useJWT();
-
-  const fetchAllPipelines = useCallback(async () => {
-    if (!userJWT) return;
->>>>>>> 0a87549e
     setLoading(true);
     const res = await requestGenericIssuanceGetAllUserPipelines(
       ZUPASS_SERVER_URL,
@@ -75,10 +62,6 @@
     }
     setLoading(false);
   }, [userJWT]);
-
-  useEffect(() => {
-    fetchAllPipelines();
-  }, [fetchAllPipelines]);
 
   const createPipeline = async (): Promise<void> => {
     if (!newPipelineRaw) return;
@@ -94,6 +77,10 @@
       alert(`An error occurred while creating pipeline: ${res.error}`);
     }
   };
+
+  useEffect(() => {
+    fetchAllPipelines();
+  }, [fetchAllPipelines]);
 
   if (isLoading) {
     return (
