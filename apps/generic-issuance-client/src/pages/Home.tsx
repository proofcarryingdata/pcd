import { useStytch, useStytchSession } from "@stytch/react";
import { useEffect, useState } from "react";
import { useNavigate } from "react-router-dom";
<<<<<<< HEAD
import { PageContent } from "../components/Core";
import { Header } from "../components/Header";
import { ZUPASS_SERVER_URL } from "../constants";
=======
import { SESSION_DURATION_MINUTES, ZUPASS_SERVER_URL } from "../constants";
>>>>>>> 0a87549e

function Page(): JSX.Element {
  const stytchClient = useStytch();
  const { session } = useStytchSession();
  const [email, setEmail] = useState("");
  const [hasSentEmail, setHasSentEmail] = useState(false);
  const [checkedToken, setCheckedToken] = useState(false);
  const searchParams = new URLSearchParams(window.location.search);
  const token = searchParams.get("token");
  const navigate = useNavigate();

  // On receiving email code token, try to call Stytch API to authenticate.
  // Sets cookies (session and session JWT) if successful, which redirects
  // to dashboard.
  useEffect(() => {
    if (!token || checkedToken) return;
    stytchClient.magicLinks
      .authenticate(token, {
        session_duration_minutes: SESSION_DURATION_MINUTES
      })
      .then(() => {
        setCheckedToken(true);
      })
      .catch((e) => console.error(e));
  }, [stytchClient, token, checkedToken, navigate]);

  const handleContinue = async (): Promise<void> => {
    if (!email || hasSentEmail) return;
    try {
      await fetch(
        new URL(
          `/generic-issuance/api/user/send-email/${email}`,
          ZUPASS_SERVER_URL
        ),
        { method: "POST" }
      );
      setHasSentEmail(true);
    } catch (e) {
      alert(e);
    }
  };

  if (session) {
    window.location.href = "/#/dashboard";
  }

  if (token) {
    return <div>Attempting to log you in...</div>;
  }

  return (
    <>
      <Header />
      <PageContent>
        {hasSentEmail && (
          <div>
            Please check your email <b>{email}</b> for a login link.
          </div>
        )}
        {!hasSentEmail && (
          <form
            onSubmit={(e): Promise<void> => {
              e.preventDefault();
              e.stopPropagation();
              return handleContinue();
            }}
          >
            <input
              autoFocus
              value={email}
              onChange={(e): void => setEmail(e.target.value)}
              placeholder="Enter your email"
            />
            <button type="submit">Continue</button>
          </form>
        )}
      </PageContent>
    </>
  );
}

export default Page;<|MERGE_RESOLUTION|>--- conflicted
+++ resolved
@@ -1,13 +1,9 @@
 import { useStytch, useStytchSession } from "@stytch/react";
 import { useEffect, useState } from "react";
 import { useNavigate } from "react-router-dom";
-<<<<<<< HEAD
 import { PageContent } from "../components/Core";
 import { Header } from "../components/Header";
-import { ZUPASS_SERVER_URL } from "../constants";
-=======
 import { SESSION_DURATION_MINUTES, ZUPASS_SERVER_URL } from "../constants";
->>>>>>> 0a87549e
 
 function Page(): JSX.Element {
   const stytchClient = useStytch();
