--- conflicted
+++ resolved
@@ -6,21 +6,14 @@
   requestGenericIssuanceUpsertPipeline,
   requestPipelineInfo
 } from "@pcd/passport-interface";
-<<<<<<< HEAD
-import { useStytchUser } from "@stytch/react";
-=======
->>>>>>> 0a87549e
 import { ReactNode, useEffect, useState } from "react";
 import { useParams } from "react-router-dom";
 import styled from "styled-components";
 import { PageContent } from "../components/Core";
 import { Header } from "../components/Header";
 import { ZUPASS_SERVER_URL } from "../constants";
-<<<<<<< HEAD
-import { useFetchSelf, useJWT } from "../helpers/useFetchSelf";
-=======
+import { useFetchSelf } from "../helpers/useFetchSelf";
 import { useJWT } from "../helpers/userHooks";
->>>>>>> 0a87549e
 
 function format(obj: object): string {
   return JSON.stringify(obj, null, 2);
@@ -28,11 +21,7 @@
 
 export default function Pipeline(): ReactNode {
   const params = useParams();
-<<<<<<< HEAD
-  const { user } = useStytchUser();
   const ownUser = useFetchSelf();
-=======
->>>>>>> 0a87549e
   const { id } = params;
   const [savedPipeline, setSavedPipeline] = useState<PipelineDefinition>();
   const [textareaValue, setTextareaValue] = useState("");
