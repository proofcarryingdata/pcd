import { StytchProvider } from "@stytch/react";
import { StytchUIClient } from "@stytch/vanilla-js";
import React, { ReactNode, useState } from "react";
import { createRoot } from "react-dom/client";
import { RouterProvider, createHashRouter } from "react-router-dom";
import { GlobalStyle } from "./components/GlobalStyle";
<<<<<<< HEAD
import { GIContext, GIContextState } from "./helpers/Context";
=======
import { RefreshSession } from "./components/RefreshSession";
>>>>>>> 0a87549e
import Dashboard from "./pages/Dashboard";
import Home from "./pages/Home";
import Pipeline from "./pages/Pipeline";

const stytch = new StytchUIClient(process.env.STYTCH_PUBLIC_TOKEN as string);

const router = createHashRouter([
  { path: "/", element: <Home /> },
  { path: "/dashboard", element: <Dashboard /> },
  { path: "/pipelines/:id", element: <Pipeline /> }
]);

<<<<<<< HEAD
function App(): ReactNode {
  const [state, setState] = useState<GIContextState>({} as GIContextState);
  state.setState = setState;

  return (
    <React.StrictMode>
      <StytchProvider stytch={stytch}>
        <GIContext.Provider value={state}>
          <GlobalStyle />
          <RouterProvider router={router} />
        </GIContext.Provider>
      </StytchProvider>
    </React.StrictMode>
  );
}

createRoot(document.getElementById("root") as HTMLElement).render(<App />);
=======
createRoot(document.getElementById("root") as HTMLElement).render(
  <React.StrictMode>
    <StytchProvider stytch={stytch}>
      <RefreshSession />
      <GlobalStyle />
      <RouterProvider router={router} />
    </StytchProvider>
  </React.StrictMode>
);
>>>>>>> 0a87549e
<|MERGE_RESOLUTION|>--- conflicted
+++ resolved
@@ -4,11 +4,8 @@
 import { createRoot } from "react-dom/client";
 import { RouterProvider, createHashRouter } from "react-router-dom";
 import { GlobalStyle } from "./components/GlobalStyle";
-<<<<<<< HEAD
+import { RefreshSession } from "./components/RefreshSession";
 import { GIContext, GIContextState } from "./helpers/Context";
-=======
-import { RefreshSession } from "./components/RefreshSession";
->>>>>>> 0a87549e
 import Dashboard from "./pages/Dashboard";
 import Home from "./pages/Home";
 import Pipeline from "./pages/Pipeline";
@@ -21,7 +18,6 @@
   { path: "/pipelines/:id", element: <Pipeline /> }
 ]);
 
-<<<<<<< HEAD
 function App(): ReactNode {
   const [state, setState] = useState<GIContextState>({} as GIContextState);
   state.setState = setState;
@@ -30,6 +26,7 @@
     <React.StrictMode>
       <StytchProvider stytch={stytch}>
         <GIContext.Provider value={state}>
+          <RefreshSession />
           <GlobalStyle />
           <RouterProvider router={router} />
         </GIContext.Provider>
@@ -38,15 +35,4 @@
   );
 }
 
-createRoot(document.getElementById("root") as HTMLElement).render(<App />);
-=======
-createRoot(document.getElementById("root") as HTMLElement).render(
-  <React.StrictMode>
-    <StytchProvider stytch={stytch}>
-      <RefreshSession />
-      <GlobalStyle />
-      <RouterProvider router={router} />
-    </StytchProvider>
-  </React.StrictMode>
-);
->>>>>>> 0a87549e
+createRoot(document.getElementById("root") as HTMLElement).render(<App />);