--- conflicted
+++ resolved
@@ -6,11 +6,8 @@
 import { GlobalStyle } from "./components/GlobalStyle";
 import { RefreshSession } from "./components/RefreshSession";
 import { GIContext, GIContextState } from "./helpers/Context";
-<<<<<<< HEAD
+import { NotFound } from "./pages/404";
 import CreatePipeline from "./pages/CreatePipeline";
-=======
-import { NotFound } from "./pages/404";
->>>>>>> 196d4c1e
 import Dashboard from "./pages/Dashboard";
 import Home from "./pages/Home";
 import Pipeline from "./pages/Pipeline";
@@ -20,13 +17,9 @@
 const router = createHashRouter([
   { path: "/", element: <Home /> },
   { path: "/dashboard", element: <Dashboard /> },
-<<<<<<< HEAD
   { path: "/create-pipeline", element: <CreatePipeline /> },
-  { path: "/pipelines/:id", element: <Pipeline /> }
-=======
   { path: "/pipelines/:id", element: <Pipeline /> },
   { path: "*", element: <NotFound /> }
->>>>>>> 196d4c1e
 ]);
 
 function loadInitalState(): Partial<GIContextState> {
