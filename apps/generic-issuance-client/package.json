{
  "name": "generic-issuance-client",
  "version": "0.0.1",
  "license": "GPL-3.0-or-later",
  "private": true,
  "scripts": {
    "dev": "ts-node build.ts dev",
    "build": "tsc --noEmit && ts-node build.ts build",
    "build:production": "NODE_ENV=production yarn build",
    "build:staging": "NODE_ENV=staging yarn build",
    "lint": "tsc --noEmit && eslint \"**/*.ts{,x}\"",
    "clean": "rm -rf node_modules public/js tsconfig.tsbuildinfo"
  },
  "dependencies": {
    "@pcd/passport-interface": "0.10.0",
    "@pcd/util": "0.4.0",
    "@stytch/react": "^15.0.0",
    "@stytch/vanilla-js": "^4.4.2",
    "@tanstack/react-table": "^8.11.8",
    "dotenv": "^16.4.1",
    "moment": "^2.30.1",
    "react": "^18.2.0",
    "react-dom": "^18.2.0",
    "react-redux": "^9.1.0",
    "react-router-dom": "^6.9.0",
    "styled-components": "^5.3.6",
    "uuid": "^9.0.1"
  },
  "devDependencies": {
    "@esbuild-plugins/node-globals-polyfill": "^0.2.3",
    "@esbuild-plugins/node-modules-polyfill": "^0.2.2",
    "@pcd/eslint-config-custom": "*",
    "@types/react": "^18.2.6",
    "@types/react-dom": "^18.0.7",
    "@types/styled-components": "^5.1.26",
<<<<<<< HEAD
    "@types/url-join": "^4.0.3",
=======
    "@types/uuid": "^9.0.8",
>>>>>>> e1f19236
    "@typescript-eslint/eslint-plugin": "^5.56.0",
    "@typescript-eslint/parser": "^5.56.0",
    "esbuild": "^0.17.10",
    "eslint": "7.32.0",
    "eslint-plugin-react": "^7.32.2",
    "eslint-plugin-react-hooks": "^4.6.0",
    "ts-node": "^10.9.2",
    "typescript": "^5.3.3"
  }
}<|MERGE_RESOLUTION|>--- conflicted
+++ resolved
@@ -33,11 +33,8 @@
     "@types/react": "^18.2.6",
     "@types/react-dom": "^18.0.7",
     "@types/styled-components": "^5.1.26",
-<<<<<<< HEAD
     "@types/url-join": "^4.0.3",
-=======
     "@types/uuid": "^9.0.8",
->>>>>>> e1f19236
     "@typescript-eslint/eslint-plugin": "^5.56.0",
     "@typescript-eslint/parser": "^5.56.0",
     "esbuild": "^0.17.10",
