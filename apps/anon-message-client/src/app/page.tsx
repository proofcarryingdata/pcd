--- conflicted
+++ resolved
@@ -16,11 +16,7 @@
   return BigInt("0x" + hashed);
 }
 
-<<<<<<< HEAD
 enum PCDRequestType {
-=======
- enum PCDRequestType {
->>>>>>> 676ff9d0
   Get = "Get",
   GetWithoutProving = "GetWithoutProving",
   Add = "Add",
@@ -45,7 +41,6 @@
   return `${zupassClientUrl}#/prove?request=${encReq}`;
 }
 
-<<<<<<< HEAD
 const ALLOWED_EVENTS = [
   { eventId: "3fa6164c-4785-11ee-8178-763dbf30819c", name: "SRW Staging" },
   { eventId: "264b2536-479c-11ee-8153-de1f187f7393", name: "SRW Prod" },
@@ -68,8 +63,7 @@
   );
 }
 
-=======
->>>>>>> 676ff9d0
+
 function requestProof(message: string) {
   const watermark = getMessageWatermark(message).toString();
   console.log("WATERMARK", watermark);
