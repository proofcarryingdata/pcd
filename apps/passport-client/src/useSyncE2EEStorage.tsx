--- conflicted
+++ resolved
@@ -128,7 +128,6 @@
     pcds,
     subscriptions
   );
-<<<<<<< HEAD
   return uploadSerializedStorage(
     user,
     userIdentity,
@@ -139,22 +138,16 @@
 }
 
 /**
- * Uploads the state of this passport, in serialized form as produced by
- * serializeStorage(). The parameters {@link user}, {@link userIdentity}, and
+ * Uploads the state of this passport, in serialied form as produced by
+ * serializeStorage().
+ *
+ * The parameters {@link user}, {@link userIdentity}, and
  * {@link pcds} are used only to validate the consistency between the three
  * before attempting an upload, to help prevent uploading inconsistent state.
-=======
-  return uploadSerializedStorage(serializedStorage, storageHash, knownRevision);
-}
-
-/**
- * Uploads the state of this passport, in serialied form as produced by
- * serializeStorage().
  *
  * If knownRevision is specified, it is used to abort the upload in
  * case of conflict.  If it is undefined, the upload will overwrite
  * any revision.
->>>>>>> acefc187
  */
 export async function uploadSerializedStorage(
   user: User,
@@ -373,7 +366,6 @@
       storage,
       await getPackages()
     );
-<<<<<<< HEAD
 
     if (
       !validateAndLogRunningAppState(
@@ -387,17 +379,6 @@
       throw new Error("downloaded e2ee state failed to validate");
     }
 
-    await savePCDs(pcds);
-    await saveSubscriptions(subscriptions);
-    savePersistentSyncStatus({
-      serverStorageRevision: storageResult.value.revision,
-      serverStorageHash: storageHash
-    });
-    console.log(
-      `[SYNC] downloaded e2ee storage (revision ${storageResult.value.revision})`
-    );
-=======
->>>>>>> acefc187
     return {
       dlPCDs: pcds,
       dlSubscriptions: subscriptions,
