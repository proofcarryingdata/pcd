--- conflicted
+++ resolved
@@ -14,11 +14,8 @@
   serializeStorage
 } from "@pcd/passport-interface";
 import { PCDCollection } from "@pcd/pcd-collection";
-<<<<<<< HEAD
+import { PCD } from "@pcd/pcd-types";
 import { Identity } from "@semaphore-protocol/identity";
-=======
-import { PCD } from "@pcd/pcd-types";
->>>>>>> 54ec7298
 import stringify from "fast-json-stable-stringify";
 import { useCallback, useContext, useEffect } from "react";
 import { appConfig } from "./appConfig";
