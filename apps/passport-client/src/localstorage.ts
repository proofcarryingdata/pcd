--- conflicted
+++ resolved
@@ -1,18 +1,11 @@
 import {
-<<<<<<< HEAD
   defaultOfflineTickets,
   FeedSubscriptionManager,
+  NetworkFeedApi,
   OfflineDevconnectTicket,
   OfflineTickets,
   User
 } from "@pcd/passport-interface";
-import { NetworkFeedApi } from "@pcd/passport-interface/src/FeedAPI";
-=======
-  FeedSubscriptionManager,
-  NetworkFeedApi,
-  User
-} from "@pcd/passport-interface";
->>>>>>> b7a95590
 import { PCDCollection } from "@pcd/pcd-collection";
 import { Identity } from "@semaphore-protocol/identity";
 import { z } from "zod";
