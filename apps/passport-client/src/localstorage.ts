import { ZuParticipant } from "@pcd/passport-interface";
import { PCDCollection } from "@pcd/pcd-collection";
import { Identity } from "@semaphore-protocol/identity";
<<<<<<< HEAD
import { JubJubSignaturePCDPackage } from "jubjub-signature-pcd";
import { config } from "./config";
=======
import { getPackages } from "./pcdPackages";
>>>>>>> d2dcb36e

export async function savePCDs(pcds: PCDCollection): Promise<void> {
  const serialized = await pcds.serializeAll();
  const stringified = JSON.stringify(serialized);
  window.localStorage["pcds"] = stringified;
}

export async function loadPCDs() {
  const stringified = window.localStorage["pcds"];
  const serialized = JSON.parse(stringified ?? "[]");

<<<<<<< HEAD
  const SERVER_STATIC_URL = config.passportServer + "/static/";

  await SemaphoreGroupPCDPackage.init({
    wasmFilePath: SERVER_STATIC_URL + "/semaphore-artifacts/16.wasm",
    zkeyFilePath: SERVER_STATIC_URL + "/semaphore-artifacts/16.zkey"
  });

  await SemaphoreSignaturePCDPackage.init({
    wasmFilePath: SERVER_STATIC_URL + "/semaphore-artifacts/16.wasm",
    zkeyFilePath: SERVER_STATIC_URL + "/semaphore-artifacts/16.zkey"
  });

  await EthereumOwnershipPCDPackage.init({
    wasmFilePath: SERVER_STATIC_URL + "/semaphore-artifacts/16.wasm",
    zkeyFilePath: SERVER_STATIC_URL + "/semaphore-artifacts/16.zkey",
  });

  await EthereumOwnershipPCDPackage.init({
    wasmFilePath: SERVER_STATIC_URL + "/semaphore-artifacts/16.wasm",
    zkeyFilePath: SERVER_STATIC_URL + "/semaphore-artifacts/16.zkey",
  });

  return await PCDCollection.deserialize(
    [
      SemaphoreGroupPCDPackage,
      SemaphoreIdentityPCDPackage,
      SemaphoreSignaturePCDPackage,
      EthereumOwnershipPCDPackage,
      JubJubSignaturePCDPackage
    ],
    serialized
  );
=======
  return await PCDCollection.deserialize(await getPackages(), serialized);
>>>>>>> d2dcb36e
}

export function saveEncryptionKey(key: string): void {
  window.localStorage["encryption_key"] = key;
}

export async function loadEncryptionKey(): Promise<string | undefined> {
  return window.localStorage["encryption_key"];
}

export function loadSelf(): ZuParticipant | undefined {
  const self = window.localStorage["self"];
  if (self != null && self !== "") {
    return JSON.parse(self);
  }
}

export function saveSelf(self: ZuParticipant): void {
  window.localStorage["self"] = JSON.stringify(self);
}

export function loadIdentity(): Identity | null {
  const str = window.localStorage["identity"];
  return str ? new Identity(str) : null;
}

export function saveIdentity(identity: Identity): void {
  window.localStorage["identity"] = identity.toString();
}

export function saveParticipantInvalid(participantInvalid: boolean) {
  window.localStorage["participantInvalid"] = participantInvalid;
}

export function loadParticipantInvalid(): boolean {
  return JSON.parse(window.localStorage["participantInvalid"] ?? "false");
}<|MERGE_RESOLUTION|>--- conflicted
+++ resolved
@@ -1,12 +1,7 @@
 import { ZuParticipant } from "@pcd/passport-interface";
 import { PCDCollection } from "@pcd/pcd-collection";
 import { Identity } from "@semaphore-protocol/identity";
-<<<<<<< HEAD
-import { JubJubSignaturePCDPackage } from "jubjub-signature-pcd";
-import { config } from "./config";
-=======
 import { getPackages } from "./pcdPackages";
->>>>>>> d2dcb36e
 
 export async function savePCDs(pcds: PCDCollection): Promise<void> {
   const serialized = await pcds.serializeAll();
@@ -18,42 +13,7 @@
   const stringified = window.localStorage["pcds"];
   const serialized = JSON.parse(stringified ?? "[]");
 
-<<<<<<< HEAD
-  const SERVER_STATIC_URL = config.passportServer + "/static/";
-
-  await SemaphoreGroupPCDPackage.init({
-    wasmFilePath: SERVER_STATIC_URL + "/semaphore-artifacts/16.wasm",
-    zkeyFilePath: SERVER_STATIC_URL + "/semaphore-artifacts/16.zkey"
-  });
-
-  await SemaphoreSignaturePCDPackage.init({
-    wasmFilePath: SERVER_STATIC_URL + "/semaphore-artifacts/16.wasm",
-    zkeyFilePath: SERVER_STATIC_URL + "/semaphore-artifacts/16.zkey"
-  });
-
-  await EthereumOwnershipPCDPackage.init({
-    wasmFilePath: SERVER_STATIC_URL + "/semaphore-artifacts/16.wasm",
-    zkeyFilePath: SERVER_STATIC_URL + "/semaphore-artifacts/16.zkey",
-  });
-
-  await EthereumOwnershipPCDPackage.init({
-    wasmFilePath: SERVER_STATIC_URL + "/semaphore-artifacts/16.wasm",
-    zkeyFilePath: SERVER_STATIC_URL + "/semaphore-artifacts/16.zkey",
-  });
-
-  return await PCDCollection.deserialize(
-    [
-      SemaphoreGroupPCDPackage,
-      SemaphoreIdentityPCDPackage,
-      SemaphoreSignaturePCDPackage,
-      EthereumOwnershipPCDPackage,
-      JubJubSignaturePCDPackage
-    ],
-    serialized
-  );
-=======
   return await PCDCollection.deserialize(await getPackages(), serialized);
->>>>>>> d2dcb36e
 }
 
 export function saveEncryptionKey(key: string): void {
