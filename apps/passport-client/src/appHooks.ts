--- conflicted
+++ resolved
@@ -355,7 +355,14 @@
   return useSelector((s) => s.embeddedScreen, []);
 }
 
-<<<<<<< HEAD
+export function useZapp(): Zapp | undefined {
+  return useSelector<Zapp | undefined>((s) => s.connectedZapp, []);
+}
+
+export function useZappOrigin(): string | undefined {
+  return useSelector<string | undefined>((s) => s.zappOrigin, []);
+}
+
 // Fixes an issue on iOS where components break when switching from landscape to portrait mode.
 // Relevant issue: https://linear.app/0xparc-pcd/issue/0XP-1334/when-changing-to-landscape-and-than-back-to-portrait-the-home-page
 // This hook detects orientation changes and forces a reflow by briefly hiding and redisplaying the document body,
@@ -386,13 +393,4 @@
       }
     };
   }, []);
-};
-=======
-export function useZapp(): Zapp | undefined {
-  return useSelector<Zapp | undefined>((s) => s.connectedZapp, []);
-}
-
-export function useZappOrigin(): string | undefined {
-  return useSelector<string | undefined>((s) => s.zappOrigin, []);
-}
->>>>>>> 6db236eb
+};