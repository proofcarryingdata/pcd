--- conflicted
+++ resolved
@@ -363,23 +363,14 @@
   // Save PCDs to E2EE storage.
   await uploadStorage();
 
+  // Close any existing modal, if it exists
+  update({ modal: { modalType: "none" } });
+
   if (hasPendingRequest()) {
     window.location.hash = "#/login-interstitial";
   } else {
     window.location.hash = "#/";
   }
-<<<<<<< HEAD
-
-  // Save to local storage.
-  setSelf(user, state, update);
-
-  // Save PCDs to E2EE storage.
-  await uploadStorage();
-
-  // Close any existing modal, if it exists
-  update({ modal: { modalType: "none" } });
-=======
->>>>>>> bb077033
 }
 
 // Runs periodically, whenever we poll new participant info and when we broadcast state updates.
