--- conflicted
+++ resolved
@@ -326,20 +326,9 @@
         action.permissions
       );
     case "handle-agreed-privacy-notice":
-<<<<<<< HEAD
       return handleAgreedPrivacyNotice(state, action.version);
     case "prompt-to-agree-privacy-notice":
       return promptToAgreePrivacyNotice(state);
-=======
-      return handleAgreedPrivacyNotice(
-        state,
-        update,
-        action.version,
-        action.newUi
-      );
-    case "prompt-to-agree-privacy-notice":
-      return promptToAgreePrivacyNotice(state, update, action.newUi);
->>>>>>> 92ee9e9b
     case "sync-subscription":
       return syncSubscription(
         state,
@@ -383,11 +372,7 @@
   await savePCDs(pcds);
   update({ pcds });
 
-<<<<<<< HEAD
   const route = "#/new-passport";
-=======
-  const route = newUi ? "#/new/new-passport" : "#/new-passport";
->>>>>>> 92ee9e9b
   window.location.hash = `${route}?email=` + encodeURIComponent(email);
 }
 
@@ -471,11 +456,7 @@
       });
     }
 
-<<<<<<< HEAD
     const base = "#";
-=======
-    const base = newUI ? "#/new" : "#";
->>>>>>> 92ee9e9b
     // Account has password - direct to enter password
     window.location.hash =
       base + "/new-passport?email=" + encodeURIComponent(email);
@@ -584,17 +565,7 @@
   );
 
   if (newUserResult.success) {
-<<<<<<< HEAD
     return finishAccountCreation(newUserResult.value, state, update, undefined);
-=======
-    return finishAccountCreation(
-      newUserResult.value,
-      state,
-      update,
-      undefined,
-      newUi
-    );
->>>>>>> 92ee9e9b
   }
 
   update({
@@ -688,11 +659,7 @@
   // user if they were in the middle of something.
   update({ modal: { modalType: "none" } });
 
-<<<<<<< HEAD
   const baseRoute = "#/";
-=======
-  const baseRoute = newUi ? "#/new/" : "#/";
->>>>>>> 92ee9e9b
   if (hasPendingRequest()) {
     window.location.hash = `${baseRoute}login-interstitial`;
   } else {
@@ -1418,30 +1385,11 @@
  */
 async function handleAgreedPrivacyNotice(
   state: AppState,
-<<<<<<< HEAD
   version: number
 ): Promise<void> {
   if (state.self) {
     saveSelf({ ...state.self, terms_agreed: version });
     window.location.hash = "#/";
-=======
-  update: ZuUpdate,
-  version: number,
-  newUi = false
-): Promise<void> {
-  if (state.self) {
-    if (newUi) {
-      saveSelf({ ...state.self, terms_agreed: version });
-      window.location.hash = "#/new";
-    } else {
-      saveSelf({ ...state.self, terms_agreed: version });
-      update({
-        self: { ...state.self, terms_agreed: version },
-        loadedIssuedPCDs: false,
-        modal: { modalType: "none" }
-      });
-    }
->>>>>>> 92ee9e9b
   }
 }
 
@@ -1451,15 +1399,7 @@
  * to sync it. If so, sync to server. If not, prompt user with an
  * un-dismissable modal.
  */
-<<<<<<< HEAD
 async function promptToAgreePrivacyNotice(state: AppState): Promise<void> {
-=======
-async function promptToAgreePrivacyNotice(
-  state: AppState,
-  update: ZuUpdate,
-  newUi = false
-): Promise<void> {
->>>>>>> 92ee9e9b
   const cachedTerms = loadPrivacyNoticeAgreed();
   if (cachedTerms === LATEST_PRIVACY_NOTICE) {
     // sync to server
@@ -1469,21 +1409,8 @@
       state.identityV3
     );
   } else {
-<<<<<<< HEAD
     // on new ui this is not a modal
     window.location.hash = "#/new/updated-terms";
-=======
-    if (newUi) {
-      // on new ui this is not a modal
-      window.location.hash = "#/new/updated-terms";
-    } else {
-      update({
-        modal: {
-          modalType: "privacy-notice"
-        }
-      });
-    }
->>>>>>> 92ee9e9b
   }
 }
 
