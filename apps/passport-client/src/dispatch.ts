import { Zapp } from "@parcnet-js/client-rpc";
import { isEdDSATicketPCD } from "@pcd/eddsa-ticket-pcd";
import { EmailPCDTypeName } from "@pcd/email-pcd";
import { PCDCrypto } from "@pcd/passport-crypto";
import {
  agreeTerms,
  applyActions,
  CredentialManager,
  deserializeStorage,
  Feed,
  FeedSubscriptionManager,
  getNamedAPIErrorMessage,
  LATEST_PRIVACY_NOTICE,
  makeUpgradeUserWithV4CommitmentRequest,
  NetworkFeedApi,
  requestCreateNewUser,
  requestDeleteAccount,
  requestDownloadAndDecryptStorage,
  requestLogToServer,
  requestOneClickLogin,
  requestUpgradeUserWithV4Commitment,
  requestUser,
  serializeStorage,
  StorageWithRevision,
  SubscriptionActions,
  User,
  zupassDefaultSubscriptions,
  ZupassFeedIds
} from "@pcd/passport-interface";
import { PCDCollection, PCDPermission } from "@pcd/pcd-collection";
import { ArgumentTypeName, PCD, SerializedPCD } from "@pcd/pcd-types";
import { encodePrivateKey } from "@pcd/pod";
import { PODPCD, PODPCDPackage } from "@pcd/pod-pcd";
import { isPODTicketPCD } from "@pcd/pod-ticket-pcd";
import {
  isSemaphoreIdentityPCD,
  SemaphoreIdentityPCDPackage,
  SemaphoreIdentityPCDTypeName,
  v3tov4Identity,
  v4PublicKey
} from "@pcd/semaphore-identity-pcd";
import { assertUnreachable, sleep } from "@pcd/util";
import { Identity } from "@semaphore-protocol/identity";
import _ from "lodash";
import { createContext } from "react";
import { appConfig } from "./appConfig";
import {
  notifyLoginToOtherTabs,
  notifyLogoutToOtherTabs,
  notifyPasswordChangeToOtherTabs
} from "./broadcastChannel";
import {
  addDefaultSubscriptions,
  addZupassProvider,
  ZUPASS_FEED_URL
} from "./defaultSubscriptions";
import { EmbeddedScreenState } from "./embedded";
import {
  loadEncryptionKey,
  loadPrivacyNoticeAgreed,
  loadSelf,
  saveEncryptionKey,
  saveIdentity,
  savePCDs,
  savePersistentSyncStatus,
  saveSelf,
  saveSubscriptions
} from "./localstorage";
import { fallbackDeserializeFunction, getPackages } from "./pcdPackages";
import { hasPendingRequest } from "./sessionStorage";
import { AppError, AppState, GetState, StateEmitter } from "./state";
import { findUserIdentityPCD } from "./user";
import {
  downloadAndMergeStorage,
  uploadSerializedStorage,
  uploadStorage
} from "./useSyncE2EEStorage";
import { validateAndLogRunningAppState } from "./validateState";

export type Dispatcher = (action: Action) => Promise<void>;

export type Action =
  | {
      type: "new-passport";
      email: string;
      newUi?: boolean;
    }
  | {
      type: "create-user-skip-password";
      email: string;
      token: string;
      /** If autoRegister is "true", Zupass will attempt to automatically register an account */
      autoRegister: boolean;
      /** Zupass will attempt to automatically direct a user to targetFolder on registration */
      targetFolder: string | undefined | null;
      newUi?: boolean;
    }
  | {
      type: "login";
      email: string;
      password: string;
      token: string;
      newUi?: boolean;
    }
  | {
      type: "one-click-login";
      email: string;
      code: string;
      targetFolder: string | undefined | null;
      newUI?: boolean;
    }
  | {
      type: "set-self";
      self: User;
    }
  | {
      type: "set-modal";
      modal: AppState["modal"];
    }
  | {
      type: "set-bottom-modal";
      modal: AppState["bottomModal"];
    }
  | {
      type: "error";
      error: AppError;
    }
  | {
      type: "clear-error";
    }
  | {
      type: "reset-passport";
    }
  | { type: "participant-invalid" }
  | {
      type: "load-after-login";
      storage: StorageWithRevision;
      encryptionKey: string;
      newUi?: boolean;
    }
  | { type: "change-password"; newEncryptionKey: string; newSalt: string }
  | { type: "password-change-on-other-tab" }
  | {
      type: "add-pcds";
      pcds: SerializedPCD[];
      upsert?: boolean;
      folder?: string;
    }
  | { type: "remove-pcd"; id: string }
  | { type: "remove-all-pcds-in-folder"; folder: string }
  | { type: "sync" }
  | { type: "resolve-subscription-error"; subscriptionId: string }
  | {
      type: "add-subscription";
      providerUrl: string;
      providerName: string;
      feed: Feed;
    }
  | {
      type: "remove-subscription";
      subscriptionId: string;
      deleteContents?: boolean;
    }
  | {
      type: "update-subscription-permissions";
      subscriptionId: string;
      permissions: PCDPermission[];
    }
  | {
      type: "handle-agreed-privacy-notice";
      version: number;
      newUi?: boolean;
    }
  | {
      type: "prompt-to-agree-privacy-notice";
      newUi?: boolean;
    }
  | {
      type: "sync-subscription";
      subscriptionId: string;
      onSuccess?: () => void;
      onError?: (e: Error) => void;
    }
  | {
      type: "merge-import";
      collection: PCDCollection;
      pcdsToMergeIds: Set<PCD["id"]>;
    }
  | { type: "delete-account" }
  | {
      type: "show-embedded-screen";
      screen: EmbeddedScreenState["screen"];
    }
  | {
      type: "hide-embedded-screen";
    }
  | {
      type: "zapp-connect";
      zapp: Zapp;
      origin: string;
    }
  | {
<<<<<<< HEAD
      type: "approve-zapp";
    }
  | {
      type: "pauseSync";
      value: boolean;
=======
      type: "zapp-approval";
      approved: boolean;
>>>>>>> 172f71d8
    };

export type StateContextValue = {
  getState: GetState;
  stateEmitter: StateEmitter;
  dispatch: Dispatcher;
  update: ZuUpdate;
};

// eslint-disable-next-line @typescript-eslint/no-explicit-any
export const StateContext = createContext<StateContextValue>({} as any);

export type ZuUpdate = (s: Partial<AppState>) => void;

export async function dispatch(
  action: Action,
  state: AppState,
  update: ZuUpdate
): Promise<void> {
  switch (action.type) {
    case "pauseSync":
      update({ pauseSync: action.value });
      break;
    case "new-passport":
      return genPassport(state.identityV3, action.email, update, action.newUi);
    case "create-user-skip-password":
      return createNewUserSkipPassword(
        action.email,
        action.token,
        action.targetFolder,
        action.autoRegister,
        state,
        update,
        action.newUi
      );
    case "login":
      return createNewUserWithPassword(
        action.email,
        action.token,
        action.password,
        state,
        update,
        action.newUi
      );
    case "one-click-login":
      return oneClickLogin(
        action.email,
        action.code,
        action.targetFolder,
        action.newUI ?? false,
        state,
        update
      );
    case "set-self":
      return setSelf(action.self, state, update);
    case "error":
      return update({ error: action.error });
    case "clear-error":
      return clearError(state, update);
    case "reset-passport":
      return resetPassport(state, update);
    case "load-after-login":
      return loadAfterLogin(
        action.encryptionKey,
        action.storage,
        update,
        action.newUi
      );
    case "set-modal":
      return update({
        modal: action.modal
      });
    case "set-bottom-modal":
      return update({
        bottomModal: action.modal
      });
    case "password-change-on-other-tab":
      return handlePasswordChangeOnOtherTab(update);
    case "change-password":
      return saveNewPasswordAndBroadcast(
        action.newEncryptionKey,
        action.newSalt,
        state,
        update
      );
    case "add-pcds":
      return addPCDs(state, update, action.pcds, action.upsert, action.folder);
    case "remove-pcd":
      return removePCD(state, update, action.id);
    case "remove-all-pcds-in-folder":
      return removeAllPCDsInFolder(state, update, action.folder);
    case "participant-invalid":
      return userInvalid(update);
    case "sync":
      return sync(state, update);
    case "resolve-subscription-error":
      return resolveSubscriptionError(state, update, action.subscriptionId);
    case "add-subscription":
      return addSubscription(
        state,
        update,
        action.providerUrl,
        action.providerName,
        action.feed
      );
    case "remove-subscription":
      return removeSubscription(
        state,
        update,
        action.subscriptionId,
        action.deleteContents
      );
    case "update-subscription-permissions":
      return updateSubscriptionPermissions(
        state,
        update,
        action.subscriptionId,
        action.permissions
      );
    case "handle-agreed-privacy-notice":
      return handleAgreedPrivacyNotice(
        state,
        update,
        action.version,
        action.newUi
      );
    case "prompt-to-agree-privacy-notice":
      return promptToAgreePrivacyNotice(state, update, action.newUi);
    case "sync-subscription":
      return syncSubscription(
        state,
        update,
        action.subscriptionId,
        action.onSuccess,
        action.onError
      );
    case "merge-import":
      return mergeImport(
        state,
        update,
        action.collection,
        action.pcdsToMergeIds
      );
    case "delete-account":
      return deleteAccount(state, update);
    case "show-embedded-screen":
      return showEmbeddedScreen(state, update, action.screen);
    case "hide-embedded-screen":
      return hideEmbeddedScreen(state, update);
    case "zapp-connect":
      return zappConnect(state, update, action.zapp, action.origin);
    case "zapp-approval":
      return zappApproval(state, update, action.approved);
    default:
      // We can ensure that we never get here using the type system
      return assertUnreachable(action);
  }
}

async function genPassport(
  identityV3: Identity,
  email: string,
  update: ZuUpdate,
  newUi = false
): Promise<void> {
  const identityPCD = await SemaphoreIdentityPCDPackage.prove({ identityV3 });
  const pcds = new PCDCollection(await getPackages(), [identityPCD]);

  await savePCDs(pcds);
  update({ pcds });

  const route = newUi ? "#/new/new-passport" : "#/new-passport";
  window.location.hash = `${route}?email=` + encodeURIComponent(email);
}

async function oneClickLogin(
  email: string,
  code: string,
  targetFolder: string | undefined | null,
  newUI: boolean,
  state: AppState,
  update: ZuUpdate
): Promise<void> {
  update({
    modal: { modalType: "none" }
  });
  // Because we skip the genPassword() step of setting the initial PCDs
  // in the one-click flow, we'll need to do it here.
  const identityPCD = await SemaphoreIdentityPCDPackage.prove({
    identityV3: state.identityV3
  });
  const pcds = new PCDCollection(await getPackages(), [identityPCD]);

  await savePCDs(pcds);
  update({ pcds });

  const crypto = await PCDCrypto.newInstance();
  const encryptionKey = crypto.generateRandomKey();
  saveEncryptionKey(encryptionKey);

  update({
    encryptionKey
  });

  const oneClickLoginResult = await requestOneClickLogin(
    appConfig.zupassServer,
    email,
    code,
    state.identityV3.commitment.toString(),
    v4PublicKey(identityPCD.claim.identityV4),
    encryptionKey
  );

  if (oneClickLoginResult.success) {
    // New user
    if (oneClickLoginResult.value.isNewUser) {
      return finishAccountCreation(
        oneClickLoginResult.value.zupassUser,
        state,
        update,
        targetFolder,
        newUI
      );
    }

    // User has encryption key
    if (oneClickLoginResult.value.encryptionKey) {
      saveEncryptionKey(oneClickLoginResult.value.encryptionKey);
      update({
        encryptionKey: oneClickLoginResult.value.encryptionKey
      });
      const storageResult = await requestDownloadAndDecryptStorage(
        appConfig.zupassServer,
        oneClickLoginResult.value.encryptionKey
      );
      if (storageResult.success) {
        return loadAfterLogin(
          oneClickLoginResult.value.encryptionKey,
          storageResult.value,
          update,
          newUI
        );
      }

      return update({
        error: {
          title: "An error occurred while downloading encrypted storage",
          message: `An error occurred while downloading encrypted storage [
                ${getNamedAPIErrorMessage(
                  storageResult.error
                )}].  If this persists, contact support@zupass.org.`
        }
      });
    }

    const base = newUI ? "#/new" : "#";
    // Account has password - direct to enter password
    window.location.hash =
      base + "/new-passport?email=" + encodeURIComponent(email);
    return;
  }

  // Error - didn't match
  update({
    error: {
      title: "Zupass error occurred",
      message: oneClickLoginResult.error
    }
  });
}

async function createNewUserSkipPassword(
  email: string,
  token: string,
  targetFolder: string | undefined | null,
  autoRegister: boolean,
  state: AppState,
  update: ZuUpdate,
  newUi = false
): Promise<void> {
  update({
    modal: { modalType: "none" }
  });

  // Because we skip the genPassword() step of setting the initial PCDs
  // in the one-click flow, we'll need to do it here.
  if (autoRegister) {
    const identityPCD = await SemaphoreIdentityPCDPackage.prove({
      identityV3: state.identityV3
    });
    const pcds = new PCDCollection(await getPackages(), [identityPCD]);

    await savePCDs(pcds);
    update({ pcds });
  }

  const crypto = await PCDCrypto.newInstance();
  const encryptionKey = crypto.generateRandomKey();
  saveEncryptionKey(encryptionKey);

  update({
    encryptionKey
  });

  const newUserResult = await requestCreateNewUser(
    appConfig.zupassServer,
    email,
    token,
    state.identityV3.commitment.toString(),
    v4PublicKey(v3tov4Identity(state.identityV3)),
    undefined,
    encryptionKey,
    autoRegister
  );

  if (newUserResult.success) {
    return finishAccountCreation(
      newUserResult.value,
      state,
      update,
      targetFolder,
      newUi
    );
  }

  update({
    error: {
      title: "Account creation failed",
      message: "Couldn't create an account. " + newUserResult.error,
      dismissToCurrentPage: true
    }
  });
}

async function createNewUserWithPassword(
  email: string,
  token: string,
  password: string,
  state: AppState,
  update: ZuUpdate,
  newUi = false
): Promise<void> {
  const crypto = await PCDCrypto.newInstance();
  const { salt: newSalt, key: encryptionKey } =
    crypto.generateSaltAndEncryptionKey(password);

  saveEncryptionKey(encryptionKey);

  update({
    encryptionKey
  });

  const newUserResult = await requestCreateNewUser(
    appConfig.zupassServer,
    email,
    token,
    state.identityV3.commitment.toString(),
    v4PublicKey(v3tov4Identity(state.identityV3)),
    newSalt,
    undefined,
    undefined
  );

  if (newUserResult.success) {
    return finishAccountCreation(
      newUserResult.value,
      state,
      update,
      undefined,
      newUi
    );
  }

  update({
    error: {
      title: "Login failed",
      message: "Couldn't log in. " + newUserResult.error,
      dismissToCurrentPage: true
    }
  });
  notifyLoginToOtherTabs();
}

/**
 * Runs the first time the user logs in with their email
 */
async function finishAccountCreation(
  user: User,
  state: AppState,
  update: ZuUpdate,
  targetFolder?: string | null,
  newUi = false
): Promise<void> {
  // Verify that the identity is correct.
  if (
    !validateAndLogRunningAppState(
      "finishAccountCreation",
      user,
      state.identityV3,
      state.pcds
    )
  ) {
    update({
      error: {
        title: "Invalid identity",
        message: "Something went wrong saving your Zupass. Contact support."
      }
    });
    return; // Don't save the bad identity. User must reset account.
  }

  const subscriptions = new FeedSubscriptionManager(new NetworkFeedApi());
  addZupassProvider(subscriptions);
  const emailSub = await subscriptions.subscribe(
    ZUPASS_FEED_URL,
    zupassDefaultSubscriptions[ZupassFeedIds.Email]
  );

  const actions = await subscriptions.pollSingleSubscription(
    emailSub,
    new CredentialManager(state.identityV3, state.pcds, new Map())
  );
  await applyActions(state.pcds, actions);

  await savePCDs(state.pcds);
  await saveSubscriptions(subscriptions);

  update({ pcds: state.pcds, subscriptions });

  // Save PCDs to E2EE storage.  knownRevision=undefined is the way to create
  // a new entry.  It would also overwrite any conflicting data which may
  // already exist, but that should be impossible for a new account with
  // a new encryption key.
  console.log("[ACCOUNT] Upload initial PCDs");
  const uploadResult = await uploadStorage(
    user,
    state.identityV3,
    state.pcds,
    state.subscriptions,
    undefined // knownRevision
  );
  if (uploadResult.success) {
    update({
      modal: { modalType: "none" },
      serverStorageRevision: uploadResult.value.revision,
      serverStorageHash: uploadResult.value.storageHash
    });
  } else if (
    !uploadResult.success &&
    uploadResult.error.name === "ValidationError"
  ) {
    userInvalid(update);
    return;
  }

  // Save user to local storage.  This is done last because it unblocks
  // background sync, which is best delayed until after the upload above.
  console.log("[ACCOUNT] Save self");
  await setSelf(user, state, update);

  // Account creation is complete.  Close any existing modal, and redirect
  // user if they were in the middle of something.
  update({ modal: { modalType: "none" } });

  const baseRoute = newUi ? "#/new/" : "#/";
  if (hasPendingRequest()) {
    window.location.hash = `${baseRoute}login-interstitial`;
  } else {
    window.location.hash = targetFolder
      ? `${baseRoute}?folder=${encodeURIComponent(targetFolder)}`
      : baseRoute;
  }
}

// Runs periodically, whenever we poll new participant info and when we broadcast state updates.
async function setSelf(
  self: User,
  state: AppState,
  update: ZuUpdate
): Promise<void> {
  let userMismatched = false;
  let hasChangedPassword = false;

  if (state.self && self.salt !== state.self.salt) {
    // If the password has been changed on a different device, the salts will mismatch
    console.log("User salt mismatch");
    hasChangedPassword = true;
    requestLogToServer(
      appConfig.zupassServer,
      "another-device-changed-password",
      {
        oldSalt: state.self.salt,
        newSalt: self.salt,
        emails: self.emails
      }
    );
  } else if (
    BigInt(self.commitment).toString() !==
    state.identityV3.commitment.toString()
  ) {
    console.log("Identity commitment mismatch");
    userMismatched = true;
    requestLogToServer(appConfig.zupassServer, "invalid-user", {
      oldCommitment: state.identityV3.commitment.toString(),
      newCommitment: self.commitment.toString()
    });
  } else if (state.self && state.self.uuid !== self.uuid) {
    console.log("User UUID mismatch");
    userMismatched = true;
    requestLogToServer(appConfig.zupassServer, "invalid-user", {
      oldUUID: state.self.uuid,
      newUUID: self.uuid
    });
  }

  if (hasChangedPassword) {
    anotherDeviceChangedPassword(update);
    return;
  }

  if (userMismatched) {
    userInvalid(update);
    return;
  }

  saveSelf(self); // Save to local storage.
  update({ self }); // Update in-memory state.
}

function clearError(state: AppState, update: ZuUpdate): void {
  if (!state.error?.dismissToCurrentPage) {
    window.location.hash = "#/";
  }
  update({ error: undefined });
}

async function resetPassport(state: AppState, update: ZuUpdate): Promise<void> {
  requestLogToServer(appConfig.zupassServer, "logout", {
    uuid: state.self?.uuid,
    emails: state.self?.emails,
    commitment: state.self?.commitment
  });
  // Clear saved state.
  window.localStorage.clear();
  // Clear in-memory state
  update({
    self: undefined,
    loggingOut: true,
    modal: {
      modalType: "none"
    }
  });

  setTimeout(() => {
    window.location.reload();
  }, 1);

  notifyLogoutToOtherTabs();
}

async function addPCDs(
  state: AppState,
  update: ZuUpdate,
  pcds: SerializedPCD[],
  upsert?: boolean,
  folder?: string
): Promise<void> {
  const deserializedPCDs = await state.pcds.deserializeAll(pcds);
  state.pcds.addAll(deserializedPCDs, { upsert });
  if (folder !== undefined) {
    state.pcds.bulkSetFolder(
      deserializedPCDs.map((pcd) => pcd.id),
      folder
    );
  }
  await savePCDs(state.pcds);
  update({ pcds: state.pcds });
}

async function removePCD(
  state: AppState,
  update: ZuUpdate,
  pcdId: string
): Promise<void> {
  const pcd = state.pcds.getById(pcdId);
  if (pcd && isEdDSATicketPCD(pcd)) {
    // EdDSATicketPCDs are currently duplicated as PODTicketPCDs. Since
    // PODTicketPCDs are hidden, they cannot be removed via the UI. IF an
    // EdDSATicketPCD is remove but its counterpart PODTicketPCD is not, then
    // the folder containing them both will remain but will appear to be empty,
    // as it only contains the PODTicketPCD.
    // Therefore, when removing the EdDSATicketPCD, we should check to see if
    // there is a matching PODTicketPCD, and remove that too.
    const folder = state.pcds.getFolderOfPCD(pcdId);
    if (folder) {
      const otherPCDsInFolder = state.pcds.getAllPCDsInFolder(folder);
      for (const otherPCD of otherPCDsInFolder) {
        if (
          isPODTicketPCD(otherPCD) &&
          // Check for the same ticket ID
          otherPCD.claim.ticket.ticketId === pcd.claim.ticket.ticketId
        ) {
          // Remove the PODTicketPCD
          state.pcds.remove(otherPCD.id);
          break;
        }
      }
    }
  }
  state.pcds.remove(pcdId);
  await savePCDs(state.pcds);
  update({ pcds: state.pcds });
}

async function loadAfterLogin(
  encryptionKey: string,
  storage: StorageWithRevision,
  update: ZuUpdate,
  newUi = false
): Promise<void> {
  const { pcds, subscriptions, storageHash } = await deserializeStorage(
    storage.storage,
    await getPackages(),
    fallbackDeserializeFunction
  );

  // Poll the latest user stored from the database rather than using the `self` object from e2ee storage.
  const userResponse = await requestUser(
    appConfig.zupassServer,
    storage.storage.self.uuid
  );
  if (!userResponse.success) {
    throw new Error(userResponse.error.errorMessage);
  }
  let self: User = userResponse.value;
  if (!self) {
    throw new Error("No User returned by server.");
  }

  // Validate stored state against the user response.
  const identityPCD = findUserIdentityPCD(pcds, userResponse.value);
  if (
    !validateAndLogRunningAppState(
      "loadAfterLogin",
      userResponse.value,
      identityPCD?.claim?.identityV3,
      pcds
    )
  ) {
    userInvalid(update);
    return;
  }
  if (!identityPCD) {
    // Validation should've caught this, but the compiler doesn't know that.
    console.error("No identity PCD found in encrypted storage.");
    userInvalid(update);
    return;
  }

  // prior to the introduction of semaphore v4, users didn't have a v4 identity.
  // the v4 identity is generated deterministically from the v3 identity. this case
  // explicitly handles the situation when a user who had an account prior to the
  // introduction of semaphore v4 logs in. in that case, we upgrade their account.
  if (!self.semaphore_v4_commitment || !self.semaphore_v4_pubkey) {
    await requestUpgradeUserWithV4Commitment(
      appConfig.zupassServer,
      await makeUpgradeUserWithV4CommitmentRequest(pcds)
    );
    const newSelfResponse = await requestUser(
      appConfig.zupassServer,
      self.uuid
    );
    if (newSelfResponse.success) {
      self = newSelfResponse.value;
      saveSelf(self);
    } else {
      // proceed to the next step anyway, since we don't have any other option
    }
  }

  let modal: AppState["modal"] = { modalType: "none" };
  if (
    // If on Zupass legacy login, ask user to set passwrod
    self &&
    !encryptionKey &&
    !storage.storage.self.salt
  ) {
    console.log("Asking existing user to set a password");
    modal = { modalType: "upgrade-account-modal" };
  }

  console.log(`[SYNC] saving state at login: revision ${storage.revision}`);
  await savePCDs(pcds);
  await saveSubscriptions(subscriptions);
  savePersistentSyncStatus({
    serverStorageRevision: storage.revision,
    serverStorageHash: storageHash
  });
  saveEncryptionKey(encryptionKey);
  saveSelf(self);
  saveIdentity(identityPCD.claim.identityV3);

  update({
    encryptionKey,
    pcds,
    subscriptions,
    serverStorageRevision: storage.revision,
    serverStorageHash: storageHash,
    identityV3: identityPCD.claim.identityV3,
    self,
    modal
  });
  notifyLoginToOtherTabs();

  await sleep(1);

  console.log("Loaded after login, redirecting to home screen...");
  if (hasPendingRequest()) {
    window.location.hash = "#/login-interstitial";
  } else {
    window.location.hash = newUi ? "#/new" : "#/";
  }
}

// Update `self` and `encryptionKey` in-memory fields from their saved values in localStorage
async function handlePasswordChangeOnOtherTab(update: ZuUpdate): Promise<void> {
  const self = loadSelf();
  const encryptionKey = loadEncryptionKey();
  return update({
    self,
    encryptionKey,

    // Extra download helps to get our in-memory sync state up-to-date faster.
    // The password change on the other tab is an upload of a new revision so
    // a download is necessary.  Otherwise loading our new self object above
    // will make this tab think it needs to upload and cause a conflict.
    extraDownloadRequested: true
  });
}

async function saveNewPasswordAndBroadcast(
  newEncryptionKey: string,
  newSalt: string,
  state: AppState,
  update: ZuUpdate
): Promise<void> {
  if (state.self) {
    const newSelf = { ...state.self, salt: newSalt };
    saveSelf(newSelf);
    saveEncryptionKey(newEncryptionKey);
    notifyPasswordChangeToOtherTabs();
    update({
      encryptionKey: newEncryptionKey,
      self: newSelf
    });
  }
}

function userInvalid(update: ZuUpdate): void {
  console.log("user is invalid");
  update({
    userInvalid: true,
    modal: { modalType: "invalid-participant" },
    bottomModal: { modalType: "invalid-participant" }
  });
}

function anotherDeviceChangedPassword(update: ZuUpdate): void {
  update({
    anotherDeviceChangedPassword: true,
    modal: { modalType: "another-device-changed-password" },
    bottomModal: { modalType: "another-device-changed-password" }
  });
}

/**
 * This sync function can be called any amount of times, and it will
 * function properly. It does the following:
 *
 * - if PCDs have not been downloaded yet, and are not in the
 *   process of being downloaded, kicks off the process of downloading
 *   them from e2ee.
 *
 * - if the PCDs have been downloaded, and the current set of PCDs
 *   in Zupass does not equal the downloaded set, and if
 *   Zupass is not currently uploading the current set of PCDs
 *   to e2ee, then uploads then to e2ee.
 */
async function sync(state: AppState, update: ZuUpdate): Promise<void> {
  // This re-entrancy protection ensures only one event-sequence is
  // inside of doSync() at any time.  When doSync() completes, it will
  // run again if any state changes were made, or if any updates were skipped.
  if (!syncInProgress) {
    try {
      syncInProgress = true;
      const stateChanges = await doSync(state, update);

      // sync() is triggered via dispatch on any update, so if we make changes
      // we know we'll be called again the latest AppState snapshot.  If we
      // have no changes, we can force another sync via and empty update, to
      // ensure we didn't miss any important states.
      if (stateChanges) {
        update(stateChanges);
      } else if (skippedSyncUpdates > 0) {
        console.log("[SYNC] running an extra sync in case of missed updates");
        update({});
      }
      skippedSyncUpdates = 0;
    } finally {
      syncInProgress = false;
    }
  } else {
    // If we got an update, but skipped it because another was in progress,
    // track that so we can make sure another update runs later.  This ensures
    // we don't miss a snapshot of an AppState change which could turn out to be
    // important.
    console.log("[SYNC] skipping reentrant update");
    skippedSyncUpdates++;
  }
}

/**
 * Used for reentrantcy protection inside of sync().
 */
let syncInProgress = false;
let skippedSyncUpdates = 0;

/**
 * Does the real work of sync(), inside of reentrancy protection.  If action
 * is needed, this function takes one action and returns, expecting to be
 * run again until no further action is needed.
 *
 * Returns the changes to be made to AppState, which the caller is expected
 * to applly via update().  If the result is defined, this function should be
 * run again.
 *
 * Further calls to update() will also occur inside of this function, to update
 * fields which allow the UI to track progress.
 */
async function doSync(
  state: AppState,
  update: ZuUpdate
): Promise<Partial<AppState> | undefined> {
  // Check pre-requisites which would indicate if we're not fully logged in yet.
  if (!state.self) {
    console.log("[SYNC] no user available to sync");
    return undefined;
  }
  if (!loadEncryptionKey()) {
    console.log("[SYNC] no encryption key, can't sync");
    return undefined;
  }
  if (state.userInvalid) {
    console.log("[SYNC] userInvalid=true, exiting sync");
    return undefined;
  }
  if (state.loggingOut || state.deletingAccount) {
    console.log("[SYNC] logging out or deleting account, exiting sync");
    return undefined;
  }

  // If we haven't downloaded from storage, do that first.  After that we'll
  // download again when requested to poll, but only after the first full sync
  // has completed.
  if (
    !state.downloadedPCDs ||
    (state.completedFirstSync && state.extraDownloadRequested)
  ) {
    console.log("[SYNC] sync action: download");

    // Download user's E2EE storage, which includes both PCDs and subscriptions.
    // We'll skip this if it fails, or if the server indicates no changes based
    // on the last revision we downloaded.
    const dlRes = await downloadAndMergeStorage(
      state.serverStorageRevision,
      state.serverStorageHash,
      state.self,
      state.identityV3,
      state.pcds,
      state.subscriptions
    );
    if (dlRes.success && dlRes.value) {
      const { pcds, subscriptions, serverRevision, serverHash } = dlRes.value;
      return {
        downloadedPCDs: true,
        pcds,
        subscriptions,
        serverStorageRevision: serverRevision,
        serverStorageHash: serverHash,
        extraDownloadRequested: false
      };
    } else {
      console.log(
        `[SYNC] skipping download:`,
        dlRes.success ? "no changes" : "failed"
      );
      return {
        downloadedPCDs: true,
        extraDownloadRequested: false
      };
    }
  }

  if (
    !state.loadedIssuedPCDs ||
    (state.completedFirstSync && state.extraSubscriptionFetchRequested)
  ) {
    // TODO (for follow-up): Updated loading indicator (loading bar?)
    update({ loadingIssuedPCDs: true });
    try {
      console.log("[SYNC] loading issued pcds");
      await addDefaultSubscriptions(state.subscriptions);
      console.log(
        "[SYNC] active subscriptions",
        state.subscriptions.getActiveSubscriptions()
      );
      const credentialManager = new CredentialManager(
        state.identityV3,
        state.pcds,
        state.credentialCache
      );
      console.log("[SYNC] initalized credentialManager", credentialManager);

      const stats = { nActions: 0, nFeeds: 0 };
      const onSubscriptionResult = async (
        actions: SubscriptionActions
      ): Promise<void> => {
        await applyActions(state.pcds, [actions]);
        await savePCDs(state.pcds);
        await saveSubscriptions(state.subscriptions);
        stats.nActions += actions.actions.length;
        stats.nFeeds++;
      };

      // first, always poll the email feed
      await state.subscriptions.pollEmailSubscription(
        ZUPASS_FEED_URL,
        credentialManager,
        onSubscriptionResult
      );

      // then, poll everything *except* the email feed
      const subscriptionActions = await state.subscriptions.pollSubscriptions(
        credentialManager,
        onSubscriptionResult,
        state.subscriptions
          .getActiveSubscriptions()
          .filter(
            (s) =>
              s.id !==
              state.subscriptions.findSubscription(
                ZUPASS_FEED_URL,
                ZupassFeedIds.Email
              )?.id
          )
          .map((s) => s.id)
      );

      console.log(
        `[SYNC] Applied ${stats.nActions} actions from ` +
          `${subscriptionActions.length}/${
            state.subscriptions.getActiveSubscriptions().length
          } feeds`
      );
    } catch (e) {
      console.log(`[SYNC] failed to load issued PCDs, skipping this step`, e);
    }
    return {
      loadedIssuedPCDs: true,
      loadingIssuedPCDs: false,
      extraSubscriptionFetchRequested: false,
      pcds: state.pcds,
      subscriptions: state.subscriptions
    };
  }

  // Generate a hash from our in-memory state.  Upload only if the hash is
  // different, meaning there are some changes to upload.
  const appStorage = await serializeStorage(
    state.self,
    state.pcds,
    state.subscriptions
  );

  if (state.serverStorageHash !== appStorage.storageHash) {
    console.log("[SYNC] sync action: upload");

    const credentialManager = new CredentialManager(
      state.identityV3,
      state.pcds,
      state.credentialCache
    );
    const credential = await credentialManager.requestCredential({
      signatureType: "sempahore-signature-pcd"
    });

    const upRes = await uploadSerializedStorage(
      state.self,
      state.identityV3,
      state.pcds,
      appStorage.serializedStorage,
      appStorage.storageHash,
      state.serverStorageRevision,
      credential
    );

    if (upRes.success) {
      return {
        serverStorageRevision: upRes.value.revision,
        serverStorageHash: upRes.value.storageHash
      };
    } else {
      if (upRes.error.name === "ValidationError") {
        // early return on upload validation error; this doesn't cause upload
        // loop b/c there is an even earlier early return that exits the sync
        // code in the case that the userInvalid flag is set
        userInvalid(update);
        return;
      }

      // Upload failed.  Update AppState if necessary, but not unnecessarily.
      // AppState updates will trigger another upload attempt.
      const needExtraDownload = upRes.error.name === "Conflict";
      if (
        state.completedFirstSync &&
        (!needExtraDownload || state.extraDownloadRequested)
      ) {
        return undefined;
      }

      const updates: Partial<AppState> = {};
      if (!state.completedFirstSync) {
        // We completed a first attempt at sync, even if it failed.
        updates.completedFirstSync = true;
      }
      if (needExtraDownload && !state.extraDownloadRequested) {
        updates.extraDownloadRequested = true;
      }

      return updates;
    }
  }

  if (!state.completedFirstSync) {
    console.log("[SYNC] first sync completed");
    return {
      completedFirstSync: true
    };
  }

  console.log("[SYNC] sync action: no-op");
  return undefined;
}

async function syncSubscription(
  state: AppState,
  update: ZuUpdate,
  subscriptionId: string,
  onSuccess?: () => void,
  onError?: (e: Error) => void
): Promise<void> {
  try {
    console.log("[SYNC] loading pcds from subscription", subscriptionId);
    const subscription = state.subscriptions.getSubscription(subscriptionId);
    if (!subscription) {
      throw new Error(`Subscription ${subscriptionId} not found`);
    }
    const credentialManager = new CredentialManager(
      state.identityV3,
      state.pcds,
      state.credentialCache
    );
    const actions = await state.subscriptions.pollSingleSubscription(
      subscription,
      credentialManager
    );
    console.log(`[SYNC] fetched ${actions.length} actions`);

    await applyActions(state.pcds, actions);
    console.log("[SYNC] applied pcd actions");
    await savePCDs(state.pcds);
    console.log("[SYNC] loaded and saved issued pcds");

    update({
      pcds: state.pcds
    });
    onSuccess?.();
  } catch (e) {
    if (e instanceof Error) {
      onError?.(e);
    }
    console.log(`[SYNC] failed to load issued PCDs, skipping this step`, e);
  }
}

async function resolveSubscriptionError(
  _state: AppState,
  update: ZuUpdate,
  subscriptionId: string
): Promise<void> {
  update({
    resolvingSubscriptionId: subscriptionId,
    modal: { modalType: "resolve-subscription-error" }
  });
}

async function addSubscription(
  state: AppState,
  update: ZuUpdate,
  providerUrl: string,
  providerName: string,
  feed: Feed
): Promise<void> {
  if (!state.subscriptions.getProvider(providerUrl)) {
    state.subscriptions.addProvider(providerUrl, providerName);
  }
  const sub = await state.subscriptions.subscribe(providerUrl, feed, true);
  await saveSubscriptions(state.subscriptions);
  update({
    subscriptions: state.subscriptions,
    loadedIssuedPCDs: false
  });
  dispatch(
    { type: "sync-subscription", subscriptionId: sub.id },
    state,
    update
  );
}

async function removeSubscription(
  state: AppState,
  update: ZuUpdate,
  subscriptionId: string,
  deleteContents?: boolean
): Promise<void> {
  const existingSubscription =
    state.subscriptions.getSubscription(subscriptionId);

  state.subscriptions.unsubscribe(subscriptionId);
  await saveSubscriptions(state.subscriptions);

  if (deleteContents) {
    const subscriptionFolders = existingSubscription
      ? _.uniq(existingSubscription.feed.permissions.map((p) => p.folder)).sort(
          (a, b) => a.localeCompare(b)
        )
      : [];

    for (const [_, folder] of Object.entries(state.pcds.folders)) {
      for (const subFolder of subscriptionFolders) {
        if (folder.startsWith(subFolder)) {
          state.pcds.removeAllPCDsInFolder(folder);
        }
      }
    }
  }

  await savePCDs(state.pcds);

  update({
    subscriptions: state.subscriptions,
    pcds: state.pcds
  });
}

async function updateSubscriptionPermissions(
  state: AppState,
  update: ZuUpdate,
  subscriptionId: string,
  permisisons: PCDPermission[]
): Promise<void> {
  state.subscriptions.updateFeedPermissionsForSubscription(
    subscriptionId,
    permisisons
  );
  state.subscriptions.resetError(subscriptionId);
  await saveSubscriptions(state.subscriptions);
  update({
    subscriptions: state.subscriptions,
    loadedIssuedPCDs: false
  });
}

/**
 * After the user has agreed to the terms, save the updated user record, set
 * `loadedIssuedPCDs` to false in order to prompt a feed refresh, and dismiss
 * the "legal terms" modal.
 */
async function handleAgreedPrivacyNotice(
  state: AppState,
  update: ZuUpdate,
  version: number,
  newUi = false
): Promise<void> {
  if (state.self) {
    if (newUi) {
      saveSelf({ ...state.self, terms_agreed: version });
      window.location.hash = "#/new";
    } else {
      saveSelf({ ...state.self, terms_agreed: version });
      update({
        self: { ...state.self, terms_agreed: version },
        loadedIssuedPCDs: false,
        modal: { modalType: "none" }
      });
    }
  }
}

/**
 * If the `user` object doesn't indicate that the user has agreed to the
 * latest terms, check local storage in case they've agreed but we failed
 * to sync it. If so, sync to server. If not, prompt user with an
 * un-dismissable modal.
 */
async function promptToAgreePrivacyNotice(
  state: AppState,
  update: ZuUpdate,
  newUi = false
): Promise<void> {
  const cachedTerms = loadPrivacyNoticeAgreed();
  if (cachedTerms === LATEST_PRIVACY_NOTICE) {
    // sync to server
    await agreeTerms(
      appConfig.zupassServer,
      LATEST_PRIVACY_NOTICE,
      state.identityV3
    );
  } else {
    if (newUi) {
      // on new ui this is not a modal
      window.location.hash = "#/new/updated-terms";
    } else {
      update({
        modal: {
          modalType: "privacy-notice"
        }
      });
    }
  }
}

/**
 * Merge in a PCD collection from an import of backed-up data.
 */
async function mergeImport(
  state: AppState,
  update: ZuUpdate,
  collection: PCDCollection,
  pcdsToMergeIds: Set<PCD["id"]>
): Promise<void> {
  console.log("Merging imported PCD Collection");
  const userHasExistingSemaphoreIdentityPCD =
    state.pcds.getPCDsByType(SemaphoreIdentityPCDTypeName).length > 0;

  const userHasExistingEmailPCD =
    state.pcds.getPCDsByType(EmailPCDTypeName).length > 0;

  const pcdCountBeforeMerge = state.pcds.getAll().length;

  const predicate = (pcd: PCD, target: PCDCollection): boolean => {
    return (
      pcdsToMergeIds.has(pcd.id) &&
      !(pcd.type === EmailPCDTypeName && userHasExistingEmailPCD) &&
      !(isSemaphoreIdentityPCD(pcd) && userHasExistingSemaphoreIdentityPCD) &&
      !(
        isSemaphoreIdentityPCD(pcd) &&
        pcd.claim.identityV3.getCommitment().toString() !==
          state.self?.commitment
      ) &&
      !target.hasPCDWithId(pcd.id)
    );
  };

  // This async call could mean that another dispatch()'ed event could
  // interfere with app state, including the state we want to change.
  // This risk has been mitigated by not calling the useSyncE2EEStorage
  // hook on ImportBackupScreen.
  const packages = await getPackages();
  const pcds = new PCDCollection(
    packages,
    state.pcds.getAll(),
    state.pcds.folders
  );

  try {
    pcds.merge(collection, {
      shouldInclude: predicate
    });

    update({
      pcds,
      importScreen: {
        imported: pcds.getAll().length - pcdCountBeforeMerge
      }
    });

    console.log(
      `Completed merge ${pcds.getAll().length - pcdCountBeforeMerge} of PCDs`
    );

    await savePCDs(pcds);
  } catch (e) {
    console.log(e);
    update({
      importScreen: {
        error:
          "An unexpected error was encountered when importing your backup. No changes have been made to your account."
      }
    });
  }
}

async function removeAllPCDsInFolder(
  state: AppState,
  update: ZuUpdate,
  folder: string
): Promise<void> {
  state.pcds.removeAllPCDsInFolder(folder);
  await savePCDs(state.pcds);
  update({ pcds: state.pcds });
  window.scrollTo({ top: 0 });
}

async function deleteAccount(state: AppState, update: ZuUpdate): Promise<void> {
  update({
    deletingAccount: true,
    modal: {
      modalType: "none"
    }
  });

  await sleep(2000);

  const credentialManager = new CredentialManager(
    state.identityV3,
    state.pcds,
    state.credentialCache
  );

  const pcd = await credentialManager.requestCredential({
    signatureType: "sempahore-signature-pcd"
  });

  const res = await requestDeleteAccount(appConfig.zupassServer, { pcd });

  if (res.success) {
    resetPassport(state, update);
    update({ deletingAccount: false });
  } else {
    alert(`Error deleting account: ${res.error}`);
  }
}

async function showEmbeddedScreen(
  state: AppState,
  update: ZuUpdate,
  screen: EmbeddedScreenState["screen"]
): Promise<void> {
  if (window.parent !== window.self) {
    window.location.hash = "embedded";
  }
  update({
    embeddedScreen: { screen }
  });
}

async function hideEmbeddedScreen(
  state: AppState,
  update: ZuUpdate
): Promise<void> {
  update({
    embeddedScreen: undefined
  });
}

async function zappConnect(
  state: AppState,
  update: ZuUpdate,
  zapp: Zapp,
  origin: string
): Promise<void> {
  update({
    zappOrigin: origin,
    connectedZapp: zapp
  });
}

async function zappApproval(
  state: AppState,
  update: ZuUpdate,
  approved: boolean
): Promise<void> {
  const zapp = state.connectedZapp;
  if (!zapp || !state.zappOrigin) {
    return;
  }
  if (approved) {
    const newZapp = (await PODPCDPackage.prove({
      entries: {
        argumentType: ArgumentTypeName.Object,
        value: {
          origin: { type: "string", value: state.zappOrigin },
          name: { type: "string", value: zapp.name },
          permissions: {
            type: "string",
            value: JSON.stringify(zapp.permissions)
          }
        }
      },
      privateKey: {
        argumentType: ArgumentTypeName.String,
        value: encodePrivateKey(
          Buffer.from(v3tov4Identity(state.identityV3).export(), "base64")
        )
      },
      id: {
        argumentType: ArgumentTypeName.String,
        value: `zapp-${zapp.name}-${state.zappOrigin}`
      }
    })) as PODPCD;

    const newZappSerialized = await PODPCDPackage.serialize(newZapp);
    update({ zappApproved: true });
    return addPCDs(state, update, [newZappSerialized], false, "Zapps");
  } else {
    update({ zappApproved: false });
  }
}<|MERGE_RESOLUTION|>--- conflicted
+++ resolved
@@ -200,16 +200,12 @@
       origin: string;
     }
   | {
-<<<<<<< HEAD
-      type: "approve-zapp";
-    }
-  | {
       type: "pauseSync";
       value: boolean;
-=======
+    }
+  | {
       type: "zapp-approval";
       approved: boolean;
->>>>>>> 172f71d8
     };
 
 export type StateContextValue = {
