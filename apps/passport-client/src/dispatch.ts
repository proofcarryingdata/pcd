import { EmailPCDTypeName } from "@pcd/email-pcd";
import { PCDCrypto } from "@pcd/passport-crypto";
import {
  agreeTerms,
  applyActions,
  CredentialManager,
  deserializeStorage,
  Feed,
  KnownTicketTypesAndKeys,
  LATEST_PRIVACY_NOTICE,
  requestCreateNewUser,
  requestLogToServer,
  requestUser,
  serializeStorage,
  StorageWithRevision,
  User
} from "@pcd/passport-interface";
import { PCDCollection, PCDPermission } from "@pcd/pcd-collection";
import { PCD, SerializedPCD } from "@pcd/pcd-types";
import {
  isSemaphoreIdentityPCD,
  SemaphoreIdentityPCD,
  SemaphoreIdentityPCDPackage,
  SemaphoreIdentityPCDTypeName
} from "@pcd/semaphore-identity-pcd";
import { sleep } from "@pcd/util";
import { Identity } from "@semaphore-protocol/identity";
import { createContext } from "react";
import { appConfig } from "./appConfig";
import {
  notifyLoginToOtherTabs,
  notifyLogoutToOtherTabs,
  notifyPasswordChangeToOtherTabs
} from "./broadcastChannel";
import { addDefaultSubscriptions } from "./defaultSubscriptions";
import {
  loadEncryptionKey,
  loadPrivacyNoticeAgreed,
  loadSelf,
  saveEncryptionKey,
  saveIdentity,
  savePCDs,
  savePersistentSyncStatus,
  saveSelf,
  saveSubscriptions
} from "./localstorage";
import { getPackages } from "./pcdPackages";
import { hasPendingRequest } from "./sessionStorage";
import { AppError, AppState, GetState, StateEmitter } from "./state";
import { hasSetupPassword } from "./user";
import {
  downloadAndMergeStorage,
  uploadSerializedStorage,
  uploadStorage
} from "./useSyncE2EEStorage";
import { assertUnreachable } from "./util";
import { validateAndLogRunningAppState } from "./validateState";

export type Dispatcher = (action: Action) => void;

export type Action =
  | {
      type: "new-passport";
      email: string;
    }
  | {
      type: "create-user-skip-password";
      email: string;
      token: string;
    }
  | {
      type: "login";
      email: string;
      password: string;
      token: string;
    }
  | {
      type: "set-self";
      self: User;
    }
  | {
      type: "set-modal";
      modal: AppState["modal"];
    }
  | {
      type: "error";
      error: AppError;
    }
  | {
      type: "clear-error";
    }
  | {
      type: "reset-passport";
    }
  | { type: "participant-invalid" }
  | {
      type: "load-after-login";
      storage: StorageWithRevision;
      encryptionKey: string;
    }
  | { type: "change-password"; newEncryptionKey: string; newSalt: string }
  | { type: "password-change-on-other-tab" }
  | { type: "add-pcds"; pcds: SerializedPCD[]; upsert?: boolean }
  | { type: "remove-pcd"; id: string }
  | { type: "sync" }
  | { type: "resolve-subscription-error"; subscriptionId: string }
  | {
      type: "add-subscription";
      providerUrl: string;
      providerName: string;
      feed: Feed;
    }
  | { type: "remove-subscription"; subscriptionId: string }
  | {
      type: "update-subscription-permissions";
      subscriptionId: string;
      permissions: PCDPermission[];
    }
  | {
      type: "set-known-ticket-types-and-keys";
      knownTicketTypesAndKeys: KnownTicketTypesAndKeys;
    }
  | {
      type: "handle-agreed-privacy-notice";
      version: number;
    }
  | {
      type: "prompt-to-agree-privacy-notice";
    }
  | {
      type: "sync-subscription";
      subscriptionId: string;
      onSucess?: () => void;
      onError?: (e: Error) => void;
    }
  | {
      type: "merge-import";
      collection: PCDCollection;
      pcdsToMergeIds: Set<PCD["id"]>;
    };

export type StateContextValue = {
  getState: GetState;
  stateEmitter: StateEmitter;
  dispatch: Dispatcher;
  update: ZuUpdate;
};

export const StateContext = createContext<StateContextValue>({} as any);

export type ZuUpdate = (s: Partial<AppState>) => void;

export async function dispatch(
  action: Action,
  state: AppState,
  update: ZuUpdate
) {
  switch (action.type) {
    case "new-passport":
      return genPassport(state.identity, action.email, update);
    case "create-user-skip-password":
      return createNewUserSkipPassword(
        action.email,
        action.token,
        state,
        update
      );
    case "login":
      return createNewUserWithPassword(
        action.email,
        action.token,
        action.password,
        state,
        update
      );
    case "set-self":
      return setSelf(action.self, state, update);
    case "error":
      return update({ error: action.error });
    case "clear-error":
      return clearError(state, update);
    case "reset-passport":
      return resetPassport(state, update);
    case "load-after-login":
      return loadAfterLogin(action.encryptionKey, action.storage, update);
    case "set-modal":
      return update({
        modal: action.modal
      });
    case "password-change-on-other-tab":
      return handlePasswordChangeOnOtherTab(update);
    case "change-password":
      return saveNewPasswordAndBroadcast(
        action.newEncryptionKey,
        action.newSalt,
        state,
        update
      );
    case "add-pcds":
      return addPCDs(state, update, action.pcds, action.upsert);
    case "remove-pcd":
      return removePCD(state, update, action.id);
    case "participant-invalid":
      return userInvalid(update);
    case "sync":
      return sync(state, update);
    case "resolve-subscription-error":
      return resolveSubscriptionError(state, update, action.subscriptionId);
    case "add-subscription":
      return addSubscription(
        state,
        update,
        action.providerUrl,
        action.providerName,
        action.feed
      );
    case "remove-subscription":
      return removeSubscription(state, update, action.subscriptionId);
    case "update-subscription-permissions":
      return updateSubscriptionPermissions(
        state,
        update,
        action.subscriptionId,
        action.permissions
      );
    case "set-known-ticket-types-and-keys":
      return setKnownTicketTypesAndKeys(
        state,
        update,
        action.knownTicketTypesAndKeys
      );
    case "handle-agreed-privacy-notice":
      return handleAgreedPrivacyNotice(state, update, action.version);
    case "prompt-to-agree-privacy-notice":
      return promptToAgreePrivacyNotice(state, update);
    case "sync-subscription":
      return syncSubscription(
        state,
        update,
        action.subscriptionId,
        action.onSucess,
        action.onError
      );
    case "merge-import":
      return mergeImport(
        state,
        update,
        action.collection,
        action.pcdsToMergeIds
      );
    default:
      // We can ensure that we never get here using the type system
      assertUnreachable(action);
  }
}

async function genPassport(
  identity: Identity,
  email: string,
  update: ZuUpdate
) {
  const identityPCD = await SemaphoreIdentityPCDPackage.prove({ identity });
  const pcds = new PCDCollection(await getPackages(), [identityPCD]);

  await savePCDs(pcds);

  window.location.hash = "#/new-passport?email=" + encodeURIComponent(email);

  update({ pcds });
}

async function createNewUserSkipPassword(
  email: string,
  token: string,
  state: AppState,
  update: ZuUpdate
) {
  update({
    modal: { modalType: "none" }
  });
  const crypto = await PCDCrypto.newInstance();
  const encryptionKey = await crypto.generateRandomKey();
  await saveEncryptionKey(encryptionKey);

  update({
    encryptionKey
  });

  const newUserResult = await requestCreateNewUser(
    appConfig.zupassServer,
    email,
    token,
    state.identity.commitment.toString(),
    undefined,
    encryptionKey
  );

  if (newUserResult.success) {
    return finishAccountCreation(newUserResult.value, state, update);
  }

  update({
    error: {
      title: "Account creation failed",
      message: "Couldn't create an account. " + newUserResult.error,
      dismissToCurrentPage: true
    }
  });
}

async function createNewUserWithPassword(
  email: string,
  token: string,
  password: string,
  state: AppState,
  update: ZuUpdate
) {
  const crypto = await PCDCrypto.newInstance();
  const { salt: newSalt, key: encryptionKey } =
    await crypto.generateSaltAndEncryptionKey(password);

  await saveEncryptionKey(encryptionKey);

  update({
    encryptionKey
  });

  const newUserResult = await requestCreateNewUser(
    appConfig.zupassServer,
    email,
    token,
    state.identity.commitment.toString(),
    newSalt,
    undefined
  );

  if (newUserResult.success) {
    return finishAccountCreation(newUserResult.value, state, update);
  }

  update({
    error: {
      title: "Login failed",
      message: "Couldn't log in. " + newUserResult.error,
      dismissToCurrentPage: true
    }
  });
  notifyLoginToOtherTabs();
}

/**
 * Runs the first time the user logs in with their email
 */
async function finishAccountCreation(
  user: User,
  state: AppState,
  update: ZuUpdate
) {
  // Verify that the identity is correct.
  if (
    !validateAndLogRunningAppState(
      "finishAccountCreation",
      user,
      state.identity,
      state.pcds
    )
  ) {
    update({
      error: {
        title: "Invalid identity",
        message: "Something went wrong saving your Zupass. Contact support."
      }
    });
    return; // Don't save the bad identity. User must reset account.
  }

  // Save PCDs to E2EE storage.  knownRevision=undefined is the way to create
  // a new entry.  It would also overwrite any conflicting data which may
  // already exist, but that should be impossible for a new account with
  // a new encryption key.
  console.log("[ACCOUNT] Upload initial PCDs");
  const uploadResult = await uploadStorage(
    user,
    state.identity,
    state.pcds,
    state.subscriptions,
    undefined // knownRevision
  );
  if (uploadResult.success) {
    update({
      modal: { modalType: "none" },
      serverStorageRevision: uploadResult.value.revision,
      serverStorageHash: uploadResult.value.storageHash
    });
  } else if (
    !uploadResult.success &&
    uploadResult.error.name === "ValidationError"
  ) {
    update({
      userInvalid: true
    });
  }

  // Save user to local storage.  This is done last because it unblocks
  // background sync, which is best delayed until after the upload above.
  console.log("[ACCOUNT] Save self");
  await setSelf(user, state, update);

  // Account creation is complete.  Close any existing modal, and redirect
  // user if they were in the middle of something.
  update({ modal: { modalType: "none" } });
  if (hasPendingRequest()) {
    window.location.hash = "#/login-interstitial";
  } else {
    window.location.hash = "#/";
  }
}

// Runs periodically, whenever we poll new participant info and when we broadcast state updates.
async function setSelf(self: User, state: AppState, update: ZuUpdate) {
  let userMismatched = false;
  let hasChangedPassword = false;

  if (state.self && self.salt != state.self.salt) {
    // If the password has been changed on a different device, the salts will mismatch
    console.log("User salt mismatch");
    hasChangedPassword = true;
    requestLogToServer(
      appConfig.zupassServer,
      "another-device-changed-password",
      {
        oldSalt: state.self.salt,
        newSalt: self.salt,
        email: self.email
      }
    );
  } else if (
    BigInt(self.commitment).toString() !== state.identity.commitment.toString()
  ) {
    console.log("Identity commitment mismatch");
    userMismatched = true;
    requestLogToServer(appConfig.zupassServer, "invalid-user", {
      oldCommitment: state.identity.commitment.toString(),
      newCommitment: self.commitment.toString()
    });
  } else if (state.self && state.self.uuid !== self.uuid) {
    console.log("User UUID mismatch");
    userMismatched = true;
    requestLogToServer(appConfig.zupassServer, "invalid-user", {
      oldUUID: state.self.uuid,
      newUUID: self.uuid
    });
  }

  if (hasChangedPassword) {
    anotherDeviceChangedPassword(update);
    return;
  }

  if (userMismatched) {
    userInvalid(update);
    return;
  }

  saveSelf(self); // Save to local storage.
  update({ self }); // Update in-memory state.
}

function clearError(state: AppState, update: ZuUpdate) {
  if (!state.error?.dismissToCurrentPage) {
    window.location.hash = "#/";
  }
  update({ error: undefined });
}

async function resetPassport(state: AppState, update: ZuUpdate) {
  await requestLogToServer(appConfig.zupassServer, "logout", {
    uuid: state.self?.uuid,
    email: state.self?.email,
    commitment: state.self?.commitment
  });
  // Clear saved state.
  window.localStorage.clear();
  // Clear in-memory state
  update({
    self: undefined,
    modal: {
      modalType: "none"
    }
  });
  notifyLogoutToOtherTabs();

  setTimeout(() => {
    window.location.reload();
  }, 1);
}

async function addPCDs(
  state: AppState,
  update: ZuUpdate,
  pcds: SerializedPCD[],
  upsert?: boolean
) {
  // Require user to set up a password before adding PCDs
  if (state.self && !hasSetupPassword(state.self)) {
    update({
      modal: {
        modalType: "require-add-password"
      }
    });
  }
  await state.pcds.deserializeAllAndAdd(pcds, { upsert });
  await savePCDs(state.pcds);
  update({ pcds: state.pcds });
}

async function removePCD(state: AppState, update: ZuUpdate, pcdId: string) {
  state.pcds.remove(pcdId);
  await savePCDs(state.pcds);
  update({ pcds: state.pcds });
}

async function loadAfterLogin(
  encryptionKey: string,
  storage: StorageWithRevision,
  update: ZuUpdate
) {
  const { pcds, subscriptions, storageHash } = await deserializeStorage(
    storage.storage,
    await getPackages()
  );

  // Poll the latest user stored from the database rather than using the `self` object from e2ee storage.
  const userResponse = await requestUser(
    appConfig.zupassServer,
    storage.storage.self.uuid
  );
  if (!userResponse.success) {
    throw new Error(userResponse.error.errorMessage);
  }

  // TODO: This fragile mechanism of fetching the user's identity PCD assumes
  // it's always the first one created, and that changes never cause the order
  // to change.  We should do something more robust, probably tied to the
  // commitment stored in self.
  const identityPCD = pcds.getPCDsByType(
    SemaphoreIdentityPCDTypeName
  )[0] as SemaphoreIdentityPCD;

  if (
    !validateAndLogRunningAppState(
      "loadAfterLogin",
      userResponse.value,
      identityPCD.claim.identity,
      pcds
    )
  ) {
    update({ userInvalid: true });
    return;
  }

  let modal: AppState["modal"] = { modalType: "none" };
  if (!identityPCD) {
    // TODO: handle error gracefully
    // TODO: Also check that identityPCD's commitment matches the one
    // in storage.self
    throw new Error("no identity found in encrypted storage");
  } else if (
    // If on Zupass legacy login, ask user to set passwrod
    self != null &&
    encryptionKey == null &&
    storage.storage.self.salt == null
  ) {
    console.log("Asking existing user to set a password");
    modal = { modalType: "upgrade-account-modal" };
  }

  console.log(`[SYNC] saving state at login: revision ${storage.revision}`);
  await savePCDs(pcds);
  await saveSubscriptions(subscriptions);
  savePersistentSyncStatus({
    serverStorageRevision: storage.revision,
    serverStorageHash: storageHash
  });
  saveEncryptionKey(encryptionKey);
  saveSelf(userResponse.value);
  saveIdentity(identityPCD.claim.identity);

  update({
    encryptionKey,
    pcds,
    subscriptions,
    serverStorageRevision: storage.revision,
    serverStorageHash: storageHash,
    identity: identityPCD.claim.identity,
    self: userResponse.value,
    modal
  });
  notifyLoginToOtherTabs();

  await sleep(1);

  console.log("Loaded after login, redirecting to home screen...");
  if (hasPendingRequest()) {
    window.location.hash = "#/login-interstitial";
  } else {
    window.location.hash = "#/";
  }
}

// Update `self` and `encryptionKey` in-memory fields from their saved values in localStorage
async function handlePasswordChangeOnOtherTab(update: ZuUpdate) {
  const self = loadSelf();
  const encryptionKey = loadEncryptionKey();
  return update({
    self,
    encryptionKey,

    // Extra download helps to get our in-memory sync state up-to-date faster.
    // The password change on the other tab is an upload of a new revision so
    // a download is necessary.  Otherwise loading our new self object above
    // will make this tab think it needs to upload and cause a conflict.
    extraDownloadRequested: true
  });
}

async function saveNewPasswordAndBroadcast(
  newEncryptionKey: string,
  newSalt: string,
  state: AppState,
  update: ZuUpdate
) {
  const newSelf = { ...state.self, salt: newSalt };
  saveSelf(newSelf);
  saveEncryptionKey(newEncryptionKey);
  notifyPasswordChangeToOtherTabs();
  update({
    encryptionKey: newEncryptionKey,
    self: newSelf
  });
}

function userInvalid(update: ZuUpdate) {
  update({
    userInvalid: true,
    modal: { modalType: "invalid-participant" }
  });
}

function anotherDeviceChangedPassword(update: ZuUpdate) {
  update({
    anotherDeviceChangedPassword: true,
    modal: { modalType: "another-device-changed-password" }
  });
}

/**
 * This sync function can be called any amount of times, and it will
 * function properly. It does the following:
 *
 * - if PCDs have not been downloaded yet, and are not in the
 *   process of being downloaded, kicks off the process of downloading
 *   them from e2ee.
 *
 * - if the PCDs have been downloaded, and the current set of PCDs
 *   in Zupass does not equal the downloaded set, and if
 *   Zupass is not currently uploading the current set of PCDs
 *   to e2ee, then uploads then to e2ee.
 */
async function sync(state: AppState, update: ZuUpdate) {
  // This re-entrancy protection ensures only one event-sequence is
  // inside of doSync() at any time.  When doSync() completes, it will
  // run again if any state changes were made, or if any updates were skipped.
  if (!syncInProgress) {
    try {
      syncInProgress = true;
      const stateChanges = await doSync(state, update);

      // sync() is triggered via dispatch on any update, so if we make changes
      // we know we'll be called again the latest AppState snapshot.  If we
      // have no changes, we can force another sync via and empty update, to
      // ensure we didn't miss any important states.
      if (stateChanges) {
        update(stateChanges);
      } else if (skippedSyncUpdates > 0) {
        console.log("[SYNC] running an extra sync in case of missed updates");
        update({});
      }
      skippedSyncUpdates = 0;
    } finally {
      syncInProgress = false;
    }
  } else {
    // If we got an update, but skipped it because another was in progress,
    // track that so we can make sure another update runs later.  This ensures
    // we don't miss a snapshot of an AppState change which could turn out to be
    // important.
    console.log("[SYNC] skipping reentrant update");
    skippedSyncUpdates++;
  }
}

/**
 * Used for reentrantcy protection inside of sync().
 */
let syncInProgress = false;
let skippedSyncUpdates = 0;

/**
 * Does the real work of sync(), inside of reentrancy protection.  If action
 * is needed, this function takes one action and returns, expecting to be
 * run again until no further action is needed.
 *
 * Returns the changes to be made to AppState, which the caller is expected
 * to applly via update().  If the result is defined, this function should be
 * run again.
 *
 * Further calls to update() will also occur inside of this function, to update
 * fields which allow the UI to track progress.
 */
async function doSync(
  state: AppState,
  update: ZuUpdate
): Promise<Partial<AppState> | undefined> {
  // Check pre-requisites which would indicate if we're not fully logged in yet.
  if (!state.self) {
    console.log("[SYNC] no user available to sync");
    return undefined;
  }
  if (loadEncryptionKey() == null) {
    console.log("[SYNC] no encryption key, can't sync");
    return undefined;
  }
  if (state.userInvalid) {
    console.log("[SYNC] userInvalid=true, exiting sync");
    return undefined;
  }

  // If we haven't downloaded from storage, do that first.  After that we'll
  // download again when requested to poll, but only after the first full sync
  // has completed.
  if (
    !state.downloadedPCDs ||
    (state.completedFirstSync && state.extraDownloadRequested)
  ) {
    console.log("[SYNC] sync action: download");

    // Download user's E2EE storage, which includes both PCDs and subscriptions.
    // We'll skip this if it fails, or if the server indicates no changes based
    // on the last revision we downloaded.
    const dlRes = await downloadAndMergeStorage(
      state.serverStorageRevision,
      state.serverStorageHash,
      state.self,
      state.identity,
      state.pcds,
      state.subscriptions
    );
    if (dlRes.success && dlRes.value != null) {
      const { pcds, subscriptions, serverRevision, serverHash } = dlRes.value;
      return {
        downloadedPCDs: true,
        pcds,
        subscriptions,
        serverStorageRevision: serverRevision,
        serverStorageHash: serverHash,
        extraDownloadRequested: false
      };
    } else {
      console.log(
        `[SYNC] skipping download:`,
        dlRes.success ? "no changes" : "failed"
      );
      return {
        downloadedPCDs: true,
        extraDownloadRequested: false
      };
    }
  }

  if (
    !state.loadedIssuedPCDs ||
    (state.completedFirstSync && state.extraSubscriptionFetchRequested)
  ) {
    update({ loadingIssuedPCDs: true });
    try {
      console.log("[SYNC] loading issued pcds");
      addDefaultSubscriptions(state.subscriptions);
      console.log(
        "[SYNC] active subscriptions",
        state.subscriptions.getActiveSubscriptions()
      );
      const credentialManager = new CredentialManager(
        state.identity,
        state.pcds,
        state.credentialCache
      );
      console.log("[SYNC] initalized credentialManager", credentialManager);
      const actions =
        await state.subscriptions.pollSubscriptions(credentialManager);
      console.log(`[SYNC] fetched ${actions.length} actions`);

      await applyActions(state.pcds, actions);
      console.log("[SYNC] applied pcd actions");
      await savePCDs(state.pcds);
      await saveSubscriptions(state.subscriptions);
      console.log("[SYNC] saved issued pcds and updated subscriptions");
    } catch (e) {
      console.log(`[SYNC] failed to load issued PCDs, skipping this step`, e);
    }

    return {
      loadedIssuedPCDs: true,
      loadingIssuedPCDs: false,
      extraSubscriptionFetchRequested: false,
      pcds: state.pcds,
      subscriptions: state.subscriptions
    };
  }

  // Generate a hash from our in-memory state.  Upload only if the hash is
  // different, meaning there are some changes to upload.
  const appStorage = await serializeStorage(
    state.self,
    state.pcds,
    state.subscriptions
  );

  if (state.serverStorageHash !== appStorage.storageHash) {
    console.log("[SYNC] sync action: upload");
    const upRes = await uploadSerializedStorage(
      state.self,
      state.identity,
      state.pcds,
      appStorage.serializedStorage,
      appStorage.storageHash,
      state.serverStorageRevision
    );
    if (upRes.success) {
      return {
        serverStorageRevision: upRes.value.revision,
        serverStorageHash: upRes.value.storageHash
      };
    } else {
<<<<<<< HEAD
      const res: Partial<AppState> = {
        completedFirstSync: true
      };

      if (upRes.error.name === "ValidationError") {
        res.userInvalid = true;
      }

      return res;
=======
      // Upload failed.  Update AppState if necessary, but not unnecessarily.
      // AppState updates will trigger another upload attempt.
      const needExtraDownload = upRes.error.name === "Conflict";
      if (
        state.completedFirstSync &&
        (!needExtraDownload || state.extraDownloadRequested)
      ) {
        return undefined;
      }

      const updates: Partial<AppState> = {};
      if (!state.completedFirstSync) {
        // We completed a first attempt at sync, even if it failed.
        updates.completedFirstSync = true;
      }
      if (needExtraDownload && !state.extraDownloadRequested) {
        updates.extraDownloadRequested = true;
      }
      return updates;
>>>>>>> 54ec7298
    }
  }

  if (!state.completedFirstSync) {
    console.log("[SYNC] first sync completed");
    return {
      completedFirstSync: true
    };
  }

  console.log("[SYNC] sync action: no-op");
  return undefined;
}

async function syncSubscription(
  state: AppState,
  update: ZuUpdate,
  subscriptionId: string,
  onSuccess?: () => void,
  onError?: (e: Error) => void
) {
  try {
    console.log("[SYNC] loading pcds from subscription", subscriptionId);
    const subscription = state.subscriptions.getSubscription(subscriptionId);
    const credentialManager = new CredentialManager(
      state.identity,
      state.pcds,
      state.credentialCache
    );
    const actions = await state.subscriptions.pollSingleSubscription(
      subscription,
      credentialManager
    );
    console.log(`[SYNC] fetched ${actions.length} actions`);

    await applyActions(state.pcds, actions);
    console.log("[SYNC] applied pcd actions");
    await savePCDs(state.pcds);
    console.log("[SYNC] loaded and saved issued pcds");

    update({
      pcds: state.pcds
    });
    onSuccess?.();
  } catch (e) {
    onError?.(e);
    console.log(`[SYNC] failed to load issued PCDs, skipping this step`, e);
  }
}

async function resolveSubscriptionError(
  _state: AppState,
  update: ZuUpdate,
  subscriptionId: string
) {
  update({
    resolvingSubscriptionId: subscriptionId,
    modal: { modalType: "resolve-subscription-error" }
  });
}

async function addSubscription(
  state: AppState,
  update: ZuUpdate,
  providerUrl: string,
  providerName: string,
  feed: Feed
) {
  if (!state.subscriptions.getProvider(providerUrl)) {
    state.subscriptions.addProvider(providerUrl, providerName);
  }
  const sub = await state.subscriptions.subscribe(providerUrl, feed, true);
  await saveSubscriptions(state.subscriptions);
  update({
    subscriptions: state.subscriptions,
    loadedIssuedPCDs: false
  });
  dispatch(
    { type: "sync-subscription", subscriptionId: sub.id },
    state,
    update
  );
}

async function removeSubscription(
  state: AppState,
  update: ZuUpdate,
  subscriptionId: string
) {
  state.subscriptions.unsubscribe(subscriptionId);
  await saveSubscriptions(state.subscriptions);
  update({
    subscriptions: state.subscriptions
  });
}

async function updateSubscriptionPermissions(
  state: AppState,
  update: ZuUpdate,
  subscriptionId: string,
  permisisons: PCDPermission[]
) {
  state.subscriptions.updateFeedPermissionsForSubscription(
    subscriptionId,
    permisisons
  );
  state.subscriptions.resetError(subscriptionId);
  await saveSubscriptions(state.subscriptions);
  update({
    subscriptions: state.subscriptions,
    loadedIssuedPCDs: false
  });
}

async function setKnownTicketTypesAndKeys(
  _state: AppState,
  update: ZuUpdate,
  knownTicketTypesAndKeys: KnownTicketTypesAndKeys
) {
  const keyMap = {};
  knownTicketTypesAndKeys.publicKeys.forEach((k) => {
    if (!keyMap[k.publicKeyType]) {
      keyMap[k.publicKeyType] = {};
    }
    keyMap[k.publicKeyType][k.publicKeyName] = k;
  });

  update({
    knownTicketTypes: knownTicketTypesAndKeys.knownTicketTypes,
    knownPublicKeys: keyMap
  });
}

/**
 * After the user has agreed to the terms, save the updated user record, set
 * `loadedIssuedPCDs` to false in order to prompt a feed refresh, and dismiss
 * the "legal terms" modal.
 */
async function handleAgreedPrivacyNotice(
  state: AppState,
  update: ZuUpdate,
  version: number
) {
  await saveSelf({ ...state.self, terms_agreed: version });
  update({
    self: { ...state.self, terms_agreed: version },
    loadedIssuedPCDs: false,
    modal: { modalType: "none" }
  });
}

/**
 * If the `user` object doesn't indicate that the user has agreed to the
 * latest terms, check local storage in case they've agreed but we failed
 * to sync it. If so, sync to server. If not, prompt user with an
 * un-dismissable modal.
 */
async function promptToAgreePrivacyNotice(state: AppState, update: ZuUpdate) {
  const cachedTerms = loadPrivacyNoticeAgreed();
  if (cachedTerms === LATEST_PRIVACY_NOTICE) {
    // sync to server
    await agreeTerms(
      appConfig.zupassServer,
      LATEST_PRIVACY_NOTICE,
      state.identity
    );
  } else {
    update({
      modal: {
        modalType: "privacy-notice"
      }
    });
  }
}

/**
 * Merge in a PCD collection from an import of backed-up data.
 */
async function mergeImport(
  state: AppState,
  update: ZuUpdate,
  collection: PCDCollection,
  pcdsToMergeIds: Set<PCD["id"]>
) {
  console.log("Merging imported PCD Collection");
  const userHasExistingSemaphoreIdentityPCD =
    state.pcds.getPCDsByType(SemaphoreIdentityPCDTypeName).length > 0;

  const userHasExistingEmailPCD =
    state.pcds.getPCDsByType(EmailPCDTypeName).length > 0;

  const pcdCountBeforeMerge = state.pcds.getAll().length;

  const predicate = (pcd: PCD, target: PCDCollection): boolean => {
    return (
      pcdsToMergeIds.has(pcd.id) &&
      !(pcd.type === EmailPCDTypeName && userHasExistingEmailPCD) &&
      !(isSemaphoreIdentityPCD(pcd) && userHasExistingSemaphoreIdentityPCD) &&
      !(
        isSemaphoreIdentityPCD(pcd) &&
        pcd.claim.identity.getCommitment().toString() !== state.self.commitment
      ) &&
      !target.hasPCDWithId(pcd.id)
    );
  };

  // This async call could mean that another dispatch()'ed event could
  // interfere with app state, including the state we want to change.
  // This risk has been mitigated by not calling the useSyncE2EEStorage
  // hook on ImportBackupScreen.
  const packages = await getPackages();
  const pcds = new PCDCollection(
    packages,
    state.pcds.getAll(),
    state.pcds.folders
  );

  try {
    pcds.merge(collection, {
      shouldInclude: predicate
    });

    update({
      pcds,
      importScreen: {
        imported: pcds.getAll().length - pcdCountBeforeMerge
      }
    });

    console.log(
      `Completed merge ${pcds.getAll().length - pcdCountBeforeMerge} of PCDs`
    );

    await savePCDs(pcds);
  } catch (e) {
    console.log(e);
    update({
      importScreen: {
        error:
          "An unexpected error was encountered when importing your backup. No changes have been made to your account."
      }
    });
  }
}<|MERGE_RESOLUTION|>--- conflicted
+++ resolved
@@ -842,17 +842,6 @@
         serverStorageHash: upRes.value.storageHash
       };
     } else {
-<<<<<<< HEAD
-      const res: Partial<AppState> = {
-        completedFirstSync: true
-      };
-
-      if (upRes.error.name === "ValidationError") {
-        res.userInvalid = true;
-      }
-
-      return res;
-=======
       // Upload failed.  Update AppState if necessary, but not unnecessarily.
       // AppState updates will trigger another upload attempt.
       const needExtraDownload = upRes.error.name === "Conflict";
@@ -871,8 +860,11 @@
       if (needExtraDownload && !state.extraDownloadRequested) {
         updates.extraDownloadRequested = true;
       }
+      if (upRes.error.name === "ValidationError") {
+        updates.userInvalid = true;
+      }
+
       return updates;
->>>>>>> 54ec7298
     }
   }
 
