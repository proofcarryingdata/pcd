--- conflicted
+++ resolved
@@ -5,28 +5,6 @@
     <meta charset="utf-8" />
     <meta name="viewport" content="width=device-width, user-scalable=no" />
     <link rel="stylesheet" href="{{cssPath}}" />
-<<<<<<< HEAD
-    <script>
-      // Set background color based on path upon initial paint
-      //
-      // We have two background colors, primary and gray, in our app depending on the route
-      // However, if we rely on the AppContainer component to set the background color,
-      // we will see a flash of the primary background color before the gray background color
-      // is set. This is because the AppContainer component is not rendered until after the
-      // initial paint. To avoid this, we use this eagerly evaludated JS blob to set the
-      // background color here based on the path before the initial paint.
-      document
-        .getElementsByTagName("html")[0]
-        .setAttribute(
-          "class",
-          !window.location.hash ||
-            window.location.hash.match(/^#\/({{grayBgPaths}})(\?.+)?$/)
-            ? "bg-gray"
-            : "bg-primary"
-        );
-    </script>
-=======
->>>>>>> 330ea623
     <script defer src="/js/index.js"></script>
   </head>
   <body>
@@ -36,19 +14,11 @@
       defer
       src="https://scripts.simpleanalyticscdn.com/latest.js"
     ></script>
-<<<<<<< HEAD
     <noscript
       ><img
         src="https://queue.simpleanalyticscdn.com/noscript.gif"
         alt=""
         referrerpolicy="no-referrer-when-downgrade"
     /></noscript>
-=======
-    <noscript><img
-        src="https://queue.simpleanalyticscdn.com/noscript.gif"
-        alt=""
-        referrerpolicy="no-referrer-when-downgrade"
-      /></noscript>
->>>>>>> 330ea623
   </body>
 </html>