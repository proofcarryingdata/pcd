import * as React from "react";
import { Link } from "react-router-dom";
import styled, { css } from "styled-components";

export function Button({
  children,
  onClick,
  style,
  type,
  size,
  disabled
}: {
  children: React.ReactNode;
  onClick?: (e: React.MouseEvent<HTMLButtonElement>) => void;
  style?: "primary" | "secondary" | "danger";
  size?: "large" | "small";
  type?: "submit" | "button" | "reset";
  disabled?: boolean;
}) {
  const Btn =
    style === "danger"
      ? BtnDanger
      : style === "secondary"
      ? BtnSecondary
      : BtnBase;
  return (
    <Btn type={type} size={size} onClick={onClick} disabled={disabled}>
      {children}
    </Btn>
  );
}

const buttonStyle = `
  user-select: none;
  word-break: break-word;
  width: 100%;
  padding: 12px;
  color: var(--bg-dark-primary);
  border: none;
  border-radius: 99px;
  font-size: 16px;
  font-weight: 600;
  background: var(--accent-dark);
  opacity: 1;
  cursor: pointer;
  &:hover {
    background: var(--accent-darker);
  }
  &:active:not([disabled]) {
    opacity: 0.9;
  }
`;

const BtnBase = styled.button<{ size?: "large" | "small" }>`
  ${buttonStyle}
  ${({ disabled }) =>
    disabled === true
      ? css`
          cursor: not-allowed;
          opacity: 0.5;
        `
      : css``}

  ${({ size }: { size?: "large" | "small" }) =>
    size === undefined || size === "large"
      ? css``
      : css`
          height: unset;
          width: unset;
          display: inline-block;
          padding: 8px 16px;
          border-radius: 32px;
        `}
`;

const BtnDanger = styled(BtnBase)`
  color: #fff;
  background: var(--danger);
  &:hover {
    background: var(--danger-lite);
  }
`;

const BtnSecondary = styled(BtnBase)`
  color: #fff;
  background: #696969;
  &:hover {
    background: #7a7a7a;
  }
`;

<<<<<<< HEAD
export const LinkButton = styled(Link)<{ primary?: boolean }>`
=======
export const LinkButton = styled(Link)<{ $primary?: boolean }>`
>>>>>>> 68521a25
  ${buttonStyle}

  ${({ $primary }: { $primary?: boolean }) => css`
    color: var(--bg-dark-primary) !important;
    display: block;
    width: 100%;
    text-align: center;
    text-decoration: none;

    ${!$primary &&
    css`
      color: #fff !important;
      background: #696969;
      &:hover {
        background: #7a7a7a;
      }
    `}
  `}
`;

export const CircleButton = styled.button<{
  diameter: number;
  padding: number;
}>`
  ${(p) => {
    const size = p.diameter + 2 * p.padding + "px";
    return `width: ${size};height: ${size};`;
  }};
  cursor: pointer;
  border-radius: 99px;
  border: none;
  margin: 0;
  padding: ${(p) => p.padding}px;
  background: transparent;
  user-select: none;

  img {
    -webkit-touch-callout: none;
    user-select: none;
    user-drag: none;
  }

  &:hover {
    background: rgba(var(--white-rgb), 0.05);
  }

  &:active {
    background: rgba(var(--white-rgb), 0.1);
  }
`;<|MERGE_RESOLUTION|>--- conflicted
+++ resolved
@@ -89,11 +89,7 @@
   }
 `;
 
-<<<<<<< HEAD
-export const LinkButton = styled(Link)<{ primary?: boolean }>`
-=======
 export const LinkButton = styled(Link)<{ $primary?: boolean }>`
->>>>>>> 68521a25
   ${buttonStyle}
 
   ${({ $primary }: { $primary?: boolean }) => css`
