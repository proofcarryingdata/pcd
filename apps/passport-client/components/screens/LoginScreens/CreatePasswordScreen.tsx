--- conflicted
+++ resolved
@@ -33,18 +33,6 @@
   const onSkipPassword = useCallback(async () => {
     console.log("onSkipPassword");
     try {
-<<<<<<< HEAD
-      setSettingPassword(true);
-      await sleep();
-      await dispatch({
-        type: "create-user-skip-password",
-        email,
-        token,
-        targetFolder
-      });
-    } catch (e) {
-      console.error(e);
-=======
       // If email or token are undefined, we will already have redirected to
       // login, so this is just for type-checking
       if (email && token) {
@@ -53,10 +41,10 @@
         await dispatch({
           type: "create-user-skip-password",
           email,
-          token
+          token,
+          targetFolder
         });
       }
->>>>>>> ab4375f6
     } finally {
       setSettingPassword(false);
     }
@@ -143,18 +131,13 @@
 
   let content = null;
 
-<<<<<<< HEAD
-  if (settingPassword || autoRegister) {
-    content = <ScreenLoader text="Generating your Semaphore identity..." />;
-=======
   // If either email or token are undefined, we will already have redirected
   if (!email || !token) {
     return null;
   }
 
-  if (settingPassword) {
+  if (settingPassword || autoRegister) {
     content = <ScreenLoader text="Creating your account..." />;
->>>>>>> ab4375f6
   } else {
     content = (
       <>
