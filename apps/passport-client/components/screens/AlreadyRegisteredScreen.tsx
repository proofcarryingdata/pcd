--- conflicted
+++ resolved
@@ -1,9 +1,5 @@
-<<<<<<< HEAD
 import { PCDCrypto } from "@pcd/passport-crypto";
-import { useCallback, useEffect, useState } from "react";
-=======
 import { useCallback, useEffect, useLayoutEffect, useState } from "react";
->>>>>>> 1ec19bcc
 import { logToServer } from "../../src/api/logApi";
 import { requestLoginCode } from "../../src/api/user";
 import { useDispatch, useQuery, useSelf } from "../../src/appHooks";
@@ -114,16 +110,12 @@
     }
   }, [self, email]);
 
-<<<<<<< HEAD
-  if (self || !email) {
-=======
   // scroll to top when we navigate to this page
   useLayoutEffect(() => {
     document.body.scrollTop = document.documentElement.scrollTop = 0;
   }, []);
 
-  if (self) {
->>>>>>> 1ec19bcc
+  if (self || !email) {
     return null;
   }
 
