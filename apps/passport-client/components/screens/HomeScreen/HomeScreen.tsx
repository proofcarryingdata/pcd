--- conflicted
+++ resolved
@@ -76,11 +76,7 @@
   const foldersInFolder = useFolders(browsingFolder);
 
   useEffect(() => {
-<<<<<<< HEAD
-    if (self == null && browsingFolder == null) {
-=======
-    if (!self) {
->>>>>>> ab4375f6
+    if (!self && !browsingFolder) {
       console.log("Redirecting to login screen");
       navigate("/login", { replace: true });
     }
