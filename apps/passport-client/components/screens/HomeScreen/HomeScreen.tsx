--- conflicted
+++ resolved
@@ -16,15 +16,9 @@
 import {
   useDispatch,
   useFolders,
-<<<<<<< HEAD
   useLoadedIssuedPCDs,
-  usePCDsInFolder,
-  useSelf
-=======
-  usePCDCollection,
   useSelf,
   useVisiblePCDsInFolder
->>>>>>> 952ee5a2
 } from "../../../src/appHooks";
 import { useSyncE2EEStorage } from "../../../src/useSyncE2EEStorage";
 import { isEdgeCityFolder, isFrogCryptoFolder } from "../../../src/util";
