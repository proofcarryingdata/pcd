import { PCDCrypto } from "@pcd/passport-crypto";
import { requestPasswordSalt } from "@pcd/passport-interface";
import { useCallback, useEffect, useState } from "react";
import { useNavigate } from "react-router-dom";
import { appConfig } from "../../src/appConfig";
import { useDispatch, useSelf } from "../../src/appHooks";
import {
  updateBlobKeyForEncryptedStorage,
  uploadStorage
} from "../../src/useSyncE2EEStorage";
import { CenterColumn, H2, HR, Spacer, TextCenter } from "../core";
import { LinkButton } from "../core/Button";
import { RippleLoader } from "../core/RippleLoader";
import { MaybeModal } from "../modals/Modal";
import { AppContainer } from "../shared/AppContainer";
import { NewPasswordForm } from "../shared/NewPasswordForm";
import { PasswordInput } from "../shared/PasswordInput";

export function ChangePasswordScreen() {
  const self = useSelf();
  const dispatch = useDispatch();
  const navigate = useNavigate();
  const [loading, setLoading] = useState(false);
  const [currentPassword, setCurrentPassword] = useState("");
  const [newPassword, setNewPassword] = useState("");
  const [confirmPassword, setConfirmPassword] = useState("");
  const [revealPassword, setRevealPassword] = useState(false);
  const [error, setError] = useState<string | undefined>();
  const [finished, setFinished] = useState(false);

  useEffect(() => {
    if (self == null) {
      navigate("/login", { replace: true });
    }
  }, [self, navigate]);

  const onChangePassword = useCallback(async () => {
    if (loading) return;
    setLoading(true);
    try {
      const saltResult = await requestPasswordSalt(
        appConfig.zupassServer,
        self.email
      );

      if (!saltResult.success) {
        throw new Error("Error occurred while fetching salt from server");
      }

      const crypto = await PCDCrypto.newInstance();
      const currentEncryptionKey = await crypto.argon2(
        currentPassword,
        saltResult.value
      );
      const { salt: newSalt, key: newEncryptionKey } =
        await crypto.generateSaltAndEncryptionKey(newPassword);
      const res = await updateBlobKeyForEncryptedStorage(
        currentEncryptionKey,
        newEncryptionKey,
        newSalt
      );
      // Meaning password is incorrect, as old row is not found
      if (!res.success && res.error.name === "PasswordIncorrect") {
        setError(
          "Incorrect password. If you've lost your password, reset your account below."
        );
        setLoading(false);
        return;
      }

      // Handle
      if (!res.success) {
        throw new Error(`Request failed with message ${res.error}`);
      }

<<<<<<< HEAD
      dispatch({
        type: "set-modal",
        modal: { modalType: "changed-password" }
      });
=======
      setFinished(true);

>>>>>>> 6c7b6b19
      dispatch({
        type: "change-password",
        newEncryptionKey,
        newSalt
      });

      // to make sure the salt is uploaded properly
      await uploadStorage();

      setLoading(false);
    } catch (e) {
      console.log("error changing password", e);
      setLoading(false);
      setError("Error while changing password");
    }
  }, [currentPassword, newPassword, dispatch, loading, self.email]);

  let content = null;

  if (loading) {
    content = (
      <>
        <Spacer h={128} />
        <RippleLoader />
        <Spacer h={24} />
        <TextCenter>Changing your password...</TextCenter>
      </>
    );
  } else if (finished) {
    content = (
      <TextCenter>
        <H2>Changed Password</H2>
        <Spacer h={24} />
        You've changed your password successfully.
        <Spacer h={24} />
        <LinkButton to={"/"} primary={true}>
          Done
        </LinkButton>
      </TextCenter>
    );
  } else {
    content = (
      <>
        <TextCenter>
          <H2>Change Password</H2>
          <Spacer h={24} />
          Make sure that your new password is secure, unique, and memorable.
        </TextCenter>
        <Spacer h={24} />
        <PasswordInput
          placeholder="Current password"
          autoFocus
          revealPassword={revealPassword}
          setRevealPassword={setRevealPassword}
          value={currentPassword}
          setValue={setCurrentPassword}
        />
        <Spacer h={8} />
        <NewPasswordForm
          error={error}
          setError={setError}
          passwordInputPlaceholder="New password"
          email={self.email}
          revealPassword={revealPassword}
          setRevealPassword={setRevealPassword}
          submitButtonText="Confirm"
          password={newPassword}
          confirmPassword={confirmPassword}
          setPassword={setNewPassword}
          setConfirmPassword={setConfirmPassword}
          onSuccess={onChangePassword}
        />
        <Spacer h={24} />
        <HR />
        <Spacer h={24} />
        <LinkButton to={"/"}>Cancel</LinkButton>
      </>
    );
  }
  return (
    <>
      <MaybeModal />
      <AppContainer bg="gray">
        <Spacer h={64} />
        <CenterColumn>{content}</CenterColumn>
      </AppContainer>
    </>
  );
}<|MERGE_RESOLUTION|>--- conflicted
+++ resolved
@@ -73,15 +73,8 @@
         throw new Error(`Request failed with message ${res.error}`);
       }
 
-<<<<<<< HEAD
-      dispatch({
-        type: "set-modal",
-        modal: { modalType: "changed-password" }
-      });
-=======
       setFinished(true);
 
->>>>>>> 6c7b6b19
       dispatch({
         type: "change-password",
         newEncryptionKey,
