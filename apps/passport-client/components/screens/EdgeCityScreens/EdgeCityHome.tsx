import { EdDSATicketPCD, EdDSATicketPCDTypeName } from "@pcd/eddsa-ticket-pcd";
import {
  BADGES_EDGE_CITY,
  CONTACT_EVENT_NAME,
  EdgeCityBalance,
  EdgeCityFolderName,
  TOKEN_LONG_NAME,
  TOTAL_SUPPLY,
  requestEdgeCityBalances
} from "@pcd/passport-interface";
import { sha256 } from "js-sha256";
import { useEffect, useState } from "react";
import { Link } from "react-router-dom";
import styled from "styled-components";
import { appConfig } from "../../../src/appConfig";
import {
  useFolders,
  usePCDCollection,
  usePCDsInFolder,
  useSelf
} from "../../../src/appHooks";
import { RippleLoader } from "../../core/RippleLoader";
import { AdhocModal } from "../../modals/AdhocModal";
import { PCDCardList } from "../../shared/PCDCardList";
import { BalancesTab } from "./BalancesTab";
import { ExperienceModal } from "./ExperienceModal";

const TABS = [
  {
    tab: "ticket",
    label: "me"
  },
  {
    tab: "experiences",
    label: "exp"
  },
  {
    tab: "score",
    label: "bal"
  }
] as const;
type TabId = (typeof TABS)[number]["tab"];

interface GroupedEvent {
  eventName: string;
  total: number;
  imageUrl: string;
  hiddenWhenEmpty: boolean;
}

const groupedResult: GroupedEvent[] = BADGES_EDGE_CITY.reduce((acc, item) => {
  const existingIndex = acc.findIndex(
    (event) => event.eventName === item.eventName
  );
  if (existingIndex > -1) {
    acc[existingIndex].total += 1;
  } else {
    acc.push({
      eventName: item.eventName,
      total: 1,
      imageUrl: item.imageUrl,
      hiddenWhenEmpty: !!item.hiddenWhenEmpty
    });
  }
  return acc;
}, []);

/**
 * Renders EdgeCity UI.
 */
export function EdgeCityHome(): JSX.Element {
  const edgeCityPCDs = usePCDsInFolder(EdgeCityFolderName);
  const [tab, setTab] = useState<TabId>("ticket");
  const [selectedExperience, setSelectedExperience] =
    useState<EdDSATicketPCD>(null);
  const [selectedExperienceIsContact, setSelectedExperienceIsContact] =
    useState(false);

  const [infoOpen, setInfoOpen] = useState(false);
  const pcds = usePCDCollection();
  const [scores, setScores] = useState<EdgeCityBalance[]>([]);
  const [loading, setLoading] = useState(false);
  const [error, setError] = useState("");
  const [score, setScore] = useState<EdgeCityBalance | undefined>();
  const { email } = useSelf();

  useEffect(() => {
    setLoading(true);
    requestEdgeCityBalances(appConfig.zupassServer).then((res) => {
      if (res.success) {
        setScores(
          res.value.map((s) => ({
            ...s,
            balance:
              (s.balance /
                res.value.map((x) => x.balance).reduce((x, y) => x + y)) *
              TOTAL_SUPPLY
          }))
        );
      } else {
        setError(res.error);
      }
      setLoading(false);
    });
  }, []);

  useEffect(() => {
    if (!scores.length || !email) {
      setScore(undefined);
      return;
    }
    const emailHash = `0x${sha256(`edgecity${email}`)}`;
    setScore(scores.find((s) => s.email_hash === emailHash));
  }, [scores, email]);

  useEffect(() => {
    // Set CSS variables on the html element to change into dark mode.
    const rootStyle = document.documentElement.style;
    rootStyle.setProperty("--bg-dark-primary", "black");
    rootStyle.setProperty("--bg-lite-primary", "black");
    rootStyle.setProperty("--primary-dark", "black");
    rootStyle.setProperty("--accent-dark", "white");
    rootStyle.setProperty("--accent-lite", "white");

    return () => {
      rootStyle.removeProperty("--bg-dark-primary");
      rootStyle.removeProperty("--bg-lite-primary");
      rootStyle.removeProperty("--primary-dark");
      rootStyle.removeProperty("--accent-dark");
      rootStyle.removeProperty("--accent-lite");
      rootStyle.removeProperty("background");
    };
  }, []);
  const folders = useFolders(EdgeCityFolderName);

  const pcdsByEventName: Record<string, EdDSATicketPCD[]> = folders
    .flatMap((folder) => pcds.getAllPCDsInFolder(folder))
    .filter((pcd): pcd is EdDSATicketPCD => pcd.type === EdDSATicketPCDTypeName)
    .reduce((acc, pcd) => {
      // Check if the accumulator already has the eventName key
      if (!acc[pcd.claim.ticket.eventName]) {
        // If not, create it and initialize with the current item in an array
        acc[pcd.claim.ticket.eventName] = [pcd];
      } else {
        // If it exists, push the current item to the corresponding array
        acc[pcd.claim.ticket.eventName].push(pcd);
      }
      return acc; // Return the accumulator for the next iteration
    }, {}); // Initial value of the accumulator is an empty object

  if (loading) {
    return <RippleLoader />;
  }
  if (error) {
    return (
      <Container>
        <Title>EDGE CITY</Title>
        <CenteredText style={{ color: "red" }}>
          Oh no! An error occurred. Please refresh to see your $ZUCASH.
        </CenteredText>

        <PCDCardList hideRemoveButton pcds={edgeCityPCDs} />
      </Container>
    );
  }

  return (
    <Container>
      <AdhocModal
        open={infoOpen}
        showCloseIcon={false}
        onClose={(): void => setInfoOpen(false)}
        center
        styles={{
          modal: {
            maxWidth: "400px"
          }
        }}
      >
        <div>
          <strong>${TOKEN_LONG_NAME}</strong> will be available to use soon.
          Keep an eye out starting Friday, March 1st. 🐸
        </div>
      </AdhocModal>
      <Title
        style={{
          margin: "0 auto",
          whiteSpace: "nowrap",
          fontFamily: "PressStart2P"
        }}
      >
        EDGE CITY
      </Title>
      <div style={{ width: "100%" }} onClick={(): void => setInfoOpen(true)}>
        <Caption>
          Balance <span style={{ cursor: "pointer" }}>ⓘ</span>
        </Caption>
        <CenteredText style={{ fontSize: 20 }}>
          <span>🐸</span>{" "}
          <span>
            {score?.balance?.toFixed(2) ?? "0.00"}{" "}
            <ColorText>${TOKEN_LONG_NAME}</ColorText>{" "}
          </span>
        </CenteredText>
      </div>
      <ButtonGroup>
        {TABS.map(({ tab: t, label }) => (
          <Button
            style={{ border: "1px white solid" }}
            key={t}
            disabled={tab === t}
            onClick={(): void => setTab(t)}
          >
            {label}
          </Button>
        ))}
      </ButtonGroup>
      {tab === "ticket" && <PCDCardList hideRemoveButton pcds={edgeCityPCDs} />}
      {tab === "experiences" && (
        <div>
          <ExperiencesHeader>
            <p>
              Earn <strong>${TOKEN_LONG_NAME}</strong> by participating in
              community experiences.
            </p>
          </ExperiencesHeader>
          <div>
            <CategoryHeader>
              <span>{CONTACT_EVENT_NAME}</span>
              <span>{`${
                (pcdsByEventName[CONTACT_EVENT_NAME] ?? []).length
              }/${"∞"}`}</span>
            </CategoryHeader>
            <ItemContainer>
              {(pcdsByEventName[CONTACT_EVENT_NAME] ?? []).flatMap((pcd) => (
                <ItemCard
                  key={pcd.id}
                  onClick={(): void => {
                    setSelectedExperience(pcd);
                    setSelectedExperienceIsContact(true);
                  }}
                >
                  <img src={pcd.claim.ticket?.imageUrl} draggable={false} />
                </ItemCard>
              ))}
              <Link to="/scan">
                <ItemCard>
                  <img src="/images/plus.webp" draggable={false} />
                </ItemCard>
              </Link>
            </ItemContainer>
          </div>
<<<<<<< HEAD
          {groupedResult.map(({ eventName, total, imageUrl }) => {
            const pcds = pcdsByEventName[eventName] ?? [];
            return (
              <div key={eventName}>
                <CategoryHeader>
                  <span>{eventName}</span>
                  <span>{`${pcds.length}/${total || "∞"}`}</span>
                </CategoryHeader>
                <ItemContainer>
                  {pcds.flatMap((pcd) => (
                    <ItemCard
                      key={pcd.id}
                      onClick={(): void => {
                        setSelectedExperience(pcd);
                        setSelectedExperienceIsContact(false);
                      }}
                    >
                      <img src={pcd.claim.ticket?.imageUrl} draggable={false} />
                    </ItemCard>
                  ))}
                  {Array.from({ length: total - pcds.length }).map((_, i) => (
                    <ItemCard style={{ cursor: "default" }} key={i}>
                      <img
                        src={imageUrl}
                        draggable={false}
                        style={{ opacity: 0.5 }}
                      />
                    </ItemCard>
                  ))}
                </ItemContainer>
              </div>
            );
          })}
=======
          {groupedResult.map(
            ({ eventName, total, imageUrl, hiddenWhenEmpty }) => {
              const pcds = pcdsByEventName[eventName] ?? [];
              if (hiddenWhenEmpty && pcds.length === 0) {
                return null;
              }
              return (
                <div>
                  <CategoryHeader>
                    <span>{eventName}</span>
                    <span>{`${pcds.length}/${total || "∞"}`}</span>
                  </CategoryHeader>
                  <ItemContainer>
                    {pcds.flatMap((pcd) => (
                      <ItemCard
                        onClick={(): void => setSelectedExperience(pcd)}
                      >
                        <img
                          src={pcd.claim.ticket?.imageUrl}
                          draggable={false}
                        />
                      </ItemCard>
                    ))}
                    {Array.from({ length: total - pcds.length }).map((_) => (
                      <ItemCard style={{ cursor: "default" }}>
                        <img
                          src={imageUrl}
                          draggable={false}
                          style={{ opacity: 0.5 }}
                        />
                      </ItemCard>
                    ))}
                  </ItemContainer>
                </div>
              );
            }
          )}
>>>>>>> a890dd02

          {selectedExperience && (
            <ExperienceModal
              color="black"
              pcd={selectedExperience}
              isContact={selectedExperienceIsContact}
              onClose={(): void => {
                setSelectedExperience(null);
                setSelectedExperienceIsContact(false);
              }}
            />
          )}
        </div>
      )}
      {tab === "score" && <BalancesTab scores={scores} score={score} />}
    </Container>
  );
}

const Container = styled.div`
  padding: 16px;
  width: 100%;
  height: 100%;
  max-width: 100%;
  font-family: monospace;
  font-variant-numeric: tabular-nums;

  display: flex;
  flex-direction: column;
  gap: 32px;
`;

const ExperiencesHeader = styled.div`
  padding-bottom: 16px;
  border-bottom: 1px solid grey;
  margin-bottom: 16px;
`;

const Caption = styled.div`
  font-family: monospace;
  font-size: 16px;
  color: grey;
  text-align: center;
`;

const CenteredText = styled.div`
  font-size: 16px;
  text-align: center;
  font-family: monospace;
`;

const Title = styled.div`
  letter-spacing: 3.5px;
  font-size: 36px;
  font-weight: 200;
  margin: 0 auto;
  white-space: nowrap;
  font-family: "PressStart2P";
`;

const CategoryHeader = styled.div`
  font-weight: bold;
  display: flex;
  justify-content: space-between;
  margin-bottom: 8px;
`;

const ItemContainer = styled.div`
  display: grid;
  grid-template-columns: repeat(6, 1fr);
  grid-row-gap: 0px;
  grid-column-gap: 10px;
`;

const ItemCard = styled.div`
  display: flex;
  flex-direction: column;
  align-items: stretch;
  justify-content: flex-start;
  gap: 4px;
  aspect-ratio: 3 / 4;
  min-width: 0;
  cursor: pointer;
`;

const lightGreen = "#94EF69";
const darkGreen = "#406F3A";

const ColorText = styled.span`
  -webkit-animation: green-color-change 1s infinite alternate;
  -moz-animation: green-color-change 1s infinite alternate;
  -ms-animation: green-color-change 1s infinite alternate;
  -o-animation: green-color-change 1s infinite alternate;
  animation: green-color-change 1s infinite alternate;

  @-webkit-keyframes green-color-change {
    from {
      color: ${lightGreen};
    }
    to {
      color: ${darkGreen};
    }
  }
  @-moz-keyframes green-color-change {
    from {
      color: ${lightGreen};
    }
    to {
      color: ${darkGreen};
    }
  }
  @-ms-keyframes green-color-change {
    from {
      color: ${lightGreen};
    }
    to {
      color: ${darkGreen};
    }
  }
  @-o-keyframes green-color-change {
    from {
      color: ${lightGreen};
    }
    to {
      color: ${darkGreen};
    }
  }
  @keyframes green-color-change {
    from {
      color: ${lightGreen};
    }
    to {
      color: ${darkGreen};
    }
  }
`;

const Button = styled.button<{ pending?: boolean }>`
  font-size: 16px;
  padding: 8px;
  border: none;
  border-radius: 4px;
  background-color: var(--black);
  color: var(--white);
  cursor: pointer;
  flex: 1;
  user-select: none;
  font-family: monospace;

  &:disabled {
    background-color: rgba(var(--white-rgb), 0.2);
    filter: drop-shadow(0px 4px 4px rgba(0, 0, 0, 0.25));
    cursor: ${(props): string => (props.pending ? "wait" : "unset")};
  }
`;

const ButtonGroup = styled.div`
  display: flex;
  align-items: stretch;
  height: min-content;
  gap: 8px;
`;<|MERGE_RESOLUTION|>--- conflicted
+++ resolved
@@ -250,41 +250,6 @@
               </Link>
             </ItemContainer>
           </div>
-<<<<<<< HEAD
-          {groupedResult.map(({ eventName, total, imageUrl }) => {
-            const pcds = pcdsByEventName[eventName] ?? [];
-            return (
-              <div key={eventName}>
-                <CategoryHeader>
-                  <span>{eventName}</span>
-                  <span>{`${pcds.length}/${total || "∞"}`}</span>
-                </CategoryHeader>
-                <ItemContainer>
-                  {pcds.flatMap((pcd) => (
-                    <ItemCard
-                      key={pcd.id}
-                      onClick={(): void => {
-                        setSelectedExperience(pcd);
-                        setSelectedExperienceIsContact(false);
-                      }}
-                    >
-                      <img src={pcd.claim.ticket?.imageUrl} draggable={false} />
-                    </ItemCard>
-                  ))}
-                  {Array.from({ length: total - pcds.length }).map((_, i) => (
-                    <ItemCard style={{ cursor: "default" }} key={i}>
-                      <img
-                        src={imageUrl}
-                        draggable={false}
-                        style={{ opacity: 0.5 }}
-                      />
-                    </ItemCard>
-                  ))}
-                </ItemContainer>
-              </div>
-            );
-          })}
-=======
           {groupedResult.map(
             ({ eventName, total, imageUrl, hiddenWhenEmpty }) => {
               const pcds = pcdsByEventName[eventName] ?? [];
@@ -292,7 +257,7 @@
                 return null;
               }
               return (
-                <div>
+                <div key={eventName}>
                   <CategoryHeader>
                     <span>{eventName}</span>
                     <span>{`${pcds.length}/${total || "∞"}`}</span>
@@ -300,7 +265,11 @@
                   <ItemContainer>
                     {pcds.flatMap((pcd) => (
                       <ItemCard
-                        onClick={(): void => setSelectedExperience(pcd)}
+                        key={pcd.id}
+                        onClick={(): void => {
+                          setSelectedExperience(pcd);
+                          setSelectedExperienceIsContact(false);
+                        }}
                       >
                         <img
                           src={pcd.claim.ticket?.imageUrl}
@@ -308,8 +277,8 @@
                         />
                       </ItemCard>
                     ))}
-                    {Array.from({ length: total - pcds.length }).map((_) => (
-                      <ItemCard style={{ cursor: "default" }}>
+                    {Array.from({ length: total - pcds.length }).map((_, i) => (
+                      <ItemCard style={{ cursor: "default" }} key={i}>
                         <img
                           src={imageUrl}
                           draggable={false}
@@ -322,7 +291,6 @@
               );
             }
           )}
->>>>>>> a890dd02
 
           {selectedExperience && (
             <ExperienceModal
