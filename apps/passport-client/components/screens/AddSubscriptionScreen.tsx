import { EmailPCDTypeName } from "@pcd/email-pcd";
import {
  CredentialManager,
  Feed,
  FeedSubscriptionManager,
  Subscription
} from "@pcd/passport-interface";
import {
  PCDPermission,
  isAppendToFolderPermission,
  isDeleteFolderPermission,
  isReplaceInFolderPermission
} from "@pcd/pcd-collection";
import _ from "lodash";
import React, { useCallback, useEffect, useMemo, useState } from "react";
import { useNavigate } from "react-router-dom";
import styled from "styled-components";
import { appConfig } from "../../src/appConfig";
import {
  useCredentialCache,
  useDispatch,
  useIdentity,
  usePCDCollection,
  useQuery,
  useSelf,
  useSubscriptions,
  useUserForcedToLogout
} from "../../src/appHooks";
import { isDefaultSubscription } from "../../src/defaultSubscriptions";
import { saveSubscriptions } from "../../src/localstorage";
import {
  clearAllPendingRequests,
  pendingAddSubscriptionRequestKey,
  setPendingAddSubscriptionRequest
} from "../../src/sessionStorage";
import { useSyncE2EEStorage } from "../../src/useSyncE2EEStorage";
import { BigInput, Button, Spacer } from "../core";
import { AppContainer } from "../shared/AppContainer";
import { ScreenNavigation } from "../shared/ScreenNavigation";
import { Spinner } from "../shared/Spinner";

const DEFAULT_FEEDS_URL = appConfig.zupassServer + "/feeds";

export function AddSubscriptionScreen(): JSX.Element {
  useSyncE2EEStorage();
  const query = useQuery();
  const url = query?.get("url") ?? "";
  const isDeepLink = url.length > 0;
  // When mailing out subscription links, senders can include a "suggested"
  // email. If the user is not logged in, they will be prompted to sign up
  // using that email. If the user is logged in, they will be warned that the
  // feed may not give them the PCDs they expect.
  const suggestedEmail = query?.get("email");
  const [providerUrl, setProviderUrl] = useState(
    url.length > 0 ? url : DEFAULT_FEEDS_URL
  );
  const [infos, setInfos] = useState<Feed[] | undefined>();
  const [fetching, setFetching] = useState(false);
  const [fetchedProviderUrl, setFetchedProviderUrl] = useState<string | null>(
    null
  );
  const [fetchedProviderName, setFetchedProviderName] = useState<string | null>(
    null
  );
  const [fetchError, setFetchError] = useState<string | undefined>();
  const { value: subs } = useSubscriptions();
  const self = useSelf();
  const dispatch = useDispatch();
  const userForcedToLogout = useUserForcedToLogout();
  const [mismatchedEmails, setMismatchedEmails] = useState<boolean>(false);

  useEffect(() => {
    if (self == null || userForcedToLogout) {
      clearAllPendingRequests();
      const stringifiedRequest = JSON.stringify(url ?? "");
      setPendingAddSubscriptionRequest(stringifiedRequest);
      const emailParameter = suggestedEmail
        ? `&email=${encodeURIComponent(suggestedEmail)}`
        : "";
      if (self == null) {
        window.location.href = `/#/login?redirectedFromAction=true&${pendingAddSubscriptionRequestKey}=${encodeURIComponent(
          stringifiedRequest
        )}${emailParameter}`;
      }
    } else {
      if (
        suggestedEmail &&
        self.email.trim().toLocaleLowerCase() !==
          suggestedEmail.trim().toLocaleLowerCase()
      ) {
        // User is logged in, but they probably got this subscription link from an email for a different address
        setMismatchedEmails(true);
      }
    }
  }, [self, dispatch, url, userForcedToLogout, suggestedEmail]);

  const onFetchFeedsClick = useCallback(() => {
    if (fetching) {
      return;
    }

    setFetching(true);
    setFetchError(undefined);

    subs
      .listFeeds(providerUrl)
      .then((response) => {
        setFetching(false);
        setInfos(response.feeds);
        setFetchedProviderUrl(response.providerUrl);
        setFetchedProviderName(response.providerName);
        if (!subs.getProvider(response.providerUrl)) {
          subs.addProvider(response.providerUrl, response.providerName);
          saveSubscriptions(subs);
        }
      })
      .catch((e) => {
        console.log(`error fetching subscription infos ${e}`);
        setFetching(false);
        setFetchError(
          "Unable to fetch subscriptions. Check that the URL is correct, or try again later."
        );
      });
  }, [fetching, providerUrl, subs]);

  useEffect(() => {
    const url = query?.get("url") ?? "";
    // If a URL was specified in the query string, automatically fetch feeds for it
    if (url.length > 0 && !fetchError && !fetchedProviderUrl) {
      onFetchFeedsClick();
    }
  }, [
    fetchError,
    fetchedProviderUrl,
    fetching,
    onFetchFeedsClick,
    providerUrl,
    query,
    subs
  ]);

  const alreadyFetched = fetchedProviderUrl === providerUrl;

  return (
    <AppContainer bg="gray">
      <ScreenNavigation label={"Subscriptions"} to="/subscriptions" />
      <SubscriptionsScreenContainer>
        <Spacer h={16} />
        <p>
          You can subscribe to PCD feeds hosted on the internet. PCD feeds ask
          your Zupass to prove your identity, or prove that you are logged into
          Zupass with a particular email address, and use that information,
          encoded as a PCD, to determine what new PCDs to give you.
        </p>

        {mismatchedEmails && (
          <MismatchedEmailWarning>
            <Spacer h={16} />
            <p>
              Your email is <strong>{self.email}</strong> but the subscription
              link was sent to <strong>{suggestedEmail}</strong>.
            </p>
            <p>
              This may mean that you cannot receive the expected PCDs. You may
              be able to contact the issuer to change the email address to{" "}
              <strong>{self.email}</strong>, or sign up for a new Zupass account
              with <strong>{suggestedEmail}</strong>.
            </p>
          </MismatchedEmailWarning>
        )}
<<<<<<< HEAD

        {fetchError ||
          (url.length === 0 && (
            <>
              <Spacer h={16} />
              <div>Enter a URL to a feed provider:</div>
              <Spacer h={8} />
              <BigInput
                autoCorrect="off"
                autoCapitalize="off"
                disabled={fetching}
                value={providerUrl}
                onChange={(e): void => {
                  setProviderUrl(e.target.value);
                }}
              />
              <Spacer h={16} />
              <Button
                disabled={fetching || alreadyFetched}
                onClick={onFetchFeedsClick}
              >
                <Spinner show={fetching} text="Get possible subscriptions" />
              </Button>
              <Spacer h={16} />
            </>
          ))}
=======
        {(fetchError || !isDeepLink) && (
          <>
            <Spacer h={16} />
            <div>Enter a URL to a feed provider:</div>
            <Spacer h={8} />
            <BigInput
              autoCorrect="off"
              autoCapitalize="off"
              disabled={fetching}
              value={providerUrl}
              onChange={(e): void => {
                setProviderUrl(e.target.value);
              }}
            />
            <Spacer h={16} />
            <Button
              disabled={fetching || alreadyFetched}
              onClick={onFetchFeedsClick}
            >
              <Spinner show={fetching} text="Get possible subscriptions" />
            </Button>
            <Spacer h={16} />
          </>
        )}
>>>>>>> 05a496ae
        <Spacer h={8} />

        {fetchError && <SubscriptionErrors>{fetchError}</SubscriptionErrors>}

        <div>
          {infos &&
            infos.map((info, i) => (
              <React.Fragment key={i}>
                <Spacer h={16} />
                <SubscriptionInfoRow
                  subscriptions={subs}
                  providerUrl={fetchedProviderUrl}
                  providerName={fetchedProviderName}
                  info={info}
                  key={i}
                  showErrors={false}
                  isDeepLink={isDeepLink}
                />
              </React.Fragment>
            ))}
        </div>
      </SubscriptionsScreenContainer>
    </AppContainer>
  );
}

export function SubscriptionInfoRow({
  subscriptions,
  providerUrl,
  providerName,
  info,
  showErrors,
  isDeepLink
}: {
  subscriptions: FeedSubscriptionManager;
  providerUrl: string;
  providerName: string;
  info: Feed;
  showErrors: boolean;
  isDeepLink: boolean;
}): JSX.Element {
  const existingSubscriptions =
    subscriptions.getSubscriptionsByProviderAndFeedId(providerUrl, info.id);
  const subscription = existingSubscriptions[0];
  const alreadySubscribed = existingSubscriptions.length > 0;
  const error = alreadySubscribed
    ? subscriptions.getError(subscription.id)
    : null;

  const dispatch = useDispatch();

  const openResolveErrorModal = useCallback(() => {
    dispatch({
      type: "resolve-subscription-error",
      subscriptionId: subscription.id
    });
  }, [dispatch, subscription]);

<<<<<<< HEAD
  const [moreInfo, setMoreInfo] = useState(false);

  const containerStyle: React.CSSProperties = moreInfo
    ? {
        border: "1px solid white",
        padding: "16px",
        borderRadius: "16px",
        backgroundColor: "rgba(255, 255, 255, 0.05)"
      }
    : {};
=======
  const folders = subscription
    ? _.uniq(subscription.feed.permissions.map((p) => p.folder)).sort((a, b) =>
        a.localeCompare(b)
      )
    : [];
>>>>>>> 05a496ae

  return (
    <InfoRowContainer style={containerStyle}>
      <div
        style={{
          display: "flex",
          justifyContent: "space-between",
          alignItems: "center",
          maxWidth: "100%"
        }}
      >
        <FeedName
          style={
            moreInfo
              ? {
                  fontWeight: "bold"
                }
              : {}
          }
        >
          {info.name}
        </FeedName>
        <div style={{ flexShrink: "0" }}>
          <Button size="xs" onClick={(): void => setMoreInfo((more) => !more)}>
            {moreInfo ? "Less Info" : "More Info"}
          </Button>
        </div>
      </div>

      <Spacer h={8} />
      <Description>{info.description}</Description>
<<<<<<< HEAD
      {moreInfo ? (
=======
      <Spacer h={8} />
      <hr />
      <Spacer h={8} />
      {!isDeepLink && alreadySubscribed && showErrors && error && (
>>>>>>> 05a496ae
        <>
          <Spacer h={8} />
          {alreadySubscribed && showErrors && error && (
            <>
              <SubscriptionErrors>
                <div>
                  Errors were encountered when processing this subscription.
                </div>
                <Spacer h={8} />
                <Button onClick={openResolveErrorModal}>Resolve</Button>
              </SubscriptionErrors>
              <Spacer h={8} />
            </>
          )}
          {alreadySubscribed ? (
            <AlreadySubscribed
              existingSubscription={existingSubscriptions[0]}
            />
          ) : (
            <SubscribeSection
              providerUrl={providerUrl}
              providerName={providerName}
              info={info}
            />
          )}
        </>
<<<<<<< HEAD
=======
      )}
      {alreadySubscribed ? (
        isDeepLink ? (
          <div>
            You are subscribed to{" "}
            <strong>{existingSubscriptions[0].feed.name}</strong>.
            <Spacer h={16} />
            <div>
              <strong>Browse subscribed folders:</strong>
            </div>
            <FolderContainer>
              {folders.map((folder) => (
                <FolderLink key={folder} folder={folder} />
              ))}
            </FolderContainer>
          </div>
        ) : (
          <AlreadySubscribed existingSubscription={existingSubscriptions[0]} />
        )
>>>>>>> 05a496ae
      ) : (
        <></>
      )}
    </InfoRowContainer>
  );
}

const MoreInfoContainer = styled.div`
  background-color: green;
`;

function SubscribeSection({
  providerUrl,
  providerName,
  info
}: {
  providerUrl: string;
  providerName: string;
  info: Feed;
}): JSX.Element {
  const identity = useIdentity();
  const pcds = usePCDCollection();
  const dispatch = useDispatch();
  const credentialCache = useCredentialCache();

  const credentialManager = useMemo(
    () => new CredentialManager(identity, pcds, credentialCache),
    [credentialCache, identity, pcds]
  );

  // Check that we can actually generate the credential that the feed wants
  const missingCredentialPCD = !credentialManager.canGenerateCredential({
    signatureType: "sempahore-signature-pcd",
    pcdType: info.credentialRequest.pcdType
  });

  const onSubscribeClick = useCallback(() => {
    (async (): Promise<void> => {
      dispatch({
        type: "add-subscription",
        providerUrl,
        providerName,
        feed: info
      });
    })();
  }, [providerUrl, info, dispatch, providerName]);

  const credentialHumanReadableName =
    info.credentialRequest.pcdType === EmailPCDTypeName ? "Verified Email" : "";

  // This UI should probably resemble the proving screen much more, giving
  // the user more information about what information will be disclosed in
  // the credential, and/or allowing configuration of the preferred
  // credential.

  return (
    <>
      {missingCredentialPCD && (
        <div>
          This feed requires a {credentialHumanReadableName} PCD, which you do
          not have.
        </div>
      )}
      {!missingCredentialPCD && (
        <div>
          This will send <strong>{providerName}</strong> your{" "}
          <strong>{credentialHumanReadableName}</strong> as a credential.
        </div>
      )}
      <Spacer h={8} />
      <div>This feed requires the following permissions:</div>
      <PermissionsView permissions={info.permissions} />
      <Spacer h={16} />
      <Button
        disabled={missingCredentialPCD}
        onClick={onSubscribeClick}
        size="small"
      >
        Subscribe
      </Button>
    </>
  );
}

export function PermissionsView({
  permissions
}: {
  permissions: PCDPermission[];
}): JSX.Element {
  return (
    <ul>
      {permissions.map((p, i) => (
        <SinglePermission key={i} permission={p} />
      ))}
    </ul>
  );
}

function SinglePermission({
  permission
}: {
  permission: PCDPermission;
}): JSX.Element {
  if (isAppendToFolderPermission(permission)) {
    return (
      <PermissionListItem>
        Append to folder <strong>{permission.folder}</strong>
      </PermissionListItem>
    );
  } else if (isReplaceInFolderPermission(permission)) {
    return (
      <PermissionListItem>
        Replace in folder <strong>{permission.folder}</strong>
      </PermissionListItem>
    );
  } else if (isDeleteFolderPermission(permission)) {
    return (
      <PermissionListItem>
        Delete folder <strong>{permission.folder}</strong>
      </PermissionListItem>
    );
  } else {
    return (
      <PermissionListItem>
        Unknown permission {permission["type"]}
      </PermissionListItem>
    );
  }
}

function AlreadySubscribed({
  existingSubscription
}: {
  existingSubscription: Subscription;
}): JSX.Element {
  const dispatch = useDispatch();
  const onUnsubscribeClick = useCallback(() => {
    if (
      window.confirm(
        `Are you sure you want to unsubscribe from ${existingSubscription.feed.name}?`
      )
    ) {
      dispatch({
        type: "remove-subscription",
        subscriptionId: existingSubscription.id
      });
    }
  }, [existingSubscription.feed.name, existingSubscription.id, dispatch]);

  const options: Intl.DateTimeFormatOptions = {
    weekday: "long",
    year: "numeric",
    month: "long",
    day: "numeric"
  };

  return (
    <div>
      {existingSubscription.ended && (
        <div>
          <strong>This feed is no longer active.</strong>
          {existingSubscription.ended_message && (
            <>
              <Spacer h={8} />
              <p>{existingSubscription.ended_message}</p>
            </>
          )}
        </div>
      )}
      {!existingSubscription.ended && (
        <>
          <div>This feed has the following permissions:</div>
          <PermissionsView
            permissions={existingSubscription.feed.permissions}
          />
        </>
      )}
      <Spacer h={16} />
      You subscribed to this feed on{" "}
      {new Date(existingSubscription.subscribedTimestamp).toLocaleDateString(
        navigator.language,
        options
      )}
      <Spacer h={8} />
      {!isDefaultSubscription(existingSubscription) && (
        <Button onClick={onUnsubscribeClick} size="xs" style="danger">
          Unsubscribe
        </Button>
      )}
    </div>
  );
}

function FolderLink({ folder }: { folder: string }): JSX.Element {
  const navigate = useNavigate();
  const goToFolder = useCallback(() => {
    navigate(`/?folder=${encodeURIComponent(folder)}`);
  }, [folder, navigate]);
  return (
    <FolderButton>
      <Button onClick={goToFolder}>{folder}</Button>
    </FolderButton>
  );
}

const InfoRowContainer = styled.div`
  padding-top: 8px;
`;

const ExpandButtonContainer = styled.div``;

const SubscriptionsScreenContainer = styled.div`
  padding-bottom: 16px;
  padding-top: 16px;
  width: 100%;
`;

const FeedName = styled.div`
  font-weight: bold;
  text-overflow: ellipsis;
  white-space: nowrap;
  padding-right: 16px;
  box-sizing: border-box;
  overflow: hidden;
  flex-shrink: 1;
`;

const Description = styled.p``;

const SubscriptionErrors = styled.div`
  border-radius: 16px;
  padding: 16px;
  background-color: var(--bg-dark-gray);
`;

const PermissionListItem = styled.li`
  margin-left: 14px;
  list-style-type: circle;
`;

const MismatchedEmailWarning = styled.div`
  p {
    margin-bottom: 16px;
  }
`;

const FolderContainer = styled.div`
  margin: 8px 0px;
`;

const FolderButton = styled.div`
  margin: 16px 0px;
`;<|MERGE_RESOLUTION|>--- conflicted
+++ resolved
@@ -34,7 +34,7 @@
   setPendingAddSubscriptionRequest
 } from "../../src/sessionStorage";
 import { useSyncE2EEStorage } from "../../src/useSyncE2EEStorage";
-import { BigInput, Button, Spacer } from "../core";
+import { BigInput, Button, H2, Spacer } from "../core";
 import { AppContainer } from "../shared/AppContainer";
 import { ScreenNavigation } from "../shared/ScreenNavigation";
 import { Spinner } from "../shared/Spinner";
@@ -146,13 +146,7 @@
       <ScreenNavigation label={"Subscriptions"} to="/subscriptions" />
       <SubscriptionsScreenContainer>
         <Spacer h={16} />
-        <p>
-          You can subscribe to PCD feeds hosted on the internet. PCD feeds ask
-          your Zupass to prove your identity, or prove that you are logged into
-          Zupass with a particular email address, and use that information,
-          encoded as a PCD, to determine what new PCDs to give you.
-        </p>
-
+        <H2>Add subscription</H2>
         {mismatchedEmails && (
           <MismatchedEmailWarning>
             <Spacer h={16} />
@@ -168,34 +162,6 @@
             </p>
           </MismatchedEmailWarning>
         )}
-<<<<<<< HEAD
-
-        {fetchError ||
-          (url.length === 0 && (
-            <>
-              <Spacer h={16} />
-              <div>Enter a URL to a feed provider:</div>
-              <Spacer h={8} />
-              <BigInput
-                autoCorrect="off"
-                autoCapitalize="off"
-                disabled={fetching}
-                value={providerUrl}
-                onChange={(e): void => {
-                  setProviderUrl(e.target.value);
-                }}
-              />
-              <Spacer h={16} />
-              <Button
-                disabled={fetching || alreadyFetched}
-                onClick={onFetchFeedsClick}
-              >
-                <Spinner show={fetching} text="Get possible subscriptions" />
-              </Button>
-              <Spacer h={16} />
-            </>
-          ))}
-=======
         {(fetchError || !isDeepLink) && (
           <>
             <Spacer h={16} />
@@ -220,11 +186,8 @@
             <Spacer h={16} />
           </>
         )}
->>>>>>> 05a496ae
         <Spacer h={8} />
-
         {fetchError && <SubscriptionErrors>{fetchError}</SubscriptionErrors>}
-
         <div>
           {infos &&
             infos.map((info, i) => (
@@ -279,91 +242,31 @@
     });
   }, [dispatch, subscription]);
 
-<<<<<<< HEAD
-  const [moreInfo, setMoreInfo] = useState(false);
-
-  const containerStyle: React.CSSProperties = moreInfo
-    ? {
-        border: "1px solid white",
-        padding: "16px",
-        borderRadius: "16px",
-        backgroundColor: "rgba(255, 255, 255, 0.05)"
-      }
-    : {};
-=======
   const folders = subscription
     ? _.uniq(subscription.feed.permissions.map((p) => p.folder)).sort((a, b) =>
         a.localeCompare(b)
       )
     : [];
->>>>>>> 05a496ae
 
   return (
-    <InfoRowContainer style={containerStyle}>
-      <div
-        style={{
-          display: "flex",
-          justifyContent: "space-between",
-          alignItems: "center",
-          maxWidth: "100%"
-        }}
-      >
-        <FeedName
-          style={
-            moreInfo
-              ? {
-                  fontWeight: "bold"
-                }
-              : {}
-          }
-        >
-          {info.name}
-        </FeedName>
-        <div style={{ flexShrink: "0" }}>
-          <Button size="xs" onClick={(): void => setMoreInfo((more) => !more)}>
-            {moreInfo ? "Less Info" : "More Info"}
-          </Button>
-        </div>
-      </div>
-
+    <InfoRowContainer>
+      <FeedName>{info.name}</FeedName>
       <Spacer h={8} />
       <Description>{info.description}</Description>
-<<<<<<< HEAD
-      {moreInfo ? (
-=======
       <Spacer h={8} />
       <hr />
       <Spacer h={8} />
       {!isDeepLink && alreadySubscribed && showErrors && error && (
->>>>>>> 05a496ae
         <>
+          <SubscriptionErrors>
+            <div>
+              Errors were encountered when processing this subscription.
+            </div>
+            <Spacer h={8} />
+            <Button onClick={openResolveErrorModal}>Resolve</Button>
+          </SubscriptionErrors>
           <Spacer h={8} />
-          {alreadySubscribed && showErrors && error && (
-            <>
-              <SubscriptionErrors>
-                <div>
-                  Errors were encountered when processing this subscription.
-                </div>
-                <Spacer h={8} />
-                <Button onClick={openResolveErrorModal}>Resolve</Button>
-              </SubscriptionErrors>
-              <Spacer h={8} />
-            </>
-          )}
-          {alreadySubscribed ? (
-            <AlreadySubscribed
-              existingSubscription={existingSubscriptions[0]}
-            />
-          ) : (
-            <SubscribeSection
-              providerUrl={providerUrl}
-              providerName={providerName}
-              info={info}
-            />
-          )}
         </>
-<<<<<<< HEAD
-=======
       )}
       {alreadySubscribed ? (
         isDeepLink ? (
@@ -383,17 +286,16 @@
         ) : (
           <AlreadySubscribed existingSubscription={existingSubscriptions[0]} />
         )
->>>>>>> 05a496ae
       ) : (
-        <></>
+        <SubscribeSection
+          providerUrl={providerUrl}
+          providerName={providerName}
+          info={info}
+        />
       )}
     </InfoRowContainer>
   );
 }
-
-const MoreInfoContainer = styled.div`
-  background-color: green;
-`;
 
 function SubscribeSection({
   providerUrl,
@@ -569,7 +471,7 @@
       )}
       <Spacer h={8} />
       {!isDefaultSubscription(existingSubscription) && (
-        <Button onClick={onUnsubscribeClick} size="xs" style="danger">
+        <Button onClick={onUnsubscribeClick} size="small" style="danger">
           Unsubscribe
         </Button>
       )}
@@ -590,10 +492,11 @@
 }
 
 const InfoRowContainer = styled.div`
-  padding-top: 8px;
-`;
-
-const ExpandButtonContainer = styled.div``;
+  padding: 16px;
+  border: 1px solid white;
+  border-radius: 12px;
+  background: var(--bg-lite-gray);
+`;
 
 const SubscriptionsScreenContainer = styled.div`
   padding-bottom: 16px;
@@ -603,12 +506,7 @@
 
 const FeedName = styled.div`
   font-weight: bold;
-  text-overflow: ellipsis;
-  white-space: nowrap;
-  padding-right: 16px;
-  box-sizing: border-box;
-  overflow: hidden;
-  flex-shrink: 1;
+  font-size: 18px;
 `;
 
 const Description = styled.p``;
