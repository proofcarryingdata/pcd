import { useCallback } from "react";
import { QrReader } from "react-qr-reader";
import { useNavigate } from "react-router-dom";
import styled from "styled-components";
<<<<<<< HEAD
import { H5, Spacer, TextCenter } from "../core";
=======
import { useLaserScannerKeystrokeInput } from "../../src/appHooks";
import { Spacer, TextCenter } from "../core";
>>>>>>> b7a95590
import { CircleButton } from "../core/Button";
import { icons } from "../icons";
import { AppContainer } from "../shared/AppContainer";
import { IndicateIfOffline } from "../shared/IndicateIfOffline";

// Scan a PCD QR code, then go to /verify to verify and display the proof.
export function ScanScreen() {
  useLaserScannerKeystrokeInput();
  const nav = useNavigate();
  return (
    <AppContainer bg="gray">
      <QrReader
        onResult={(result, error) => {
          if (result != null) {
            console.log(`Got result, considering redirect`, result.getText());
            const newLoc = maybeRedirect(result.getText());
            if (newLoc) nav(newLoc);
          } else if (error != null) {
            //    console.info(error);
          }
        }}
        constraints={{ facingMode: "environment", aspectRatio: 1 }}
        ViewFinder={ViewFinder}
        containerStyle={{ width: "100%" }}
      />
      <Spacer h={16} />
      <TextCenter>Scan a ticket to verify</TextCenter>
      <Spacer h={32} />
      <IndicateIfOffline>
        <H5 style={{ color: "var(--danger)" }}>Offline Mode</H5>
        <Spacer h={8} />
        You're offline. Zupass is using a backed up copy of event tickets.
        Check-ins will be synced the next time you start the app with a working
        network connection.
      </IndicateIfOffline>
    </AppContainer>
  );
}

function maybeRedirect(text: string): string | null {
  const verifyUrlPrefixes = [
    `${window.location.origin}/#/verify`,
    `${window.location.origin}#/verify`,
    `${window.location.origin}/#/checkin`,
    `${window.location.origin}#/checkin`,
    `${window.location.origin}/#/checkin-by-id`,
    `${window.location.origin}#/checkin-by-id`
  ];
  if (verifyUrlPrefixes.find((prefix) => text.startsWith(prefix))) {
    const hash = text.substring(text.indexOf("#") + 1);
    console.log(`Redirecting to ${hash}`);
    return hash;
  }
  return null;
}

function ViewFinder() {
  const nav = useNavigate();
  const onClose = useCallback(() => nav("/"), [nav]);

  return (
    <ScanOverlayWrap>
      <CircleButton diameter={20} padding={16} onClick={onClose}>
        <img draggable="false" src={icons.closeWhite} width={20} height={20} />
      </CircleButton>
      <Guidebox>
        <Corner top left />
        <Corner top />
        <Corner left />
        <Corner />
      </Guidebox>
    </ScanOverlayWrap>
  );
}

const ScanOverlayWrap = styled.div`
  position: absolute;
  top: 0;
  left: 0;
  bottom: 0;
  right: 0;
  z-index: 1;
  margin: 16px;
`;

const Guidebox = styled.div`
  position: absolute;
  top: 50%;
  left: 50%;
  transform: translate(-50%, -50%);
  width: 75%;
  height: 75%;
  background: rgba(255, 255, 255, 0.05);
  border-radius: 8px;
`;

const Corner = styled.div<{ top?: boolean; left?: boolean }>`
  position: absolute;
  ${(p) => (p.top ? "top: 0" : "bottom: 0")};
  ${(p) => (p.left ? "left: 0" : "right: 0")};
  border: 2px solid white;
  ${(p) => (p.left ? "border-right: none" : "border-left: none")};
  ${(p) => (p.top ? "border-bottom: none" : "border-top: none")};
  width: 16px;
  height: 16px;
  ${(p) => (p.left && p.top ? "border-radius: 8px 0 0 0;" : "")};
  ${(p) => (p.left && !p.top ? "border-radius: 0 0 0 8px;" : "")};
  ${(p) => (!p.left && p.top ? "border-radius: 0 8px 0 0;" : "")};
  ${(p) => (!p.left && !p.top ? "border-radius: 0 0 8px 0;" : "")};
`;<|MERGE_RESOLUTION|>--- conflicted
+++ resolved
@@ -2,12 +2,8 @@
 import { QrReader } from "react-qr-reader";
 import { useNavigate } from "react-router-dom";
 import styled from "styled-components";
-<<<<<<< HEAD
+import { useLaserScannerKeystrokeInput } from "../../src/appHooks";
 import { H5, Spacer, TextCenter } from "../core";
-=======
-import { useLaserScannerKeystrokeInput } from "../../src/appHooks";
-import { Spacer, TextCenter } from "../core";
->>>>>>> b7a95590
 import { CircleButton } from "../core/Button";
 import { icons } from "../icons";
 import { AppContainer } from "../shared/AppContainer";
