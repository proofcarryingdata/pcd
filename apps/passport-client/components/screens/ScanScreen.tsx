--- conflicted
+++ resolved
@@ -3,14 +3,9 @@
 import { useNavigate } from "react-router-dom";
 import styled from "styled-components";
 import { useLaserScannerKeystrokeInput } from "../../src/appHooks";
-<<<<<<< HEAD
 import { maybeRedirect } from "../../src/util";
-import { Spacer, TextCenter } from "../core";
+import { H5, Spacer, TextCenter } from "../core";
 import { Button, CircleButton } from "../core/Button";
-=======
-import { H5, Spacer, TextCenter } from "../core";
-import { CircleButton } from "../core/Button";
->>>>>>> dfcf7913
 import { icons } from "../icons";
 import { AppContainer } from "../shared/AppContainer";
 import { IndicateIfOffline } from "../shared/IndicateIfOffline";
@@ -28,7 +23,6 @@
 
   return (
     <AppContainer bg="gray">
-<<<<<<< HEAD
       {scannerMode === ScannerMode.CAMERA && (
         <QrReader
           onResult={(result, error) => {
@@ -42,9 +36,7 @@
           }}
           constraints={{ facingMode: "environment", aspectRatio: 1 }}
           ViewFinder={ViewFinder}
-          containerStyle={{
-            width: "100%"
-          }}
+          containerStyle={{ width: "100%" }}
         />
       )}
       {scannerMode === ScannerMode.LASER_KEYSTROKE && (
@@ -52,9 +44,9 @@
           <CloseButton />
         </FullWidthRow>
       )}
-      <Spacer h={24} />
+      <Spacer h={16} />
       <TextCenter>Scan a ticket to verify</TextCenter>
-      <Spacer h={24} />
+      <Spacer h={32} />
       <Button
         onClick={() => {
           if (scannerMode === ScannerMode.CAMERA) {
@@ -67,23 +59,6 @@
         Switch to {scannerMode === ScannerMode.CAMERA ? "laser" : "camera"}{" "}
         scanning
       </Button>
-=======
-      <QrReader
-        onResult={(result, error) => {
-          if (result != null) {
-            console.log(`Got result, considering redirect`, result.getText());
-            const newLoc = maybeRedirect(result.getText());
-            if (newLoc) nav(newLoc);
-          } else if (error != null) {
-            //    console.info(error);
-          }
-        }}
-        constraints={{ facingMode: "environment", aspectRatio: 1 }}
-        ViewFinder={ViewFinder}
-        containerStyle={{ width: "100%" }}
-      />
-      <Spacer h={16} />
-      <TextCenter>Scan a ticket to verify</TextCenter>
       <Spacer h={32} />
       <IndicateIfOffline>
         <H5 style={{ color: "var(--danger)" }}>Offline Mode</H5>
@@ -92,7 +67,6 @@
         Check-ins will be synced the next time you start the app with a working
         network connection.
       </IndicateIfOffline>
->>>>>>> dfcf7913
     </AppContainer>
   );
 }
