--- conflicted
+++ resolved
@@ -24,12 +24,8 @@
 }: {
   ticketId: string;
   eventId: string;
-<<<<<<< HEAD
-  precheck: PodboxActionPreCheckResult;
+  precheck: PodboxTicketActionPreCheckResult;
   zkMode: boolean;
-=======
-  precheck: PodboxTicketActionPreCheckResult;
->>>>>>> 539614a4
 }): JSX.Element {
   const [isLoading, setIsLoading] = useState(false);
   const shouldShowDivider =
