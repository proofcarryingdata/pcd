import { requestFrogCryptoGetScoreboard } from "@pcd/passport-interface";
import { FrogCryptoScore } from "@pcd/passport-interface/src/FrogCrypto";
import _ from "lodash";
import { useEffect, useMemo, useState } from "react";
import styled from "styled-components";
import { appConfig } from "../../../src/appConfig";
import { RippleLoader } from "../../core/RippleLoader";
import { useUsernameGenerator } from "./useUsername";

/**
 * The Score tab shows the user their score and the leaderboard.
 */
export function ScoreTab({ score }: { score?: FrogCryptoScore }) {
  const [scores, setScores] = useState<FrogCryptoScore[]>([]);
  useEffect(() => {
    requestFrogCryptoGetScoreboard(appConfig.zupassServer).then((res) => {
      setScores(res.value || []);
    });
  }, []);
  const getUsername = useUsernameGenerator();

  if (!score || !getUsername) {
    return <RippleLoader />;
  }

  return (
    <Container>
      <ScoreTable title="You" scores={[score]} getUsername={getUsername} />
      {scores.length > 0 && (
        <ScoreTable
          title="Leaderboard"
          scores={scores}
          myScore={score}
          getUsername={getUsername}
        />
      )}
    </Container>
  );
}

function ScoreTable({
  title,
  scores,
  myScore,
  getUsername
}: {
  getUsername: (semaphoreId: string) => string;
  title: string;
  scores: FrogCryptoScore[];
  myScore?: FrogCryptoScore;
}) {
  const scoresByLevel = useMemo(() => groupScores(scores), [scores]);

  return (
    <table>
      <thead>
        <tr>
          <th style={{ width: "35px" }}></th>
          <th style={{ textAlign: "center" }}></th>
          <th style={{ width: "100px" }}></th>
        </tr>
        <tr>
          <th colSpan={3} style={{ textAlign: "center" }}>
            {title}
          </th>
        </tr>
      </thead>
      <tbody>
        {scoresByLevel.map((group) => {
          return (
            <>
              {myScore && (
                <tr key={group.title}>
                  <td
                    colSpan={3}
                    style={{ textAlign: "center", padding: "4px 0" }}
                  >
                    {group.emoji} {group.title}
                  </td>
                </tr>
              )}

              {group.scores.map((score) => (
                <tr
                  key={score.semaphore_id}
                  style={
                    score.semaphore_id === myScore?.semaphore_id
                      ? {
                          fontWeight: "bold",
                          color: "var(--accent-darker)"
                        }
                      : {}
                  }
<<<<<<< HEAD
                : {}
            }
          >
            <td>{score.rank}</td>
            <td>{getUsername(score.semaphore_id)}</td>
            <td style={{ textAlign: "right" }}>{score.score}</td>
          </tr>
        ))}
=======
                >
                  <td>{score.rank}</td>
                  <td>{getUserShortId(score.semaphore_id)}</td>
                  <td style={{ textAlign: "right" }}>{score.score}</td>
                </tr>
              ))}
            </>
          );
        })}
>>>>>>> 140e0a53
      </tbody>
    </table>
  );
}

const Container = styled.div`
  display: flex;
  flex-direction: column;
  align-items: stretch;
  gap: 16px;
`;

/**
 * The score thresholds for each level.
 */
export const SCORES = [
  { score: 0, emoji: "⚪️", title: "NOVICE" },
  { score: 5, emoji: "🟡", title: "APPRENTICE" },
  { score: 10, emoji: "🟠", title: "JOURNEYMAN" },
  { score: 19, emoji: "🔴", title: "EXPERT" },
  { score: 36, emoji: "🟣", title: "MASTER" },
  { score: 69, emoji: "🔵", title: "GRANDMASTER" },
  { score: 133, emoji: "🟢", title: "LEGEND" },
  { score: 256, emoji: "👑", title: "SOVEREIGN" },
  { score: 420, emoji: "🦉", title: "SAGE" },
  { score: 701, emoji: "🐸", title: "AVATAR OF FROGELION" },
  { score: 1000, emoji: "⌨️", title: "<scripter />" }
];

/**
 * Returns the emoji and title for a given score.
 */
export function scoreToEmoji(score: number) {
  const index = SCORES.findIndex((item) => item.score > score);
  if (index === -1) {
    return `${SCORES[SCORES.length - 1].emoji} ${
      SCORES[SCORES.length - 1].title
    }`;
  }
  const curr = SCORES[index - 1];
  const next = SCORES[index];
  const percent = Math.floor(
    ((score - curr.score) / (next.score - curr.score)) * 100
  );
  return `${curr.emoji} ${curr.title} - ${percent}%`;
}

/**
 * Group the scores by level.
 */
export function groupScores(scores: FrogCryptoScore[]) {
  const groups = SCORES.map((item) => ({ ...item, scores: [] })).reverse();

  _.orderBy(scores, ["score"], ["desc"]).forEach((score) => {
    const index = SCORES.findIndex((item) => item.score > score.score);
    const curr = SCORES[index === -1 ? SCORES.length - 1 : index - 1];

    const group = groups.find((item) => item.title === curr.title);
    if (!group) {
      return;
    }
    group.scores.push(score);
  });

  return groups.filter((group) => group.scores.length > 0);
}<|MERGE_RESOLUTION|>--- conflicted
+++ resolved
@@ -91,26 +91,15 @@
                         }
                       : {}
                   }
-<<<<<<< HEAD
-                : {}
-            }
-          >
-            <td>{score.rank}</td>
-            <td>{getUsername(score.semaphore_id)}</td>
-            <td style={{ textAlign: "right" }}>{score.score}</td>
-          </tr>
-        ))}
-=======
                 >
                   <td>{score.rank}</td>
-                  <td>{getUserShortId(score.semaphore_id)}</td>
+                  <td>{getUsername(score.semaphore_id)}</td>
                   <td style={{ textAlign: "right" }}>{score.score}</td>
                 </tr>
               ))}
             </>
           );
         })}
->>>>>>> 140e0a53
       </tbody>
     </table>
   );
