--- conflicted
+++ resolved
@@ -41,19 +41,6 @@
           {hasSetupPassword ? "Change" : "Add"} Password
         </LinkButton>
         <Spacer h={16} />
-<<<<<<< HEAD
-        <LinkButton
-          $primary={true}
-          to="/subscriptions"
-          onClick={() =>
-            dispatch({ type: "set-modal", modal: { modalType: "none" } })
-          }
-        >
-          Manage Subscriptions
-        </LinkButton>
-        <Spacer h={16} />
-=======
->>>>>>> c215ece4
         <Button onClick={clearZupass} style="danger">
           Log Out
         </Button>
