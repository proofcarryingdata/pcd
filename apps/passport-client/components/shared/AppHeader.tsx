--- conflicted
+++ resolved
@@ -18,7 +18,6 @@
       }),
     [dispatch]
   );
-<<<<<<< HEAD
   const openInfo = useCallback(
     () => setModal({ modalType: "info" }),
     [setModal]
@@ -27,13 +26,8 @@
     () => setModal({ modalType: "settings" }),
     [setModal]
   );
-=======
-  const openInfo = useCallback(() => setModal("info"), [setModal]);
-  const openSettings = useCallback(() => setModal("settings"), [setModal]);
   const openSubscriptions = useCallback(() => window.location.hash = "subscriptions", []);
-
   const subscriptions = useSubscriptions();
->>>>>>> c215ece4
 
   return (
     <AppHeaderWrap>
@@ -79,10 +73,9 @@
   width: 8px;
   height: 8px;
   border-radius: 8px;
-}
-`
+`;
 
 const ErrorDotContainer = styled.div`
   position: relative;
   pointer-events: none;
-`+`;