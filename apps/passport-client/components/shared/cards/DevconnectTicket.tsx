--- conflicted
+++ resolved
@@ -4,14 +4,9 @@
   getQRCodeColorOverride
 } from "@pcd/eddsa-ticket-pcd";
 import {
-<<<<<<< HEAD
   encodeQRPayload,
-  QRDisplayWithRegenerateAndStorage
-=======
   QRDisplayWithRegenerateAndStorage,
-  Spacer,
-  encodeQRPayload
->>>>>>> 3175f6c7
+  Spacer
 } from "@pcd/passport-ui";
 import { ArgumentTypeName } from "@pcd/pcd-types";
 import { SemaphoreIdentityPCDPackage } from "@pcd/semaphore-identity-pcd";
