--- conflicted
+++ resolved
@@ -210,10 +210,6 @@
           />
           <Route path="halo" element={<HaloScreen />} />
           <Route path="add" element={<AddScreen />} />
-<<<<<<< HEAD
-          <Route path="prove" element={<NewHomeScreen />} />
-          <Route path="scan" element={<ScanScreen />} />
-=======
           <Route path="prove" element={<ProveScreen />} />
           <Route
             path="scan"
@@ -223,7 +219,6 @@
               </React.Suspense>
             }
           />
->>>>>>> 1983af76
           <Route path="subscriptions" element={<SubscriptionsScreen />} />
           <Route path="add-subscription" element={<AddSubscriptionScreen />} />
           <Route path="telegram" element={<HomeScreen />} />
