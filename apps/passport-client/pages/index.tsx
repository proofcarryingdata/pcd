import {
  createStorageBackedCredentialCache,
  offlineTickets,
  offlineTicketsCheckin
} from "@pcd/passport-interface";
import { isWebAssemblySupported } from "@pcd/util";
import { Identity } from "@semaphore-protocol/identity";
import { AppThemeProvider } from "@skiff-org/skiff-ui";
import * as React from "react";
import { createRoot } from "react-dom/client";
import { toast } from "react-hot-toast";
import { HashRouter, Route, Routes } from "react-router-dom";
import { AddScreen } from "../components/screens/AddScreen/AddScreen";
import { AddSubscriptionScreen } from "../components/screens/AddSubscriptionScreen";
import { ChangePasswordScreen } from "../components/screens/ChangePasswordScreen";
import { DevconnectCheckinByIdScreen } from "../components/screens/DevconnectCheckinByIdScreen";
import { EnterConfirmationCodeScreen } from "../components/screens/EnterConfirmationCodeScreen";
import { FrogHomeScreen } from "../components/screens/FrogScreens/FrogHomeScreen";
import { FrogManagerScreen } from "../components/screens/FrogScreens/FrogManagerScreen";
import { GetWithoutProvingScreen } from "../components/screens/GetWithoutProvingScreen";
import { HaloScreen } from "../components/screens/HaloScreen/HaloScreen";
import { HomeScreen } from "../components/screens/HomeScreen";
import { AlreadyRegisteredScreen } from "../components/screens/LoginScreens/AlreadyRegisteredScreen";
import { CreatePasswordScreen } from "../components/screens/LoginScreens/CreatePasswordScreen";
import { LoginInterstitialScreen } from "../components/screens/LoginScreens/LoginInterstitialScreen";
import { LoginScreen } from "../components/screens/LoginScreens/LoginScreen";
import { NewPassportScreen } from "../components/screens/LoginScreens/NewPassportScreen";
<<<<<<< HEAD
=======
import { PrivacyNoticeScreen } from "../components/screens/LoginScreens/PrivacyNoticeScreen";
>>>>>>> b7a95590
import { SyncExistingScreen } from "../components/screens/LoginScreens/SyncExistingScreen";
import { MissingScreen } from "../components/screens/MissingScreen";
import { NoWASMScreen } from "../components/screens/NoWASMScreen";
import { ProveScreen } from "../components/screens/ProveScreen/ProveScreen";
import { ScanScreen } from "../components/screens/ScanScreen";
import { SecondPartyTicketVerifyScreen } from "../components/screens/SecondPartyTicketVerifyScreen";
import { SubscriptionsScreen } from "../components/screens/SubscriptionsScreen";
import { TermsScreen } from "../components/screens/TermsScreen";
import { AppContainer } from "../components/shared/AppContainer";
import { RollbarProvider } from "../components/shared/RollbarProvider";
import { appConfig } from "../src/appConfig";
import {
  closeBroadcastChannel,
  setupBroadcastChannel
} from "../src/broadcastChannel";
import {
  Action,
  dispatch,
  StateContext,
  StateContextValue
} from "../src/dispatch";
import { Emitter } from "../src/emitter";
import {
  loadCheckedInOfflineDevconnectTickets,
  loadEncryptionKey,
  loadIdentity,
  loadOfflineTickets,
  loadPCDs,
  loadPersistentSyncStatus,
  loadSelf,
  loadSubscriptions,
  saveCheckedInOfflineTickets,
  saveIdentity,
  saveOfflineTickets,
  saveSubscriptions
} from "../src/localstorage";
import { registerServiceWorker } from "../src/registerServiceWorker";
import { AppState, StateEmitter } from "../src/state";
import { pollUser } from "../src/user";

class App extends React.Component<object, AppState> {
  state = undefined as AppState | undefined;
  readonly BG_POLL_INTERVAL_MS = 1000 * 60;
  lastBackgroundPoll = 0;
  activePollTimout: NodeJS.Timeout | undefined = undefined;

  stateEmitter: StateEmitter = new Emitter();
  update = (diff: Pick<AppState, keyof AppState>) => {
    this.setState(diff, () => {
      this.stateEmitter.emit(this.state);
    });
  };

  dispatch = (action: Action) => dispatch(action, this.state, this.update);
  componentDidMount() {
    loadInitialState().then((s) => this.setState(s, this.startBackgroundJobs));
    setupBroadcastChannel(this.dispatch);
  }
  componentWillUnmount(): void {
    closeBroadcastChannel();
  }
  stateContextState: StateContextValue = {
    getState: () => this.state,
    stateEmitter: this.stateEmitter,
    dispatch: this.dispatch,
    update: this.update
  };

  render() {
    const { state } = this;

    if (!state) {
      return null;
    }

    const hasStack = state.error?.stack != null;
    return (
      <StateContext.Provider value={this.stateContextState}>
        {/*
         * <AppThemeProvider /> currently has the wrong prop typing.
         * This will be fixed once this pull request is merged:
         * https://github.com/skiff-org/skiff-ui/pull/392.
         */}
        {/* eslint-disable-next-line @typescript-eslint/ban-ts-comment */}
        {/* @ts-ignore */}
        <AppThemeProvider>
          {!isWebAssemblySupported() ? (
            <HashRouter>
              <Routes>
                <Route path="/terms" element={<TermsScreen />} />
                <Route path="*" element={<NoWASMScreen />} />
              </Routes>
            </HashRouter>
          ) : !hasStack ? (
            <Router />
          ) : (
            <HashRouter>
              <Routes>
                <Route path="*" element={<AppContainer bg="gray" />} />
              </Routes>
            </HashRouter>
          )}
        </AppThemeProvider>
      </StateContext.Provider>
    );
  }

  // Create a React error boundary
  static getDerivedStateFromError(error: Error) {
    console.log("App caught error", error);
    const { message, stack } = error;
    let shortStack = stack.substring(0, 280);
    if (shortStack.length < stack.length) shortStack += "...";
    return {
      error: { title: "Error", message, stack: shortStack }
    } as Partial<AppState>;
  }

  startBackgroundJobs = () => {
    console.log("[JOB] Starting background jobs...");
<<<<<<< HEAD
    this.jobPollUser();
    this.startJobSyncOfflineCheckins();
    this.jobCheckConnectivity();
  };

  jobCheckConnectivity = async () => {
    window.addEventListener("offline", () => this.setIsOffline(true));
    window.addEventListener("online", () => this.setIsOffline(false));
  };

  setIsOffline(offline: boolean) {
    console.log(`[CONNECTIVITY] ${offline ? "offline" : "online"}`);
    this.update({
      ...this.state,
      offline: offline
    });
    if (offline) {
      toast("Offline", {
        icon: "❌",
        style: {
          width: "80vw"
        }
      });
    } else {
      toast("Back Online", {
        icon: "👍",
        style: {
          width: "80vw"
        }
      });
    }
  }

  jobPollUser = async () => {
    console.log("[JOB] polling user");
=======
    document.addEventListener("visibilitychange", () => {
      this.setupPolling();
    });
    this.setupPolling();
  };

  /**
   * Idempotently enables or disables periodic polling of jobPollServerUpdates,
   * based on whether the window is visible or invisible.
   *
   * If there is an existing poll scheduled, it will not be rescheduled,
   * but may be cancelled.  If there is no poll scheduled, a new one may be
   * scheduled.  It may happen immediately after the window becomes visible,
   * but never less than than BG_POLL_INTERVAL_MS after the previous poll.
   */
  setupPolling = async () => {
    if (!document.hidden) {
      if (!this.activePollTimout) {
        const nextPollDelay = Math.max(
          0,
          this.lastBackgroundPoll + this.BG_POLL_INTERVAL_MS - Date.now()
        );
        this.activePollTimout = setTimeout(
          this.jobPollServerUpdates,
          nextPollDelay
        );
        console.log(
          `[JOB] next poll for updates scheduled in ${nextPollDelay}ms`
        );
      }
    } else {
      if (this.activePollTimout) {
        clearTimeout(this.activePollTimout);
        this.activePollTimout = undefined;
        console.log("[JOB] poll for updates disabled");
      }
    }
  };
>>>>>>> b7a95590

  /**
   * Periodic job for polling the server.  Is scheduled by setupPolling, and
   * will reschedule itself in the same way.
   */
  jobPollServerUpdates = async () => {
    // Mark that poll has started.
    console.log("[JOB] polling server for updates");
    this.activePollTimout = undefined;
    try {
      // Do the real work of the poll.
      this.doPollServerUpdates();
    } finally {
      // Reschedule next poll.
      this.lastBackgroundPoll = Date.now();
      this.setupPolling();
    }
  };

  doPollServerUpdates = async () => {
    if (
      !this.state?.self ||
      !!this.state.userInvalid ||
      !!this.state.anotherDeviceChangedPassword
    ) {
      console.log("[JOB] skipping poll with invalid user");
      return;
    }

    // Check for updates to User object.
    try {
      await pollUser(this.state.self, this.dispatch);
    } catch (e) {
      console.log("[JOB] failed poll user", e);
    }

    // Trigger sync of E2EE storage, but only if the first-time sync had time
    // to complete.
    if (this.state.completedFirstSync) {
      this.update({ ...this.state, extraDownloadRequested: true });
    }
  };

  async startJobSyncOfflineCheckins() {
    await this.jobSyncOfflineCheckins();
    setInterval(this.jobSyncOfflineCheckins, 1000 * 60);
  }

  jobSyncOfflineCheckins = async () => {
    if (!this.state.self) {
      return;
    }

    if (this.state.checkedinOfflineDevconnectTickets.length > 0) {
      const checkinOfflineTicketsResult = await offlineTicketsCheckin(
        appConfig.zupassServer,
        this.state.identity,
        this.state.checkedinOfflineDevconnectTickets
      );

      if (checkinOfflineTicketsResult.success) {
        this.update({
          ...this.state,
          checkedinOfflineDevconnectTickets: []
        });
        saveCheckedInOfflineTickets(undefined);
      }
    }

    const offlineTicketsResult = await offlineTickets(
      appConfig.zupassServer,
      this.state.identity
    );

    if (offlineTicketsResult.success) {
      this.update({
        ...this.state,
        offlineTickets: offlineTicketsResult.value.offlineTickets
      });
      saveOfflineTickets(offlineTicketsResult.value.offlineTickets);
    }
  };
}

const Router = React.memo(RouterImpl);

function RouterImpl() {
  return (
    <HashRouter>
      <Routes>
        <Route path="/">
          <Route path="terms" element={<TermsScreen />} />
          <Route index element={<HomeScreen />} />
          <Route path="login" element={<LoginScreen />} />
          <Route
            path="login-interstitial"
            element={<LoginInterstitialScreen />}
          />
          <Route
            path="already-registered"
            element={<AlreadyRegisteredScreen />}
          />
          <Route path="sync-existing" element={<SyncExistingScreen />} />
          <Route path="privacy-notice" element={<PrivacyNoticeScreen />} />
          <Route path="create-password" element={<CreatePasswordScreen />} />
          <Route path="change-password" element={<ChangePasswordScreen />} />
          <Route
            path="enter-confirmation-code"
            element={<EnterConfirmationCodeScreen />}
          />
          <Route path="new-passport" element={<NewPassportScreen />} />
          <Route
            path="get-without-proving"
            element={<GetWithoutProvingScreen />}
          />
          <Route path="halo" element={<HaloScreen />} />
          <Route path="add" element={<AddScreen />} />
          <Route path="prove" element={<ProveScreen />} />
          <Route path="scan" element={<ScanScreen />} />
          {/* This route is used by non-Devconnect tickets */}
          <Route path="verify" element={<SecondPartyTicketVerifyScreen />} />
          {/* This route is used to check in a Devconnect ticket with only
              the ticket ID in the parameters */}
          <Route
            path="checkin-by-id"
            element={<DevconnectCheckinByIdScreen />}
          />
          <Route path="subscriptions" element={<SubscriptionsScreen />} />
          <Route path="add-subscription" element={<AddSubscriptionScreen />} />
          <Route path="telegram" element={<HomeScreen />} />
          <Route path="frog" element={<FrogHomeScreen />} />
          <Route path="frog-admin" element={<FrogManagerScreen />} />
          <Route path="*" element={<MissingScreen />} />
        </Route>
      </Routes>
    </HashRouter>
  );
}

// TODO: move to a separate file
async function loadInitialState(): Promise<AppState> {
  let identity = loadIdentity();

  if (identity == null) {
    console.log("Generating a new Semaphore identity...");
    identity = new Identity();
    saveIdentity(identity);
  }

  const self = loadSelf();
  const pcds = await loadPCDs();
  const encryptionKey = loadEncryptionKey();
  const subscriptions = await loadSubscriptions();
  const offlineTickets = loadOfflineTickets();
  const checkedOfflineInDevconnectTickets =
    loadCheckedInOfflineDevconnectTickets();

  subscriptions.updatedEmitter.listen(() => saveSubscriptions(subscriptions));

  let modal = { modalType: "none" } as AppState["modal"];

  if (
    // If on Zupass legacy login, ask user to set password
    self != null &&
    encryptionKey == null &&
    self.salt == null
  ) {
    console.log("Asking existing user to set a password");
    modal = { modalType: "upgrade-account-modal" };
  }

  const credentialCache = createStorageBackedCredentialCache();

  const persistentSyncStatus = loadPersistentSyncStatus();

  return {
    self,
    encryptionKey,
    pcds,
    identity,
    modal,
    subscriptions,
    resolvingSubscriptionId: undefined,
    credentialCache,
<<<<<<< HEAD
    offlineTickets,
    checkedinOfflineDevconnectTickets: checkedOfflineInDevconnectTickets,
    offline: !window.navigator.onLine
=======
    serverStorageRevision: persistentSyncStatus.serverStorageRevision
>>>>>>> b7a95590
  };
}

registerServiceWorker();

const root = createRoot(document.querySelector("#root"));
root.render(
  <RollbarProvider>
    <App />
  </RollbarProvider>
);<|MERGE_RESOLUTION|>--- conflicted
+++ resolved
@@ -25,10 +25,7 @@
 import { LoginInterstitialScreen } from "../components/screens/LoginScreens/LoginInterstitialScreen";
 import { LoginScreen } from "../components/screens/LoginScreens/LoginScreen";
 import { NewPassportScreen } from "../components/screens/LoginScreens/NewPassportScreen";
-<<<<<<< HEAD
-=======
 import { PrivacyNoticeScreen } from "../components/screens/LoginScreens/PrivacyNoticeScreen";
->>>>>>> b7a95590
 import { SyncExistingScreen } from "../components/screens/LoginScreens/SyncExistingScreen";
 import { MissingScreen } from "../components/screens/MissingScreen";
 import { NoWASMScreen } from "../components/screens/NoWASMScreen";
@@ -46,9 +43,9 @@
 } from "../src/broadcastChannel";
 import {
   Action,
-  dispatch,
   StateContext,
-  StateContextValue
+  StateContextValue,
+  dispatch
 } from "../src/dispatch";
 import { Emitter } from "../src/emitter";
 import {
@@ -149,8 +146,10 @@
 
   startBackgroundJobs = () => {
     console.log("[JOB] Starting background jobs...");
-<<<<<<< HEAD
-    this.jobPollUser();
+    document.addEventListener("visibilitychange", () => {
+      this.setupPolling();
+    });
+    this.setupPolling();
     this.startJobSyncOfflineCheckins();
     this.jobCheckConnectivity();
   };
@@ -182,15 +181,6 @@
       });
     }
   }
-
-  jobPollUser = async () => {
-    console.log("[JOB] polling user");
-=======
-    document.addEventListener("visibilitychange", () => {
-      this.setupPolling();
-    });
-    this.setupPolling();
-  };
 
   /**
    * Idempotently enables or disables periodic polling of jobPollServerUpdates,
@@ -224,7 +214,6 @@
       }
     }
   };
->>>>>>> b7a95590
 
   /**
    * Periodic job for polling the server.  Is scheduled by setupPolling, and
@@ -409,13 +398,10 @@
     subscriptions,
     resolvingSubscriptionId: undefined,
     credentialCache,
-<<<<<<< HEAD
     offlineTickets,
     checkedinOfflineDevconnectTickets: checkedOfflineInDevconnectTickets,
-    offline: !window.navigator.onLine
-=======
+    offline: !window.navigator.onLine,
     serverStorageRevision: persistentSyncStatus.serverStorageRevision
->>>>>>> b7a95590
   };
 }
 
