--- conflicted
+++ resolved
@@ -35,17 +35,10 @@
 // import { CreatePasswordScreen } from "../components/screens/LoginScreens/CreatePasswordScreen";
 // import { LoginInterstitialScreen } from "../components/screens/LoginScreens/LoginInterstitialScreen";
 import { LoginScreen } from "../components/screens/LoginScreens/LoginScreen";
-<<<<<<< HEAD
 // import { NewPassportScreen } from "../components/screens/LoginScreens/NewPassportScreen";
 // import { OneClickLoginScreen } from "../components/screens/LoginScreens/OneClickLoginScreen";
 // import { PrivacyNoticeScreen } from "../components/screens/LoginScreens/PrivacyNoticeScreen";
 // import { SyncExistingScreen } from "../components/screens/LoginScreens/SyncExistingScreen";
-=======
-import { NewPassportScreen } from "../components/screens/LoginScreens/NewPassportScreen";
-import { OneClickLoginScreen } from "../components/screens/LoginScreens/OneClickLoginScreen";
-import { PrivacyNoticeScreen } from "../components/screens/LoginScreens/PrivacyNoticeScreen";
-import { SyncExistingScreen } from "../components/screens/LoginScreens/SyncExistingScreen";
->>>>>>> 92ee9e9b
 import { MissingScreen } from "../components/screens/MissingScreen";
 import { NoWASMScreen } from "../components/screens/NoWASMScreen";
 import { ProveScreen } from "../components/screens/ProveScreen/ProveScreen";
@@ -65,10 +58,6 @@
   GlobalBackground
 } from "../components/shared/AppContainer";
 import { useTsParticles } from "../components/shared/useTsParticles";
-<<<<<<< HEAD
-=======
-import ComponentsScreen from "../new-components/screens/ComponentsScreen";
->>>>>>> 92ee9e9b
 import { NewHomeScreen } from "../new-components/screens/Home";
 import { NewAlreadyRegisteredScreen } from "../new-components/screens/Login/NewAlreadyRegisteredScreen";
 import { NewCreatePasswordScreen } from "../new-components/screens/Login/NewCreatePasswordScreen";
@@ -179,17 +168,9 @@
           <Route path="terms" element={<NewTermsScreen />} />
         </Route>
         <Route path="/">
-<<<<<<< HEAD
           <Route index element={<NewHomeScreen />} />
           <Route path="login" element={<NewLoginScreen />} />
           <Route path="new-passport" element={<NewPassportScreen2 />} />
-=======
-          <Route path="terms" element={<TermsScreen />} />
-          <Route index element={<HomeScreen />} />
-          <Route path="login" element={<LoginScreen />} />
-
-          <Route path="components" element={<ComponentsScreen />} />
->>>>>>> 92ee9e9b
           <Route
             path="enter-confirmation-code"
             element={<NewEnterConfirmationCodeScreen />}
@@ -217,13 +198,6 @@
           <Route
             path="one-click-preview/:email/:code/:targetFolder/:pipelineId?/:serverUrl?"
             element={<NewOneClickLoginScreen2 />}
-<<<<<<< HEAD
-=======
-          />
-          <Route
-            path="enter-confirmation-code"
-            element={<EnterConfirmationCodeScreen />}
->>>>>>> 92ee9e9b
           />
           <Route
             path="get-without-proving"
