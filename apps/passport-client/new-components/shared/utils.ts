import { serializeStorage } from "@pcd/passport-interface";
import { useCallback, useEffect, useState } from "react";
import {
  usePCDCollection,
  useSelf,
  useSubscriptions
} from "../../src/appHooks";
import { css } from "styled-components";

export const useExport = (): (() => Promise<void>) => {
  const user = useSelf();
  const pcds = usePCDCollection();
  const subscriptions = useSubscriptions();

  return useCallback(async () => {
    if (!user) return;
    // Since we already use this data for remote sync, we know that it's
    // sufficient for loading an account on to a new device.
    const { serializedStorage, storageHash } = await serializeStorage(
      user,
      pcds,
      subscriptions.value
    );

    // Data in a data URL must be Base64-encoded
    const data = Buffer.from(JSON.stringify(serializedStorage)).toString(
      "base64"
    );

    // Trigger the download
    const link = document.createElement("a");
    link.href = `data://text/json;base64,${data}`;
    link.download = `zupass-${storageHash}.json`;
    link.click();
    link.remove();
  }, [user, pcds, subscriptions]);
};

export const isMobile = /Mobi|Android/i.test(navigator.userAgent);

export const useOrientation = (): ScreenOrientation => {
  const [state, setState] = useState<ScreenOrientation>(
    window.screen.orientation
  );

  useEffect(() => {
    const screen = window.screen;
    let mounted = true;

    const onChange = (): void => {
      if (mounted) {
        const { orientation } = screen;

        setState(orientation);
      }
    };

    window.addEventListener("orientationchange", onChange);
    onChange();

    return (): void => {
      mounted = false;
      window.removeEventListener("orientationchange", onChange);
    };
  }, []);

  return state;
};

<<<<<<< HEAD
export const POD_FOLDER_DISPLAY_SEPERATOR = "·";

export const replaceDotWithSlash = (folderPath: string): string => {
  const splitted = folderPath.split(POD_FOLDER_DISPLAY_SEPERATOR);
  if (splitted.length === 1) return folderPath;

  for (let i = 0; i < splitted.length; i++) {
    splitted[i] = splitted[i].trim();
  }
  return splitted.join("/");
};
=======
export const hideScrollCSS = css`
  &::-webkit-scrollbar {
    display: none;
  }
  -ms-overflow-style: none; /* IE and Edge */
  scrollbar-width: none; /* Firefox */
`;
>>>>>>> 269d0b0e
<|MERGE_RESOLUTION|>--- conflicted
+++ resolved
@@ -67,7 +67,6 @@
   return state;
 };
 
-<<<<<<< HEAD
 export const POD_FOLDER_DISPLAY_SEPERATOR = "·";
 
 export const replaceDotWithSlash = (folderPath: string): string => {
@@ -79,12 +78,11 @@
   }
   return splitted.join("/");
 };
-=======
+
 export const hideScrollCSS = css`
   &::-webkit-scrollbar {
     display: none;
   }
   -ms-overflow-style: none; /* IE and Edge */
   scrollbar-width: none; /* Firefox */
-`;
->>>>>>> 269d0b0e
+`;