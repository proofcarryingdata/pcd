--- conflicted
+++ resolved
@@ -11,7 +11,7 @@
 import { isUnknownPCD } from "@pcd/unknown-pcd";
 import { isZKEdDSAFrogPCD } from "@pcd/zk-eddsa-frog-pcd";
 import intersectionWith from "lodash/intersectionWith";
-<<<<<<< HEAD
+import styled, { CSSProperties } from "styled-components";
 import {
   ReactElement,
   ReactNode,
@@ -20,12 +20,7 @@
   useRef,
   useState
 } from "react";
-import styled, { CSSProperties } from "styled-components";
-=======
-import { ReactNode, useLayoutEffect, useMemo, useRef, useState } from "react";
 import { useSearchParams } from "react-router-dom";
-import styled from "styled-components";
->>>>>>> 8917097b
 import { CardBody } from "../../../components/shared/PCDCard";
 import {
   useBottomModal,
