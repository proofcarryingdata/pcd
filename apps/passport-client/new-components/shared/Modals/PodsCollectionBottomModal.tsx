--- conflicted
+++ resolved
@@ -36,15 +36,12 @@
 import { Input2 } from "../Input";
 import { GroupType, List } from "../List";
 import { Typography } from "../Typography";
-<<<<<<< HEAD
 import {
   POD_FOLDER_DISPLAY_SEPERATOR,
   replaceDotWithSlash,
-  useOrientation
+  useOrientation,
+  hideScrollCSS
 } from "../utils";
-=======
-import { hideScrollCSS, useOrientation } from "../utils";
->>>>>>> 269d0b0e
 
 const getPcdName = (pcd: PCD<unknown, unknown>): string => {
   switch (true) {
