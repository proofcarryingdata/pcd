--- conflicted
+++ resolved
@@ -10,11 +10,8 @@
 import { SettingsBottomModal } from "./SettingsBottomModal";
 import { SuccessModal } from "./SuccessModal";
 import { SessionExpiredModal } from "./SessionExpiredModal";
-<<<<<<< HEAD
 import { ProveModal } from "./ProveModal";
-=======
 import { HelpModal } from "./HelpModal";
->>>>>>> 0d369959
 
 export const NewModals = React.memo((): JSX.Element => {
   const { modalType } = useBottomModal();
@@ -45,11 +42,8 @@
       <DeleteAccountModal />
       <ImportModal />
       <SessionExpiredModal />
-<<<<<<< HEAD
       <ProveModal />
-=======
       <HelpModal />
->>>>>>> 0d369959
     </>
   );
 });