--- conflicted
+++ resolved
@@ -45,7 +45,6 @@
 import { SwipeViewContainer } from "../../shared/SwipeViewContainer";
 import { Typography } from "../../shared/Typography";
 import {
-  hideScrollCSS,
   isMobile,
   replaceDotWithSlash,
   useOrientation
@@ -158,18 +157,6 @@
       : ""}
 `;
 
-<<<<<<< HEAD
-const ScrollContainer = styled.div`
-  height: 100%;
-  overflow: scroll;
-  width: 100%;
-  max-width: ${MAX_WIDTH_SCREEN}px;
-
-  ${hideScrollCSS}
-`;
-
-=======
->>>>>>> 52bb33ac
 export const NewHomeScreen = (): ReactElement => {
   useSyncE2EEStorage();
   const tickets = useTickets();
