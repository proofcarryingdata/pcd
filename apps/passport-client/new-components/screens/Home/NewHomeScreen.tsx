--- conflicted
+++ resolved
@@ -300,13 +300,9 @@
   const windowWidth = useWindowWidth();
   const self = useSelf();
   const navigate = useNavigate();
-<<<<<<< HEAD
   const isLoadedPCDs = useIsSyncSettled();
-=======
-  const isLoadedPCDs = useLoadedIssuedPCDs();
 
   const [holding, setHolding] = useState(false);
->>>>>>> 0d369959
   const isInvalidUser = useUserForcedToLogout();
   const location = useLocation();
 
