--- conflicted
+++ resolved
@@ -260,12 +260,8 @@
   const self = useSelf();
   const navigate = useNavigate();
   const isLoadedPCDs = useLoadedIssuedPCDs();
-<<<<<<< HEAD
   const [params, setParams] = useSearchParams();
-=======
-
   const [holding, setHolding] = useState(false);
->>>>>>> 7e15b6e4
   const isInvalidUser = useUserForcedToLogout();
   useEffect(() => {
     if (!self) {
