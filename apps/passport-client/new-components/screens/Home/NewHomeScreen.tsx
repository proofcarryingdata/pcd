--- conflicted
+++ resolved
@@ -171,19 +171,6 @@
   align-items: center;
   text-align: center;
 `;
-<<<<<<< HEAD
-=======
-const calculateTicketsColumnHeight = (ticketRefs: HTMLDivElement[]): number => {
-  const len = ticketRefs.length;
-  // we have to calculate it per ticket column since different tickets can have different heights (if you have addons vs you dont)
-  const sumOfTicketsHeight = ticketRefs.reduce((acc, ref) => {
-    acc += ref.clientHeight;
-    return acc;
-  }, 0);
-
-  return sumOfTicketsHeight + len * TICKETS_HORIZONTAL_GAP;
-};
->>>>>>> 945d7b83
 
 const useWindowWidth = (): number => {
   const [windowWidth, setWindowWidth] = useState(window.innerWidth);
@@ -266,7 +253,6 @@
   }
 
   return (
-<<<<<<< HEAD
     <AppContainer bg="gray" noPadding fullscreen>
       <SwipeViewContainer>
         <SwipableViews
@@ -378,88 +364,6 @@
           </PageCircleButton>
         </ButtonsContainer>
       </SwipeViewContainer>
-=======
-    <AppContainer
-      bg="gray"
-      noPadding={tickets.length > 0}
-      fullscreen={tickets.length > 0}
-    >
-      {!tickets.length && <EmptyCard />}
-      {tickets.length > 0 && (
-        <>
-          <Container>
-            <Scroller
-              ref={scrollRef}
-              scrollInPx={currentPos * (cardWidth + CARD_GAP)}
-            >
-              {tickets.map(([eventName, packs], i) => {
-                const eventDetails = getEventDetails(packs[0]);
-                return (
-                  <TicketCard
-                    ticketWidth={cardWidth}
-                    key={eventName}
-                    address={eventName}
-                    title={eventName}
-                    ticketDate={new Date(
-                      eventDetails.timestampSigned
-                    ).toDateString()}
-                    imgSource={eventDetails.imageUrl}
-                    ticketCount={packs.length}
-                    cardColor={i % 2 === 0 ? "purple" : "orange"}
-                  />
-                );
-              })}
-            </Scroller>
-          </Container>
-          <Spacer h={20} />
-          <ButtonsContainer>
-            <PageCircleButton
-              disabled={currentPos === 0}
-              padding={6}
-              diameter={28}
-              onClick={() => {
-                setCurrentPos((old) => {
-                  if (old === 0) return old;
-                  return old - 1;
-                });
-              }}
-            >
-              <ChevronLeftIcon
-                width={20}
-                height={20}
-                color="var(--text-tertiary)"
-              />
-            </PageCircleButton>
-            <PageCircleButton
-              disabled={currentPos === tickets.length - 1}
-              padding={6}
-              diameter={28}
-              onClick={() => {
-                setCurrentPos((old) => {
-                  if (old === tickets.length - 1) return old;
-                  return old + 1;
-                });
-              }}
-            >
-              <ChevronRightIcon
-                width={20}
-                height={20}
-                color="var(--text-tertiary)"
-              />
-            </PageCircleButton>
-          </ButtonsContainer>
-          <Spacer h={20} />
-          <Container height={ticketsColumnHeight}>
-            <Scroller
-              ref={pcdCardScrollRef}
-              scrollInPx={currentPos * (cardWidth + CARD_GAP)}
-            >
-              {renderedTickets}
-            </Scroller>
-          </Container>
-        </>
-      )}
->>>>>>> 945d7b83
       <Spacer h={48} />
       <FloatingMenu />
       <AddOnsModal />
