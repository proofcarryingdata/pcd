import { ChevronLeftIcon, ChevronRightIcon } from "@heroicons/react/16/solid";
import { isEmailPCD } from "@pcd/email-pcd";
import {
  PCDGetRequest,
  requestGenericIssuanceTicketPreviews
} from "@pcd/passport-interface";
import { Spacer } from "@pcd/passport-ui";
import { isSemaphoreIdentityPCD } from "@pcd/semaphore-identity-pcd";
import {
  ReactElement,
  useEffect,
  useLayoutEffect,
  useRef,
  useState
} from "react";
import {
  useLocation,
  useNavigate,
  useParams,
  useSearchParams
} from "react-router-dom";
import SwipableViews from "react-swipeable-views";
import styled, { FlattenSimpleInterpolation, css } from "styled-components";
import { ZappButton } from "../../../components/screens/ZappScreens/ZappButton";
import { ZappButtonsContainer } from "../../../components/screens/ZappScreens/ZappButtonsContainer";
import { ZappFullScreen } from "../../../components/screens/ZappScreens/ZappFullScreen";
import { ZappScreen } from "../../../components/screens/ZappScreens/ZappScreen";
import { AppContainer } from "../../../components/shared/AppContainer";
import { CardBody } from "../../../components/shared/PCDCard";
import { appConfig } from "../../../src/appConfig";
import {
  useDispatch,
  useIsSyncSettled,
  usePCDCollection,
  useScrollTo,
  useSelf,
  useUserForcedToLogout
} from "../../../src/appHooks";
import { BANNER_HEIGHT, MAX_WIDTH_SCREEN } from "../../../src/sharedConstants";
import { useSyncE2EEStorage } from "../../../src/useSyncE2EEStorage";
import { nextFrame } from "../../../src/util";
import { FloatingMenu } from "../../shared/FloatingMenu";
import { NewModals } from "../../shared/Modals/NewModals";
import { NewLoader } from "../../shared/NewLoader";
import { SwipeViewContainer } from "../../shared/SwipeViewContainer";
import { Typography } from "../../shared/Typography";
import {
  isMobile,
  replaceDotWithSlash,
  useOrientation
} from "../../shared/utils";
import { AddOnsModal } from "./AddOnModal";
import { useTickets } from "./hooks/useTickets";
import { useWindowWidth } from "./hooks/useWindowWidth";
import { NoUpcomingEventsState } from "./NoUpcomingTicketsState";
import { EventTitle } from "./EventTitle";

// @ts-expect-error TMP fix for bad lib
const _SwipableViews = SwipableViews.default;

const SCREEN_HORIZONTAL_PADDING = 20;
const TICKET_VERTICAL_GAP = 20;
const CARD_GAP = isMobile ? 8 : SCREEN_HORIZONTAL_PADDING * 2;

const disabledCSS = css`
  cursor: not-allowed;
  opacity: 0.2;
  pointer-events: none;
`;

export const PageCircleButton = styled.button<{
  disabled: boolean;
}>`
  width: 40px;
  height: 32px;
  cursor: pointer;
  border-radius: 200px;
  border: 2px solid #ffffff;
  margin: 0;
  display: flex;
  align-items: center;
  justify-content: center;
  box-shadow:
    0px 1px 3px 0px rgba(0, 0, 0, 0.1),
    0px 1px 2px 0px rgba(0, 0, 0, 0.06);

  background: rgba(255, 255, 255, 0.8);
  ${({ disabled }): FlattenSimpleInterpolation | undefined =>
    disabled ? disabledCSS : undefined}
`;

const NavigationContainer = styled.div`
  display: flex;
  gap: 12px;
  align-self: center;
  border-radius: 200px;
  backdrop-filter: blur(12px);
`;
const ButtonsContainer = styled.div`
  display: flex;
  flex-direction: column;
  gap: 12px;
  margin-bottom: 36px;
  margin-top: 24px;
  padding: 0 20px;
`;

const TicketsContainer = styled.div<{ $width: number }>`
  width: ${({ $width }): number => $width}px;
  display: flex;
  flex-direction: column;
  height: 100%;
  gap: ${TICKET_VERTICAL_GAP}px;
`;

const LoadingScreenContainer = styled.div`
  display: flex;
  flex-direction: column;
  align-items: center;
  gap: 12px;
  margin: auto 0;
`;

const BackgroundContainer = styled.div<{ image?: string }>`
  background: url(${({ image }): string | undefined => image}) transparent 70% /
    cover no-repeat;
  max-height: calc(100vh - ${BANNER_HEIGHT}px);
  overflow: scroll;
`;

const ScrollContainer = styled.div`
  height: 100%;
`;

export const NewHomeScreen = (): ReactElement => {
  useSyncE2EEStorage();
  const tickets = useTickets();
  const collection = usePCDCollection();
  const [currentPos, setCurrentPos] = useState(0);
  const dispatch = useDispatch();
  const ticketsRef = useRef<Map<string, HTMLDivElement[]>>(new Map());
  const scrollTo = useScrollTo();
  const windowWidth = useWindowWidth();
  const self = useSelf();
  const navigate = useNavigate();
  const isLoadedPCDs = useIsSyncSettled();
  const [params, setParams] = useSearchParams();
  const [zappUrl, setZappUrl] = useState("");
  const [holding, setHolding] = useState(false);
  const isInvalidUser = useUserForcedToLogout();
  const location = useLocation();
  const regularParams = useParams();
  const noPods =
    collection
      .getAll()
      .filter((pcd) => !isEmailPCD(pcd) && !isSemaphoreIdentityPCD(pcd))
      .length === 0;

  const orientation = useOrientation();
  const isLandscape =
    isMobile &&
    (orientation.type === "landscape-primary" ||
      orientation.type === "landscape-secondary");
  useEffect(() => {
    if (!self && !location.pathname.includes("one-click-preview")) {
      navigate("/login", { replace: true });
    }
  });
  const showPodsList = tickets.length === 0 && !isLandscape && !noPods;

  useLayoutEffect(() => {
    // if we haven't loaded all pcds yet, dont process the prove request
    if (!isLoadedPCDs) return;

    const maybeExistingFolder = params.get("folder");
    if (maybeExistingFolder) {
      // Check if folder matches any zapp name (case insensitive)
      const zappEntry = Object.entries(appConfig.embeddedZapps).find(
        ([key]) => key.toLowerCase() === maybeExistingFolder.toLowerCase()
      );
      if (zappEntry) {
        setZappUrl(zappEntry[1]);
        return;
      }

      // Original folder check logic
      if (
        collection
          .getAllFolderNames()
          .includes(replaceDotWithSlash(decodeURI(maybeExistingFolder)))
      ) {
        if (!showPodsList) {
          dispatch({
            type: "set-bottom-modal",
            modal: { modalType: "pods-collection" }
          });
        }
        return;
      }
    }

    if (location.pathname.includes("prove")) {
      const params = new URLSearchParams(location.search);
      const request = JSON.parse(
        params.get("request") ?? "{}"
      ) as PCDGetRequest;
      dispatch({
        type: "set-bottom-modal",
        modal: { request, modalType: "prove" }
      });
      console.log(request);
      return;
    }
    if (params.size > 0) setParams("");
  }, [
    regularParams,
    params,
    collection,
    setParams,
    isLoadedPCDs,
    location,
    dispatch,
    showPodsList,
    setZappUrl
  ]);
  useLayoutEffect(() => {
    const handleOneClick = async (): Promise<void> => {
      if (location.pathname.includes("one-click-preview")) {
        const queryString = window.location.hash.includes("?")
          ? window.location.hash.split("?")[1]
          : "";
        const params = new URLSearchParams(queryString);
        const redirectHash = params.get("redirectHash");
        const { email, code, targetFolder, pipelineId, serverUrl } =
          regularParams;

        if (!email || !code) return;

        if (self && !self.emails?.includes(email as string)) {
          await dispatch({
            type: "reset-passport",
            redirectTo: window.location.href
          });
          return;
        }

        const previewRes = await requestGenericIssuanceTicketPreviews(
          serverUrl ?? appConfig.zupassServer,
          email,
          code,
          pipelineId
        );

        await dispatch({
          type: "one-click-login",
          email,
          code,
          targetFolder
        });

        // If there is a redirect hash, redirect to it (happens on auto login)
        if (redirectHash) {
          window.location.hash = redirectHash;
          return;
        }

        const zappEntry = Object.entries(appConfig.embeddedZapps).find(
          ([key]) => key.toLowerCase() === targetFolder?.toLowerCase()
        );
        if (zappEntry) {
          setZappUrl(zappEntry[1]);
          return;
        }

        if (previewRes.success) {
          dispatch({
            type: "scroll-to-ticket",
            scrollTo: {
              attendee: previewRes.value.tickets[0].attendeeEmail,
              eventId: previewRes.value.tickets[0].eventId
            }
          });
        }
      }
    };
    handleOneClick();
    // eslint-disable-next-line react-hooks/exhaustive-deps
  }, []);

  useEffect(() => {
    if (scrollTo && isLoadedPCDs && tickets.length > 0) {
      // getting the pos of the event card
      const eventPos = tickets.findIndex(
        (pack) => pack[0] === scrollTo.eventId
      );
      if (eventPos < 0) return;
      // scrolling to it and re-running the hook
      if (eventPos !== currentPos) {
        setCurrentPos(eventPos);
        return;
      }
      (async (): Promise<void> => {
        // making sure we let the tickets render before we fetch them from the dom
        await nextFrame();
        const elToScroll = document.getElementById(
          scrollTo.eventId + scrollTo.attendee
        );

        window.scroll({
          top: elToScroll?.offsetTop,
          left: elToScroll?.offsetLeft
        });
        dispatch({ type: "scroll-to-ticket", scrollTo: undefined });
      })();
    }
  }, [dispatch, scrollTo, currentPos, setCurrentPos, tickets, isLoadedPCDs]);

  const cardWidth =
    (windowWidth > MAX_WIDTH_SCREEN ? MAX_WIDTH_SCREEN : windowWidth) -
    SCREEN_HORIZONTAL_PADDING * 2;

  // if not loaded pcds yet and the user session is valid
  if (!isLoadedPCDs && !isInvalidUser) {
    return (
      <AppContainer fullscreen={true} bg="gray">
        <LoadingScreenContainer>
          <NewLoader columns={5} rows={5} />
          <Typography
            fontSize={18}
            fontWeight={800}
            color="var(--text-tertiary)"
          >
            GENERATING PODS
          </Typography>
        </LoadingScreenContainer>
      </AppContainer>
    );
  }

  if (zappUrl) {
    return (
      <ZappFullScreen
        url={zappUrl}
        onReturn={() => {
          setZappUrl("");
          params.delete("folder");
          setParams(params);
        }}
      />
    );
  }

  return (
    <AppContainer
      bg="gray"
      noPadding={tickets.length > 0}
      fullscreen={tickets.length > 0}
    >
      {(!tickets.length || isInvalidUser) && (
        <>
          <Spacer h={20} />
          <NoUpcomingEventsState isLandscape={isLandscape} />
        </>
      )}
      {tickets.length > 0 && (
        <BackgroundContainer
          image={tickets[currentPos][1][0].eventTicket.claim.ticket.imageUrl}
        >
          <ScrollContainer>
            <Spacer h={48} />
            <EventTitle packs={tickets[currentPos][1]} />
            <SwipeViewContainer
              onMouseDown={() => {
                setHolding(true);
              }}
              onMouseUp={() => {
                setHolding(false);
              }}
              onMouseLeave={() => {
                setHolding(false);
              }}
              style={{
                cursor: holding ? "grabbing" : "grab"
              }}
            >
<<<<<<< HEAD
              <_SwipableViews
                style={{
                  padding: `0 ${SCREEN_HORIZONTAL_PADDING - CARD_GAP / 2}px`
                }}
                slideStyle={{
                  padding: `0 ${CARD_GAP / 2}px`
                }}
                resistance={true}
                index={currentPos}
                onChangeIndex={(e: number) => {
                  setCurrentPos(e);
                }}
                enableMouseEvents
              >
                {tickets.map(([eventId, packs]) => {
                  return (
                    <TicketsContainer
                      $width={cardWidth}
                      key={packs.map((pack) => pack.eventTicket.id).join("-")}
                    >
                      {packs.map((pack) => {
                        return (
                          <CardBody
                            showDownloadButton={true}
                            key={pack.eventName + pack.attendeeEmail}
                            addOns={
                              pack.addOns.length > 0
                                ? {
                                    text: `View ${pack.addOns.length} add-on items`,
                                    onClick(): void {
                                      dispatch({
                                        type: "set-bottom-modal",
                                        modal: {
                                          addOns: pack.addOns,
                                          modalType: "ticket-add-ons"
                                        }
                                      });
=======
              {tickets.map(([eventId, packs], i) => {
                const eventDetails = getEventDetails(packs[0]);
                return (
                  <Container key={eventId} ticketsAmount={tickets.length}>
                    <TicketCard
                      ticketWidth={cardWidth}
                      address={eventDetails.eventLocation}
                      title={eventDetails.eventName}
                      imgSource={eventDetails.imageUrl}
                      ticketCount={packs.length}
                      cardColor={i % 2 === 0 ? "purple" : "orange"}
                    />
                    <ZappsAndTicketsContainer>
                      {Object.keys(appConfig.embeddedZapps).length && (
                        <ZappButtonsContainer>
                          {Object.entries(appConfig.embeddedZapps).map(
                            ([zappName, url]) => (
                              <ZappButton
                                key={zappName}
                                onClick={() => {
                                  setZappUrl(url);
                                  setParams({ folder: zappName });
                                }}
                              >
                                <ZappScreen
                                  url={new URL(
                                    `button/${
                                      self?.semaphore_v4_commitment ?? ""
                                    }`,
                                    url
                                  ).toString()}
                                />
                              </ZappButton>
                            )
                          )}
                        </ZappButtonsContainer>
                      )}
                      <TicketsContainer
                        $width={cardWidth}
                        key={packs.map((pack) => pack.eventTicket.id).join("-")}
                      >
                        {packs.map((pack) => {
                          return (
                            <CardBody
                              showDownloadButton={true}
                              key={pack.eventName}
                              addOns={
                                pack.addOns.length > 0
                                  ? {
                                      text: `View ${pack.addOns.length} add-on items`,
                                      onClick(): void {
                                        dispatch({
                                          type: "set-bottom-modal",
                                          modal: {
                                            addOns: pack.addOns,
                                            modalType: "ticket-add-ons"
                                          }
                                        });
                                      }
>>>>>>> e4e56df6
                                    }
                                  }
                                : undefined
                            }
                            ref={(ref) => {
                              if (!ref) return;
                              const group = ticketsRef.current.get(eventId);
                              if (!group) {
                                ticketsRef.current.set(eventId, [ref]);
                                return;
                              }
                              group.push(ref);
                            }}
                            pcd={pack.eventTicket}
                            isMainIdentity={false}
                          />
                        );
                      })}
                    </TicketsContainer>
                  );
                })}
              </_SwipableViews>
              {tickets.length > 1 && (
                <ButtonsContainer>
                  <NavigationContainer>
                    <PageCircleButton
                      disabled={currentPos === 0}
                      onClick={() => {
                        setCurrentPos((old) => {
                          if (old === 0) return old;
                          return old - 1;
                        });
                      }}
                    >
                      <ChevronLeftIcon
                        width={24}
                        height={24}
                        color="var(--text-tertiary)"
                      />
                    </PageCircleButton>
                    <Typography
                      fontSize={14}
                      color="#8B94AC"
                      fontWeight={500}
                      family="Rubik"
                      style={{ display: "flex", alignItems: "center" }}
                    >
                      {currentPos + 1} OF {tickets.length}
                    </Typography>
                    <PageCircleButton
                      disabled={currentPos === tickets.length - 1}
                      onClick={() => {
                        setCurrentPos((old) => {
                          if (old === tickets.length - 1) return old;
                          return old + 1;
                        });
                      }}
                    >
                      <ChevronRightIcon
                        width={24}
                        height={24}
                        color="var(--text-tertiary)"
                      />
                    </PageCircleButton>
                  </NavigationContainer>

                  {Object.keys(appConfig.embeddedZapps).length && (
                    <ZappButtonsContainer>
                      {Object.entries(appConfig.embeddedZapps).map(
                        ([zappName, url]) => (
                          <ZappButton
                            key={zappName}
                            onClick={() => {
                              setZappUrl(url);
                              setParams({ folder: zappName });
                            }}
                          >
                            <ZappScreen
                              url={new URL("button", url).toString()}
                            />
                          </ZappButton>
                        )
                      )}
                    </ZappButtonsContainer>
                  )}
                </ButtonsContainer>
              )}
            </SwipeViewContainer>
            {!(showPodsList || noPods) && <Spacer h={96} />}
          </ScrollContainer>
        </BackgroundContainer>
      )}
      <FloatingMenu onlySettings={showPodsList || noPods} />
      <AddOnsModal />
      <NewModals />
    </AppContainer>
  );
};

export const ZappsAndTicketsContainer = styled.div`
  display: flex;
  flex-direction: column;
  gap: 20px;
`;<|MERGE_RESOLUTION|>--- conflicted
+++ resolved
@@ -383,7 +383,6 @@
                 cursor: holding ? "grabbing" : "grab"
               }}
             >
-<<<<<<< HEAD
               <_SwipableViews
                 style={{
                   padding: `0 ${SCREEN_HORIZONTAL_PADDING - CARD_GAP / 2}px`
@@ -421,67 +420,6 @@
                                           modalType: "ticket-add-ons"
                                         }
                                       });
-=======
-              {tickets.map(([eventId, packs], i) => {
-                const eventDetails = getEventDetails(packs[0]);
-                return (
-                  <Container key={eventId} ticketsAmount={tickets.length}>
-                    <TicketCard
-                      ticketWidth={cardWidth}
-                      address={eventDetails.eventLocation}
-                      title={eventDetails.eventName}
-                      imgSource={eventDetails.imageUrl}
-                      ticketCount={packs.length}
-                      cardColor={i % 2 === 0 ? "purple" : "orange"}
-                    />
-                    <ZappsAndTicketsContainer>
-                      {Object.keys(appConfig.embeddedZapps).length && (
-                        <ZappButtonsContainer>
-                          {Object.entries(appConfig.embeddedZapps).map(
-                            ([zappName, url]) => (
-                              <ZappButton
-                                key={zappName}
-                                onClick={() => {
-                                  setZappUrl(url);
-                                  setParams({ folder: zappName });
-                                }}
-                              >
-                                <ZappScreen
-                                  url={new URL(
-                                    `button/${
-                                      self?.semaphore_v4_commitment ?? ""
-                                    }`,
-                                    url
-                                  ).toString()}
-                                />
-                              </ZappButton>
-                            )
-                          )}
-                        </ZappButtonsContainer>
-                      )}
-                      <TicketsContainer
-                        $width={cardWidth}
-                        key={packs.map((pack) => pack.eventTicket.id).join("-")}
-                      >
-                        {packs.map((pack) => {
-                          return (
-                            <CardBody
-                              showDownloadButton={true}
-                              key={pack.eventName}
-                              addOns={
-                                pack.addOns.length > 0
-                                  ? {
-                                      text: `View ${pack.addOns.length} add-on items`,
-                                      onClick(): void {
-                                        dispatch({
-                                          type: "set-bottom-modal",
-                                          modal: {
-                                            addOns: pack.addOns,
-                                            modalType: "ticket-add-ons"
-                                          }
-                                        });
-                                      }
->>>>>>> e4e56df6
                                     }
                                   }
                                 : undefined
@@ -560,7 +498,10 @@
                             }}
                           >
                             <ZappScreen
-                              url={new URL("button", url).toString()}
+                              url={new URL(
+                                `button/${self?.semaphore_v4_commitment ?? ""}`,
+                                url
+                              ).toString()}
                             />
                           </ZappButton>
                         )
