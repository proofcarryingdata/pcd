--- conflicted
+++ resolved
@@ -50,15 +50,12 @@
 import { NewLoader } from "../../shared/NewLoader";
 import { TicketCard, TicketCardHeight } from "../../shared/TicketCard";
 import { Typography } from "../../shared/Typography";
-<<<<<<< HEAD
 import {
   isMobile,
   replaceDotWithSlash,
-  useOrientation
+  useOrientation,
+  hideScrollCSS
 } from "../../shared/utils";
-=======
-import { hideScrollCSS, isMobile, useOrientation } from "../../shared/utils";
->>>>>>> 269d0b0e
 import { AddOnsModal } from "./AddOnModal";
 import { TicketPack, TicketType, TicketTypeName } from "./types";
 
