import { ChevronLeftIcon, ChevronRightIcon } from "@heroicons/react/16/solid";
import * as eddsaTicketPcd from "@pcd/eddsa-ticket-pcd";
import { isEmailPCD } from "@pcd/email-pcd";
import {
  PCDGetRequest,
  requestGenericIssuanceTicketPreviews
} from "@pcd/passport-interface";
import { Spacer } from "@pcd/passport-ui";
import { isSemaphoreIdentityPCD } from "@pcd/semaphore-identity-pcd";
import {
  ReactElement,
  useEffect,
  useLayoutEffect,
  useRef,
  useState
} from "react";
import {
  useLocation,
  useNavigate,
  useParams,
  useSearchParams
} from "react-router-dom";
import SwipableViews from "react-swipeable-views";
import styled, { FlattenSimpleInterpolation, css } from "styled-components";
import { ZappButton } from "../../../components/screens/ZappScreens/ZappButton";
import { ZappButtonsContainer } from "../../../components/screens/ZappScreens/ZappButtonsContainer";
import { ZappFullScreen } from "../../../components/screens/ZappScreens/ZappFullScreen";
import { ZappScreen } from "../../../components/screens/ZappScreens/ZappScreen";
import { AppContainer } from "../../../components/shared/AppContainer";
import { CardBody } from "../../../components/shared/PCDCard";
import {
  useDispatch,
  useIsSyncSettled,
  usePCDCollection,
  useScrollTo,
  useSelf,
  useUserForcedToLogout
} from "../../../src/appHooks";
import { MAX_WIDTH_SCREEN } from "../../../src/sharedConstants";
import { useSyncE2EEStorage } from "../../../src/useSyncE2EEStorage";
import { nextFrame } from "../../../src/util";
import { FloatingMenu } from "../../shared/FloatingMenu";
import { NewModals } from "../../shared/Modals/NewModals";
import { NewLoader } from "../../shared/NewLoader";
import { SwipeViewContainer } from "../../shared/SwipeViewContainer";
import { TicketCard, TicketCardHeight } from "../../shared/TicketCard";
import { Typography } from "../../shared/Typography";
import {
  isMobile,
  replaceDotWithSlash,
  useOrientation
} from "../../shared/utils";
import { AddOnsModal } from "./AddOnModal";
<<<<<<< HEAD
import { TicketPack } from "./types";
import { useTickets } from "./hooks/useTickets";
import { useWindowWidth } from "./hooks/useWindowWidth";
import { NoUpcomingEventsState } from "./NoUpcomingTicketsState";
=======
import { TicketPack, TicketType, TicketTypeName } from "./types";
import { appConfig } from "../../../src/appConfig";
>>>>>>> b102ba68

// @ts-expect-error TMP fix for bad lib
const _SwipableViews = SwipableViews.default;

const SCREEN_HORIZONTAL_PADDING = 20;
const TICKET_VERTICAL_GAP = 20;
const BUTTONS_CONTAINER_HEIGHT = 40;
const CARD_GAP = isMobile ? 8 : SCREEN_HORIZONTAL_PADDING * 2;
const Container = styled.div<{ ticketsAmount: number }>`
  display: flex;
  flex-direction: column;
  margin-top: 20px;
  width: fit-content;
  gap: ${({ ticketsAmount }): number =>
    ticketsAmount > 1 ? 40 + BUTTONS_CONTAINER_HEIGHT : 20}px;
`;

const disabledCSS = css`
  cursor: not-allowed;
  opacity: 0.2;
  pointer-events: none;
`;

export const PageCircleButton = styled.button<{
  disabled: boolean;
}>`
  width: 40px;
  height: 32px;
  cursor: pointer;
  border-radius: 200px;
  border: 2px solid #ffffff;
  margin: 0;
  display: flex;
  align-items: center;
  justify-content: center;
  box-shadow:
    0px 1px 3px 0px rgba(0, 0, 0, 0.1),
    0px 1px 2px 0px rgba(0, 0, 0, 0.06);

  background: rgba(255, 255, 255, 0.8);
  ${({ disabled }): FlattenSimpleInterpolation | undefined =>
    disabled ? disabledCSS : undefined}
`;

const ButtonsContainer = styled.div`
  display: flex;
  position: absolute;
  gap: 12px;
  top: ${TicketCardHeight +
  BUTTONS_CONTAINER_HEIGHT / 2 +
  20}px; /* 20 px gap above card */
  left: 50%;
  transform: translateX(-50%);
`;

const TicketsContainer = styled.div<{ $width: number }>`
  width: ${({ $width }): number => $width}px;
  display: flex;
  flex-direction: column;
  height: 100%;
  gap: ${TICKET_VERTICAL_GAP}px;
`;

const getEventDetails = (tickets: TicketPack): eddsaTicketPcd.ITicketData => {
  return tickets.eventTicket.claim.ticket as eddsaTicketPcd.ITicketData;
};
const LoadingScreenContainer = styled.div`
  display: flex;
  flex-direction: column;
  align-items: center;
  gap: 12px;
  margin: auto 0;
`;

export const NewHomeScreen = (): ReactElement => {
  useSyncE2EEStorage();
  const tickets = useTickets();
  const collection = usePCDCollection();
  const [currentPos, setCurrentPos] = useState(0);
  const dispatch = useDispatch();
  const ticketsRef = useRef<Map<string, HTMLDivElement[]>>(new Map());
  const scrollTo = useScrollTo();
  const windowWidth = useWindowWidth();
  const self = useSelf();
  const navigate = useNavigate();
  const isLoadedPCDs = useIsSyncSettled();
  const [params, setParams] = useSearchParams();
  const [zappUrl, setZappUrl] = useState("");
  const [holding, setHolding] = useState(false);
  const isInvalidUser = useUserForcedToLogout();
  const location = useLocation();
  const regularParams = useParams();
  const noPods =
    collection
      .getAll()
      .filter((pcd) => !isEmailPCD(pcd) && !isSemaphoreIdentityPCD(pcd))
      .length === 0;

  const orientation = useOrientation();
  const isLandscape =
    isMobile &&
    (orientation.type === "landscape-primary" ||
      orientation.type === "landscape-secondary");
  useEffect(() => {
    if (!self && !location.pathname.includes("one-click-preview")) {
      navigate("/login", { replace: true });
    }
  });
  const showPodsList = tickets.length === 0 && !isLandscape && !noPods;

  useLayoutEffect(() => {
    // if we haven't loaded all pcds yet, dont process the prove request
    if (!isLoadedPCDs) return;

    const maybeExistingFolder = params.get("folder");
    if (maybeExistingFolder) {
      // Check if folder matches any zapp name (case insensitive)
      const zappEntry = Object.entries(appConfig.embeddedZapps).find(
        ([key]) => key.toLowerCase() === maybeExistingFolder.toLowerCase()
      );
      if (zappEntry) {
        setZappUrl(zappEntry[1]);
        return;
      }

      // Original folder check logic
      if (
        collection
          .getAllFolderNames()
          .includes(replaceDotWithSlash(decodeURI(maybeExistingFolder)))
      ) {
        if (!showPodsList) {
          dispatch({
            type: "set-bottom-modal",
            modal: { modalType: "pods-collection" }
          });
        }
        return;
      }
    }

    if (location.pathname.includes("prove")) {
      const params = new URLSearchParams(location.search);
      const request = JSON.parse(
        params.get("request") ?? "{}"
      ) as PCDGetRequest;
      dispatch({
        type: "set-bottom-modal",
        modal: { request, modalType: "prove" }
      });
      console.log(request);
      return;
    }
    if (params.size > 0) setParams("");
  }, [
    regularParams,
    params,
    collection,
    setParams,
    isLoadedPCDs,
    location,
    dispatch,
    showPodsList,
    setZappUrl
  ]);
  useLayoutEffect(() => {
    const handleOneClick = async (): Promise<void> => {
      if (location.pathname.includes("one-click-preview")) {
        const { email, code, targetFolder, pipelineId, serverUrl } =
          regularParams;
        if (!email || !code) return;

        if (self) {
          if (!self.emails?.includes(email as string)) {
            alert(
              `You are already logged in as ${
                self.emails.length === 1
                  ? self.emails?.[0]
                  : "an account that owns the following email addresses: " +
                    self.emails.join(", ")
              }. Please log out and try navigating to the link again.`
            );
            window.location.hash = "#/";
            return;
          }
        }
        const previewRes = await requestGenericIssuanceTicketPreviews(
          serverUrl ?? appConfig.zupassServer,
          email,
          code,
          pipelineId
        );

        await dispatch({
          type: "one-click-login",
          email,
          code,
          targetFolder
        });
        const zappEntry = Object.entries(appConfig.embeddedZapps).find(
          ([key]) => key.toLowerCase() === targetFolder?.toLowerCase()
        );
        if (zappEntry) {
          setZappUrl(zappEntry[1]);
          return;
        }
        if (previewRes.success) {
          dispatch({
            type: "scroll-to-ticket",
            scrollTo: {
              attendee: previewRes.value.tickets[0].attendeeEmail,
              eventId: previewRes.value.tickets[0].eventId
            }
          });
        }
      }
    };
    handleOneClick();
    // eslint-disable-next-line react-hooks/exhaustive-deps
  }, []);

  useEffect(() => {
    if (scrollTo && isLoadedPCDs && tickets.length > 0) {
      // getting the pos of the event card
      const eventPos = tickets.findIndex(
        (pack) => pack[0] === scrollTo.eventId
      );
      if (eventPos < 0) return;
      // scrolling to it and re-running the hook
      if (eventPos !== currentPos) {
        setCurrentPos(eventPos);
        return;
      }
      (async (): Promise<void> => {
        // making sure we let the tickets render before we fetch them from the dom
        await nextFrame();
        const elToScroll = document.getElementById(
          scrollTo.eventId + scrollTo.attendee
        );

        window.scroll({
          top: elToScroll?.offsetTop,
          left: elToScroll?.offsetLeft
        });
        dispatch({ type: "scroll-to-ticket", scrollTo: undefined });
      })();
    }
  }, [dispatch, scrollTo, currentPos, setCurrentPos, tickets, isLoadedPCDs]);

  const cardWidth =
    (windowWidth > MAX_WIDTH_SCREEN ? MAX_WIDTH_SCREEN : windowWidth) -
    SCREEN_HORIZONTAL_PADDING * 2;

  // if not loaded pcds yet and the user session is valid
  if (!isLoadedPCDs && !isInvalidUser) {
    return (
      <AppContainer fullscreen={true} bg="gray">
        <LoadingScreenContainer>
          <NewLoader columns={5} rows={5} />
          <Typography
            fontSize={18}
            fontWeight={800}
            color="var(--text-tertiary)"
          >
            GENERATING PODS
          </Typography>
        </LoadingScreenContainer>
      </AppContainer>
    );
  }

  if (zappUrl) {
    return (
      <ZappFullScreen
        url={zappUrl}
        onReturn={() => {
          setZappUrl("");
          params.delete("folder");
          setParams(params);
        }}
      />
    );
  }

  return (
    <AppContainer
      bg="gray"
      noPadding={tickets.length > 0}
      fullscreen={tickets.length > 0}
    >
      {(!tickets.length || isInvalidUser) && (
        <NoUpcomingEventsState isLandscape={isLandscape} />
      )}
      {tickets.length > 0 && (
        <>
          <SwipeViewContainer
            onMouseDown={() => {
              setHolding(true);
            }}
            onMouseUp={() => {
              setHolding(false);
            }}
            onMouseLeave={() => {
              setHolding(false);
            }}
            style={{
              cursor: holding ? "grabbing" : "grab"
            }}
          >
            <_SwipableViews
              style={{
                padding: `0 ${SCREEN_HORIZONTAL_PADDING - CARD_GAP / 2}px`
              }}
              slideStyle={{
                padding: `0 ${CARD_GAP / 2}px`
              }}
              resistance={true}
              index={currentPos}
              onChangeIndex={(e: number) => {
                setCurrentPos(e);
              }}
              enableMouseEvents
            >
              {tickets.map(([eventId, packs], i) => {
                const eventDetails = getEventDetails(packs[0]);
                return (
                  <Container key={eventId} ticketsAmount={tickets.length}>
                    <TicketCard
                      ticketWidth={cardWidth}
                      address={eventDetails.eventLocation}
                      title={eventDetails.eventName}
                      imgSource={eventDetails.imageUrl}
                      ticketCount={packs.length}
                      cardColor={i % 2 === 0 ? "purple" : "orange"}
                    />
                    <ZappsAndTicketsContainer>
                      {Object.keys(appConfig.embeddedZapps).length && (
                        <ZappButtonsContainer>
                          {Object.entries(appConfig.embeddedZapps).map(
                            ([zappName, url]) => (
                              <ZappButton
                                key={zappName}
                                onClick={() => {
                                  setZappUrl(url);
                                  setParams({ folder: zappName });
                                }}
                              >
                                <ZappScreen
                                  url={new URL("button", url).toString()}
                                />
                              </ZappButton>
                            )
                          )}
                        </ZappButtonsContainer>
                      )}
                      <TicketsContainer
                        $width={cardWidth}
                        key={packs.map((pack) => pack.eventTicket.id).join("-")}
                      >
                        {packs.map((pack) => {
                          return (
                            <CardBody
                              showDownloadButton={true}
                              key={pack.eventName}
                              addOns={
                                pack.addOns.length > 0
                                  ? {
                                      text: `View ${pack.addOns.length} add-on items`,
                                      onClick(): void {
                                        dispatch({
                                          type: "set-bottom-modal",
                                          modal: {
                                            addOns: pack.addOns,
                                            modalType: "ticket-add-ons"
                                          }
                                        });
                                      }
                                    }
                                  : undefined
                              }
                              ref={(ref) => {
                                if (!ref) return;
                                const group = ticketsRef.current.get(eventId);
                                if (!group) {
                                  ticketsRef.current.set(eventId, [ref]);
                                  return;
                                }
                                group.push(ref);
                              }}
                              pcd={pack.eventTicket}
                              isMainIdentity={false}
                            />
                          );
                        })}
                      </TicketsContainer>
                    </ZappsAndTicketsContainer>
                  </Container>
                );
              })}
            </_SwipableViews>
            {tickets.length > 1 && (
              <ButtonsContainer>
                <PageCircleButton
                  disabled={currentPos === 0}
                  onClick={() => {
                    setCurrentPos((old) => {
                      if (old === 0) return old;
                      return old - 1;
                    });
                  }}
                >
                  <ChevronLeftIcon
                    width={24}
                    height={24}
                    color="var(--text-tertiary)"
                  />
                </PageCircleButton>
                <Typography
                  fontSize={14}
                  color="#8B94AC"
                  fontWeight={500}
                  family="Rubik"
                  style={{ display: "flex", alignItems: "center" }}
                >
                  {currentPos + 1} OF {tickets.length}
                </Typography>
                <PageCircleButton
                  disabled={currentPos === tickets.length - 1}
                  onClick={() => {
                    setCurrentPos((old) => {
                      if (old === tickets.length - 1) return old;
                      return old + 1;
                    });
                  }}
                >
                  <ChevronRightIcon
                    width={24}
                    height={24}
                    color="var(--text-tertiary)"
                  />
                </PageCircleButton>
              </ButtonsContainer>
            )}
          </SwipeViewContainer>
        </>
      )}
      {!(showPodsList || noPods) && <Spacer h={96} />}
      <FloatingMenu onlySettings={showPodsList || noPods} />
      <AddOnsModal />
      <NewModals />
    </AppContainer>
  );
};

export const ZappsAndTicketsContainer = styled.div`
  display: flex;
  flex-direction: column;
  gap: 20px;
`;<|MERGE_RESOLUTION|>--- conflicted
+++ resolved
@@ -51,15 +51,11 @@
   useOrientation
 } from "../../shared/utils";
 import { AddOnsModal } from "./AddOnModal";
-<<<<<<< HEAD
 import { TicketPack } from "./types";
 import { useTickets } from "./hooks/useTickets";
 import { useWindowWidth } from "./hooks/useWindowWidth";
 import { NoUpcomingEventsState } from "./NoUpcomingTicketsState";
-=======
-import { TicketPack, TicketType, TicketTypeName } from "./types";
 import { appConfig } from "../../../src/appConfig";
->>>>>>> b102ba68
 
 // @ts-expect-error TMP fix for bad lib
 const _SwipableViews = SwipableViews.default;
