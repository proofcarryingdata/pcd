--- conflicted
+++ resolved
@@ -11,16 +11,7 @@
     "lint": "next lint"
   },
   "dependencies": {
-<<<<<<< HEAD
     "@pcd/eddsa-pcd": "0.1.0",
-    "@pcd/ethereum-group-pcd": "0.0.1",
-    "@pcd/ethereum-ownership-pcd": "0.6.0",
-    "@pcd/passport-interface": "0.6.0",
-    "@pcd/pcd-types": "0.6.0",
-    "@pcd/webauthn-pcd": "0.6.0",
-    "@pcd/semaphore-group-pcd": "0.6.0",
-    "@pcd/semaphore-identity-pcd": "0.6.0",
-=======
     "@pcd/ethereum-group-pcd": "0.0.2",
     "@pcd/ethereum-ownership-pcd": "0.6.1",
     "@pcd/passport-interface": "0.6.1",
@@ -28,7 +19,6 @@
     "@pcd/webauthn-pcd": "0.6.1",
     "@pcd/semaphore-group-pcd": "0.6.1",
     "@pcd/semaphore-identity-pcd": "0.6.1",
->>>>>>> 568d88de
     "@semaphore-protocol/group": "^3.10.0",
     "@semaphore-protocol/identity": "^3.10.0",
     "@simplewebauthn/browser": "^7.2.0",
