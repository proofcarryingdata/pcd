import {
  requestSemaphoreSignatureProof,
  requestZuzaluMembershipProof,
  useSemaphorePassportProof,
  useSemaphoreSignatureProof,
} from "@pcd/passport-interface";
<<<<<<< HEAD
import { useState } from "react";
=======
import { useEffect } from "react";
>>>>>>> af2be911
import styled from "styled-components";
import { IS_PROD } from "../src/util";

const SEMAPHORE_GROUP_URL = IS_PROD
  ? "https://api.pcd-passport.com/semaphore/1"
  : "http://localhost:3002/semaphore/1";

const PASSPORT_URL = IS_PROD
  ? "https://pcd-passport.com/"
  : "http://localhost:3000/";

export default function Web() {
<<<<<<< HEAD
  const [messageToSign, setMessageToSign] = useState<string>("");

  const {
    semaphoreProof: proof,
    semaphoreGroup: group,
    semaphoreProofValid: valid,
  } = useSemaphorePassportProof(SEMAPHORE_GROUP_URL);
=======
  const { proof, group, valid, error } =
    useSemaphorePassportProof(SEMAPHORE_GROUP_URL);

  useEffect(() => {
    if (error) {
      console.log("error using semaphore passport proof", error);
    }
  }, [error]);
>>>>>>> af2be911

  const { signatureProof, signatureProofValid } = useSemaphoreSignatureProof();

  return (
    <Container>
      <h1>consumer-client</h1>
      <Container>
        <h2>Zuzalu Membership Proof (SemaphoreGroupPCD) </h2>
        <button
          onClick={() => {
            const RETURN_URL = window && window.location.href;
            requestZuzaluMembershipProof(
              PASSPORT_URL,
              RETURN_URL,
              SEMAPHORE_GROUP_URL,
              (url) => {
                window.location.href = url;
              }
            );
          }}
        >
          Request Zuzalu Membership Proof
        </button>
        {proof != null && (
          <>
            <h3>Got Zuzalu Membership Proof from Passport</h3>
            <pre>{JSON.stringify(proof, null, 2)}</pre>
            {group && <p>✅ Loaded group, {group.members.length} members</p>}
            {valid === undefined && <p>❓ Proof verifying</p>}
            {valid === false && <p>❌ Proof is invalid</p>}
            {valid === true && <p>✅ Proof is valid</p>}
          </>
        )}
        {valid && <h3>Welcome, anon</h3>}
      </Container>
      <Container>
        <h2>Signature or Identity Reveal Proof (SemaphoreSignaturePCD)</h2>
        <input
          placeholder="Message to sign"
          type="text"
          value={messageToSign}
          onChange={(e) => setMessageToSign(e.target.value)}
        />
        <br />
        <br />
        <button
          onClick={() => {
            const RETURN_URL = window && window.location.href;
            requestSemaphoreSignatureProof(
              PASSPORT_URL,
              RETURN_URL,
              messageToSign,
              (url) => {
                window.location.href = url;
              }
            );
          }}
        >
          Request Semaphore Signature
        </button>
        {signatureProof != null && (
          <>
            <h3>Got Semaphore Signature Proof from Passport</h3>
            <pre>{JSON.stringify(proof, null, 2)}</pre>
            <p>{`Message signed: ${signatureProof.claim.signedMessage}`}</p>
            {signatureProofValid === undefined && <p>❓ Proof verifying</p>}
            {signatureProofValid === false && <p>❌ Proof is invalid</p>}
            {signatureProofValid === true && <p>✅ Proof is valid</p>}
          </>
        )}
      </Container>
    </Container>
  );
}

const Container = styled.div`
  font-family: system-ui, sans-serif;
`;<|MERGE_RESOLUTION|>--- conflicted
+++ resolved
@@ -4,11 +4,7 @@
   useSemaphorePassportProof,
   useSemaphoreSignatureProof,
 } from "@pcd/passport-interface";
-<<<<<<< HEAD
-import { useState } from "react";
-=======
-import { useEffect } from "react";
->>>>>>> af2be911
+import { useEffect, useState } from "react";
 import styled from "styled-components";
 import { IS_PROD } from "../src/util";
 
@@ -21,25 +17,21 @@
   : "http://localhost:3000/";
 
 export default function Web() {
-<<<<<<< HEAD
+  // Semaphore Group PCD
+  const {
+    proof: semaphoreProof,
+    group: semaphoreGroup,
+    valid: semaphoreProofValid,
+    error: semaphoreError,
+  } = useSemaphorePassportProof(SEMAPHORE_GROUP_URL);
+  useEffect(() => {
+    if (semaphoreError) {
+      console.log("error using semaphore passport proof", semaphoreError);
+    }
+  }, [semaphoreError]);
+
+  // Semaphore Signature PCD
   const [messageToSign, setMessageToSign] = useState<string>("");
-
-  const {
-    semaphoreProof: proof,
-    semaphoreGroup: group,
-    semaphoreProofValid: valid,
-  } = useSemaphorePassportProof(SEMAPHORE_GROUP_URL);
-=======
-  const { proof, group, valid, error } =
-    useSemaphorePassportProof(SEMAPHORE_GROUP_URL);
-
-  useEffect(() => {
-    if (error) {
-      console.log("error using semaphore passport proof", error);
-    }
-  }, [error]);
->>>>>>> af2be911
-
   const { signatureProof, signatureProofValid } = useSemaphoreSignatureProof();
 
   return (
@@ -62,17 +54,19 @@
         >
           Request Zuzalu Membership Proof
         </button>
-        {proof != null && (
+        {semaphoreProof != null && (
           <>
             <h3>Got Zuzalu Membership Proof from Passport</h3>
-            <pre>{JSON.stringify(proof, null, 2)}</pre>
-            {group && <p>✅ Loaded group, {group.members.length} members</p>}
-            {valid === undefined && <p>❓ Proof verifying</p>}
-            {valid === false && <p>❌ Proof is invalid</p>}
-            {valid === true && <p>✅ Proof is valid</p>}
+            <pre>{JSON.stringify(semaphoreProof, null, 2)}</pre>
+            {semaphoreGroup && (
+              <p>✅ Loaded group, {semaphoreGroup.members.length} members</p>
+            )}
+            {semaphoreProofValid === undefined && <p>❓ Proof verifying</p>}
+            {semaphoreProofValid === false && <p>❌ Proof is invalid</p>}
+            {semaphoreProofValid === true && <p>✅ Proof is valid</p>}
           </>
         )}
-        {valid && <h3>Welcome, anon</h3>}
+        {semaphoreProofValid && <h3>Welcome, anon</h3>}
       </Container>
       <Container>
         <h2>Signature or Identity Reveal Proof (SemaphoreSignaturePCD)</h2>
@@ -102,7 +96,7 @@
         {signatureProof != null && (
           <>
             <h3>Got Semaphore Signature Proof from Passport</h3>
-            <pre>{JSON.stringify(proof, null, 2)}</pre>
+            <pre>{JSON.stringify(signatureProof, null, 2)}</pre>
             <p>{`Message signed: ${signatureProof.claim.signedMessage}`}</p>
             {signatureProofValid === undefined && <p>❓ Proof verifying</p>}
             {signatureProofValid === false && <p>❌ Proof is invalid</p>}
