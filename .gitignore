# See https://help.github.com/articles/ignoring-files/ for more about ignoring files.

# dependencies
node_modules
.pnp
.pnp.js

# testing
coverage

# next.js
.next/
out/
build

# docs
docs

# misc
.DS_Store
*.pem

# debug
npm-debug.log*
yarn-debug.log*
yarn-error.log*
.pnpm-debug.log*

# local env files
.env.local
.env.development.local
.env.test.local
.env.production.local

# turbo
.turbo

# Local postgres DB files
apps/passport-server/local-db-data
apps/passport-server/local-db-log
logfile

# build
*.tsbuildinfo

# vim
*.swp

<<<<<<< HEAD
# CI build artifacts
cibuild
=======
# see scripts/testTemplatePackage.ts
packages/tools/test-package/**
>>>>>>> d53e278d
<|MERGE_RESOLUTION|>--- conflicted
+++ resolved
@@ -46,10 +46,8 @@
 # vim
 *.swp
 
-<<<<<<< HEAD
 # CI build artifacts
 cibuild
-=======
+
 # see scripts/testTemplatePackage.ts
-packages/tools/test-package/**
->>>>>>> d53e278d
+packages/tools/test-package/**