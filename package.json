--- conflicted
+++ resolved
@@ -15,13 +15,9 @@
     "build": "turbo run build",
     "dev": "turbo run dev --parallel",
     "lint": "turbo run lint --concurrency=1",
-<<<<<<< HEAD
-    "test": "turbo run test",
+    "test": "turbo run test --concurrency=1",
     "db:generate": "turbo run db:generate",
     "db:push": "turbo run db:push"
-=======
-    "test": "turbo run test --concurrency=1"
->>>>>>> 247625d6
   },
   "devDependencies": {
     "@pcd/eslint-config-custom": "*",
