--- conflicted
+++ resolved
@@ -96,11 +96,8 @@
     "TEST_PRETIX_KEY",
     "TEST_PRETIX_ORG_URL",
     "CREATE_TEST_PIPELINE",
-<<<<<<< HEAD
+    "TELEGRAM_BOT_DISABLED",
+    "SEMAPHORE_SERVICE_DISABLED",
     "GENERIC_ISSUANCE_ADMINS"
-=======
-    "TELEGRAM_BOT_DISABLED",
-    "SEMAPHORE_SERVICE_DISABLED"
->>>>>>> 1b59b404
   ]
 }