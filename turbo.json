{
  "$schema": "https://turbo.build/schema.json",
  "pipeline": {
    "build": {
      "dependsOn": ["^build"],
      "outputs": ["dist/**"],
      "cache": false
    },
    "lint": {
      "outputs": [],
      "cache": false
    },
    "dev": {
      "cache": false
    },
    "test": {
      "outputs": [],
      "cache": false
    },
    "clean": {
      "outputs": [],
      "cache": false
    },
    "prepublishOnly": {
      "outputs": [],
      "cache": false
    },
    "typecheck": {
      "outputs": [],
      "cache": false
    }
  },
  "globalEnv": [
    "DATABASE_USERNAME",
    "DATABASE_PASSWORD",
    "DATABASE_HOST",
    "DATABASE_DB_NAME",
    "DATABASE_SSL",
    "PASSPORT_SERVER_URL",
    "NODE_ENV",
    "PORT",
    "HONEYCOMB_API_KEY",
    "MAILGUN_API_KEY",
    "TIMING",
    "BYPASS_EMAIL_REGISTRATION",
    "ROLLBAR_TOKEN",
    "SW_ID",
    "IS_ZUZALU",
    "SUPPRESS_LOGGING",
    "ROLLBAR_ENV_NAME",
    "SERVER_RSA_PRIVATE_KEY_BASE64",
    "DISCORD_TOKEN",
    "DISCORD_ALERTS_CHANNEL_ID",
<<<<<<< HEAD
    "DISCORD_VERIFY_URL"
=======
    "SERVER_EDDSA_PRIVATE_KEY"
>>>>>>> b4067324
  ]
}<|MERGE_RESOLUTION|>--- conflicted
+++ resolved
@@ -51,10 +51,7 @@
     "SERVER_RSA_PRIVATE_KEY_BASE64",
     "DISCORD_TOKEN",
     "DISCORD_ALERTS_CHANNEL_ID",
-<<<<<<< HEAD
+    "SERVER_EDDSA_PRIVATE_KEY",
     "DISCORD_VERIFY_URL"
-=======
-    "SERVER_EDDSA_PRIVATE_KEY"
->>>>>>> b4067324
   ]
 }