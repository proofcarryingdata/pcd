name: Build and Test
run-name: Build and Test

on:
  push:
    branches:
      - main
  pull_request:
    branches:
      - "**"
  merge_group:

# https://docs.github.com/en/actions/using-jobs/using-concurrency#example-using-concurrency-and-the-default-behavior
concurrency:
  group: ${{ github.workflow }}-${{ github.ref }}
  cancel-in-progress: true

jobs:
  Build-and-Test:
<<<<<<< HEAD
    runs-on: ubuntu-latest
    env:
      CIRCOM_VERSION: v2.1.8
=======
    env:
      TURBO_TEAM: ${{ secrets.TURBO_TEAM }}
      TURBO_TOKEN: ${{ secrets.TURBO_TOKEN }}
    runs-on:
      labels: ubuntu-latest-l
>>>>>>> d53e278d
    services:
      postgres:
        image: postgres:15
        env:
          POSTGRES_PASSWORD: password
          POSTGRES_USER: admin
          POSTGRES_DB: postgres
        options: >-
          --health-cmd pg_isready
          --health-interval 200ms
          --health-timeout 200ms
          --health-retries 10
        ports:
          # Maps tcp port 5432 on service container to the host
          - 5432:5432

    steps:
      - name: Check out repository code
        uses: actions/checkout@v4
      - name: Install Node
        uses: actions/setup-node@v4
        with:
          node-version: 20.x
          cache: "yarn"
<<<<<<< HEAD

      - name: Configure Turbo cache
        uses: dtinth/setup-github-actions-caching-for-turbo@v1

      - name: Cache circom and cargo
        uses: actions/cache@v3
        id: cache-circom
        with:
          path: |
            ~/.cargo/bin/
            ~/.cargo/registry/index/
            ~/.cargo/registry/cache/
            ~/.cargo/git/db/
            cibuild/circom/
          key: ${{ runner.os }}-circom-${{ env.CIRCOM_VERSION }}

      - name: "Install circom (if not cached)"
        if: ${{ steps.cache-circom.outputs.cache-hit != 'true' }}
        run: "scripts/ci/install_circom.sh $CIRCOM_VERSION"

      - name: "Add cached circom to PATH (if cached)"
        if: ${{ steps.cache-circom.outputs.cache-hit == 'true' }}
        run: "echo '~/.cargo/bin' >> $GITHUB_PATH"

=======
>>>>>>> d53e278d
      - run: "yarn install"
      - name: "Check that yarn install did not cause changes to yarn.lock"
        run: "git diff --quiet -- yarn.lock"
      - run: "yarn check-references"
      - run: "yarn build"
      - run: "yarn lint"
      - run: "yarn test:ci"
      - name: "Test that template package works out-of-the-box"
        run: "yarn turbo run test-generated-package --filter='//'"<|MERGE_RESOLUTION|>--- conflicted
+++ resolved
@@ -17,17 +17,12 @@
 
 jobs:
   Build-and-Test:
-<<<<<<< HEAD
-    runs-on: ubuntu-latest
     env:
       CIRCOM_VERSION: v2.1.8
-=======
-    env:
       TURBO_TEAM: ${{ secrets.TURBO_TEAM }}
       TURBO_TOKEN: ${{ secrets.TURBO_TOKEN }}
     runs-on:
       labels: ubuntu-latest-l
->>>>>>> d53e278d
     services:
       postgres:
         image: postgres:15
@@ -52,10 +47,6 @@
         with:
           node-version: 20.x
           cache: "yarn"
-<<<<<<< HEAD
-
-      - name: Configure Turbo cache
-        uses: dtinth/setup-github-actions-caching-for-turbo@v1
 
       - name: Cache circom and cargo
         uses: actions/cache@v3
@@ -77,8 +68,6 @@
         if: ${{ steps.cache-circom.outputs.cache-hit == 'true' }}
         run: "echo '~/.cargo/bin' >> $GITHUB_PATH"
 
-=======
->>>>>>> d53e278d
       - run: "yarn install"
       - name: "Check that yarn install did not cause changes to yarn.lock"
         run: "git diff --quiet -- yarn.lock"
