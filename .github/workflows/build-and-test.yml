name: Build and Test
run-name: Build and Test
on:
  push:
    branches:
      - main
  pull_request:
    branches:
      - main
  merge_group:
jobs:
  Build-and-Test:
    runs-on: ubuntu-latest
    services:
      postgres:
        image: postgres:15
        env:
          POSTGRES_PASSWORD: password
          POSTGRES_USER: admin
          POSTGRES_DB: postgres
        options: >-
          --health-cmd pg_isready
          --health-interval 10s
          --health-timeout 5s
          --health-retries 5
        ports:
          # Maps tcp port 5432 on service container to the host
          - 5432:5432
    steps:
      - name: Check out repository code
        uses: actions/checkout@v3
      - name: Install Node
        uses: actions/setup-node@v3
        with:
          node-version: 18.x
<<<<<<< HEAD
          cache: "yarn"

      - name: Configure Turbo cache
        uses: dtinth/setup-github-actions-caching-for-turbo@v1

      - run: "yarn install --frozen-lockfile --prefer-offline"
      - run: "yarn build --verbosity 3"
      - run: "yarn lint --verbosity 3"
      - run: "yarn test --verbosity 3"
=======
      - run: "yarn"
      - run: "yarn build"
      - run: "yarn lint"
      - run: "yarn test"
>>>>>>> 0550db15
<|MERGE_RESOLUTION|>--- conflicted
+++ resolved
@@ -33,19 +33,12 @@
         uses: actions/setup-node@v3
         with:
           node-version: 18.x
-<<<<<<< HEAD
           cache: "yarn"
 
       - name: Configure Turbo cache
         uses: dtinth/setup-github-actions-caching-for-turbo@v1
 
-      - run: "yarn install --frozen-lockfile --prefer-offline"
-      - run: "yarn build --verbosity 3"
-      - run: "yarn lint --verbosity 3"
-      - run: "yarn test --verbosity 3"
-=======
-      - run: "yarn"
+      - run: "yarn install --frozen-lockfile"
       - run: "yarn build"
       - run: "yarn lint"
-      - run: "yarn test"
->>>>>>> 0550db15
+      - run: "yarn test"