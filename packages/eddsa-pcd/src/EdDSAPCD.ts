/**
 * @file This file contains all the methods needed to manage an EdDSA PCD.
 */

import {
  DisplayOptions,
  PCD,
  PCDPackage,
  SerializedPCD,
  StringArgument,
  StringArrayArgument
} from "@pcd/pcd-types";
<<<<<<< HEAD
import { Eddsa, Point, Poseidon, buildEddsa, buildPoseidon } from "circomlibjs";
=======
import { fromHexString, toHexString } from "@pcd/util";
import { buildEddsa, buildPoseidon, Eddsa, Point, Poseidon } from "circomlibjs";
>>>>>>> 9564f016
import { v4 as uuid } from "uuid";
import { EdDSACardBody } from "./CardBody";

/**
 * The representation of an EdDSA public key as a pair of points (hexadecimal strings)
 * on the elliptic curve.
 * 
 * @typedef {[string, string]} EDdSAPublicKey
 */
export type EDdSAPublicKey = [string, string];

/**
 * The globally-unique representation of the specific type of the PCD.
 * 
 * @constant
 */
export const EdDSAPCDTypeName = "eddsa-pcd";

/**
 * This interface defines the arguments required to initialize a PCD.
 * 
 * @summary The arguments to initialize a PCD.
 * @interface
 */
export interface EdDSAInitArgs {}

/**
 * This interface defines the arguments to make a new EdDSA PCD. The goal is 
 * to demonstrate that a certain EdDSA keypair is known by signing 
 * an array of messages using the correspondent private key.
 * 
 * @summary The arguments for an EdDSA PCD.
 * @interface
 */
export interface EdDSAPCDArgs {
  /**
   * Any 32-bytes EdDSA private key (32-bytes hexadecimal string) for signing the message.
   * Use {@link newEdDSAPrivateKey} to generate a new one securely.
   * 
   * @type {StringArgument}
   */
  privateKey: StringArgument;
  
  /**
   * An array of contents to be signed with the private key. 
   * The message is represented as a string version of a set of BigInts signing object.
   * 
   * @type {StringArrayArgument}
   */
  message: StringArrayArgument;
 
  /**
   * The unique identifier of the PCD.
   * 
   * @type {StringArgument}
   */
  id: StringArgument;
}

/**
 * This interface defines the arguments to make an EdDSA PCD claim.
 * The claim contains a message signed with the private key corresponding to the given public key.
 * 
 * @summary The arguments for an EdDSA PCD claim.
 * @interface
 */
export interface EdDSAPCDClaim {
  /**
   * An EdDSA public key corresponding to the EdDSA private key used 
   * for signing the message.
   *
   * @type {EDdSAPublicKey}
   */
  publicKey: EDdSAPublicKey;
  
  /**
   * An array of contents signed with the private key.
   * 
   * @type {Array<bigint>}
   */
  message: Array<bigint>;
}

/**
 * This interface defines the arguments to make an EdDSA PCD proof.
 * The proof is the signature which proves that the private key corresponding to the
 * public key in the claim, has been successfully used to sign the message.
 * 
 * @summary The arguments for an EdDSA PCD proof.
 * @interface
 */
export interface EdDSAPCDProof {
  /**
   * The EdDSA signature of the message.
   * 
   * @type {string}
   */
  signature: string;
}

/**
 * Create a new EdDSA PCD from an EdDSA PCD claim and proof.
 * 
 * @class 
 * @classdesc This class represents an EdDSA PCD.
 * @implements {PCD<EdDSAPCDClaim, EdDSAPCDProof>}
 */
export class EdDSAPCD implements PCD<EdDSAPCDClaim, EdDSAPCDProof> {
  /** @public */
  type = EdDSAPCDTypeName;

  /** @public */
  id: string;
  /** @public */
  claim: EdDSAPCDClaim;
  /** @public */
  proof: EdDSAPCDProof;

  /**
   * @public
   * @param {string} id - the unique identifier of the PCD.
   * @param {EdDSAPCDClaim} claim - the object containing the EdDSA PCD claim.
   * @param {EdDSAPCDProof} proof - the object containing the EdDSA PCD proof.
   */
  public constructor(id: string, claim: EdDSAPCDClaim, proof: EdDSAPCDProof) {
    this.id = id;
    this.claim = claim;
    this.proof = proof;
  }
}

/** 
 * This variable is a placeholder to check whether the {@link Eddsa} and {@link Poseidon} classes 
 * have been properly initialized from external library.
 * 
 * @see {@link https://github.com/iden3/circomlibjs/blob/main/src/eddsa.js#L9C31-L9C41}
 */
let initializedPromise: Promise<void> | undefined;
/** {@link Eddsa} */
let eddsa: Eddsa;
/** {@link Poseidon} */
let poseidon: Poseidon;

/**
 * Convert an hexadecimal string to an array Buffer.
 * 
 * @function fromHexString
 * @param {string} hexString - the hexadecimal string to be converted. 
 * @returns {Buffer} the Buffer representation of the hexadecimal string. 
 */
const fromHexString = (hexString: string) => Buffer.from(hexString, "hex");

/**
 * Convert an array Buffer to an hexadecimal string.
 * 
 * @function toHexString
 * @param {string} bytes - the array Buffer to be converted. 
 * @returns {string} the hexadecimal string representation of the array Buffer. 
 */
const toHexString = (bytes: Uint8Array) => Buffer.from(bytes).toString("hex");

/**
 * Initialize the {@link Eddsa} and {@link Poseidon} classes from external library
 * if and only if they have not been initialized.
 * 
 * @async
 * @function ensureInitialized
 */
async function ensureInitialized() {
  if (!initializedPromise) {
    initializedPromise = (async () => {
      eddsa = await buildEddsa();
      poseidon = await buildPoseidon();
    })();
  }

  await initializedPromise;
}

<<<<<<< HEAD
/**
 * Make a new {@link EdDSAPCD} by generating a {@link EdDSAPCDProof} 
 * and deriving a {@link EdDSAPCDClaim} from the given input arguments.
 * 
 * @async
 * @function prove
 * @param {EdDSAPCDArgs} args - the set of arguments to make a new {@link EdDSAPCD}.
 * @returns {Promise<EdDSAPCD>} the {@link EdDSAPCD}.
 */
=======
>>>>>>> 9564f016
export async function prove(args: EdDSAPCDArgs): Promise<EdDSAPCD> {
  /** init & input sanity check */
  await ensureInitialized();

  let message;

  if (!args.privateKey.value)
    throw new Error("No private key value provided");

  if (!args.message.value)
    throw new Error("No message value provided");
  
  try {
    // Converts to BigInt the stringified message content.
    message = args.message.value.map((fieldStr: string) => BigInt(fieldStr));
  } catch (e) {
    throw new Error("Could not convert message contents to bigint type");
  }

  // Recover or create a new PCD unique identifier.
  const id = typeof args.id.value === "string" ? args.id.value : uuid();
  const prvKey = fromHexString(args.privateKey.value);

  // Make the Poseidon hash of the message.
  const hashedMessage = poseidon(message);

  // Extract the corresponding EdDSA public key from the given EdDSA private key.
  const publicKey: EDdSAPublicKey = eddsa
    .prv2pub(prvKey)
    .map(toHexString) as EDdSAPublicKey;

  // Make the signature on the message.
  const signature = toHexString(
    eddsa.packSignature(eddsa.signPoseidon(prvKey, hashedMessage))
  );

  // Return the PCD by creating the claim and the proof.
  return new EdDSAPCD(id, { message, publicKey }, { signature });
}

/**
 * Verify if a given {@link EdDSAPCDClaim} corresponds 
 * to a given {@link EdDSAPCDProof}.
 * 
 * @param {EdDSAPCD} pcd - the {@link EdDSAPCD} to be verified.
 * @returns {boolean} true if the {@link EdDSAPCDClaim} corresponds 
 * to the {@link EdDSAPCDProof}; otherwise false.
 */
export async function verify(pcd: EdDSAPCD): Promise<boolean> {
  /** init */
  await ensureInitialized();

  // Unpack the signature.
  const signature = eddsa.unpackSignature(fromHexString(pcd.proof.signature));

  // Get the public key.
  const pubKey = pcd.claim.publicKey.map(fromHexString) as unknown as Point;

  // Make the Poseidon hash of the message.
  const hashedMessage = poseidon(pcd.claim.message);

  // Verify the signature.
  return eddsa.verifyPoseidon(hashedMessage, signature, pubKey);
}

/**
 * Replace a {@link EdDSAPCDArgs} argument content converting in strings the bigint values.
 *
 * @function replacer
 * @param {any} key - indicate the PCD arg to convert.
 * @param {any} value - indicate the value of the PCD arg to convert.
 * @returns {any} return the converted value as strings.
 */
function replacer(key: any, value: any): any {
  if (key === "message") {
    return value.map((num: bigint) => num.toString(16));
  } else {
    return value;
  }
}

/**
 * Replace a {@link EdDSAPCDArgs} argument content converting in bigints the string values.
 * 
 * @function reviver
 * @param {any} key - indicate the PCD arg to convert.
 * @param {any} value - indicate the value of the PCD arg to convert.
 * @returns {any} return the converted values as bigints.
 */
function reviver(key: any, value: any): any {
  if (key === "message") {
    return value.map((str: string) => BigInt(`0x${str}`));
  } else {
    return value;
  }
}

/**
 * Serialize an {@link EdDSAPCD} to {@link SerializedPCD<EdDSAPCD>}.
 * This function use the {@link replacer} method under-the-hood.
 * 
 * @async
 * @function serialize
 * @param {EdDSAPCD} pcd - the EdDSA PCD to be serialized. 
 * @returns {Promise<SerializedPCD<EdDSAPCD>>} the serialized version of the EdDSA PCD.
 */
export async function serialize(
  pcd: EdDSAPCD
): Promise<SerializedPCD<EdDSAPCD>> {
  return {
    type: EdDSAPCDTypeName,
    pcd: JSON.stringify(pcd, replacer)
  };
}

/**
 * Deserialize a {@link SerializedPCD<EdDSAPCD>} to {@link EdDSAPCD}.
 * This function use the {@link reviver} method under-the-hood.
 * 
 * @async
 * @function deserialize
 * @param {string} serialized - the serialized PCD to deserialize. 
 * @returns {Promise<EdDSAPCD>} the deserialized version of the EdDSA PCD.
 */
export async function deserialize(serialized: string): Promise<EdDSAPCD> {
  return JSON.parse(serialized, reviver);
}

/**
 * Return the information on how the {@link EdDSAPCD} should be displayed 
 * to the user within the PCD Passport.
 * 
 * @function getDisplayOptions
 * @param {EdDSAPCD} pcd - the EdDSA PCD from which to show the information. 
 * @returns {DisplayOptions} the information to display for an {@link EdDSAPCD}.
 */
export function getDisplayOptions(pcd: EdDSAPCD): DisplayOptions {
  return {
    header: "EdDSA Signature",
    displayName: "eddsa-sig-" + pcd.id.substring(0, 4)
  };
}

/** 
 * A PCD-conforming wrapper to sign (and prove) messages (signed) 
 * using an EdDSA key(pair).
 * 
 * @constant
 */
export const EdDSAPCDPackage: PCDPackage<
  EdDSAPCDClaim,
  EdDSAPCDProof,
  EdDSAPCDArgs,
  EdDSAInitArgs
> = {
  name: EdDSAPCDTypeName,
  renderCardBody: EdDSACardBody,
  getDisplayOptions,
  prove,
  verify,
  serialize,
  deserialize
};

/** @ignore */
export async function getEdDSAPublicKey(
  privateKey: string
): Promise<EDdSAPublicKey> {
  await ensureInitialized();

  return eddsa
    .prv2pub(fromHexString(privateKey))
    .map(toHexString) as EDdSAPublicKey;
}<|MERGE_RESOLUTION|>--- conflicted
+++ resolved
@@ -10,12 +10,8 @@
   StringArgument,
   StringArrayArgument
 } from "@pcd/pcd-types";
-<<<<<<< HEAD
-import { Eddsa, Point, Poseidon, buildEddsa, buildPoseidon } from "circomlibjs";
-=======
 import { fromHexString, toHexString } from "@pcd/util";
 import { buildEddsa, buildPoseidon, Eddsa, Point, Poseidon } from "circomlibjs";
->>>>>>> 9564f016
 import { v4 as uuid } from "uuid";
 import { EdDSACardBody } from "./CardBody";
 
@@ -195,7 +191,6 @@
   await initializedPromise;
 }
 
-<<<<<<< HEAD
 /**
  * Make a new {@link EdDSAPCD} by generating a {@link EdDSAPCDProof} 
  * and deriving a {@link EdDSAPCDClaim} from the given input arguments.
@@ -205,8 +200,6 @@
  * @param {EdDSAPCDArgs} args - the set of arguments to make a new {@link EdDSAPCD}.
  * @returns {Promise<EdDSAPCD>} the {@link EdDSAPCD}.
  */
-=======
->>>>>>> 9564f016
 export async function prove(args: EdDSAPCDArgs): Promise<EdDSAPCD> {
   /** init & input sanity check */
   await ensureInitialized();
