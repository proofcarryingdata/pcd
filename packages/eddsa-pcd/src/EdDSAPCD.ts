import {
  DisplayOptions,
  PCD,
  PCDPackage,
  SerializedPCD,
  StringArgument,
  StringArrayArgument
} from "@pcd/pcd-types";
import { fromHexString, requireDefinedParameter, toHexString } from "@pcd/util";
import { buildEddsa, buildPoseidon, Eddsa, Point, Poseidon } from "circomlibjs";
import { v4 as uuid } from "uuid";
import { EdDSACardBody } from "./CardBody";

<<<<<<< HEAD
export const EdDSAPCDTypeName = "eddsa-pcd";

export type EdDSAPublicKey = [string, string];
=======
/**
 * An EdDSA public key is represented as a point on the elliptic curve, with each point being
 * a pair of coordinates consisting of hexadecimal strings. The public key is maintained in a standard
 * format and is internally converted to and from the Montgomery format as needed.
 */
export type EDdSAPublicKey = [string, string];
>>>>>>> fde5f723

/** 
 * The globally unique type name of the {@link EdDSAPCD}.
 */
export const EdDSAPCDTypeName = "eddsa-pcd";

/**
 * Interface containing the arguments that 3rd parties use to
 * initialize this PCD package.
 * It is empty because this package does not implement the `init` function.
 */
export interface EdDSAInitArgs {}

/**
 * Defines the essential parameters required for creating an {@link EdDSAPCD}.
 */
export interface EdDSAPCDArgs {
  /**
   * The EdDSA private key is a 32-byte value used to sign the message.
   * {@link newEdDSAPrivateKey} is recommended for generating highly secure private keys.
   */
  privateKey: StringArgument;
  
  /**
   * The message is composed of a list of stringified big integers so that both `proof` and `claim`
   * can also be used within SNARK circuits, which operate on fields that are themselves big integers. 
   */
  message: StringArrayArgument;
 
  /**
   * A string that uniquely identifies an {@link EdDSAPCD}. If this argument is not specified a random
   * id will be generated.
   */
  id: StringArgument;
}

/**
 * Defines the EdDSA PCD claim. The claim contains a message signed 
 * with the private key corresponding to the given public key.
 */
export interface EdDSAPCDClaim {
<<<<<<< HEAD
  // The public key is a pair of hex strings, representing a point on
  // the elliptic curve
  publicKey: EdDSAPublicKey;
  // The message is an array of bigints, each representing a field
  message: bigint[];
=======
  /**
   * An EdDSA public key corresponding to the EdDSA private key used 
   * for signing the message.
   */
  publicKey: EDdSAPublicKey;
  
  /** 
   * A list of big integers that were signed with the corresponding private key.
   */
  message: Array<bigint>;
>>>>>>> fde5f723
}

/**
 * Defines the EdDSA PCD proof. The proof is the signature that proves 
 * that the private key corresponding to the public key in the claim has been successfully 
 * used to sign the message.
 */
export interface EdDSAPCDProof {
  /**
   * The EdDSA signature of the message as a hexadecimal string.
   */
  signature: string;
}

/**
 * The EdDSA PCD enables the verification that a specific message has been signed with an
 * EdDSA private key. The {@link EdDSAPCDProof}, serving as the signature, is verified
 * using the {@link EdDSAPCDClaim}, which consists of the EdDSA public key and the message.
 */
export class EdDSAPCD implements PCD<EdDSAPCDClaim, EdDSAPCDProof> {
  public type = EdDSAPCDTypeName;

  public id: string;
  public claim: EdDSAPCDClaim;
  public proof: EdDSAPCDProof;

  public constructor(id: string, claim: EdDSAPCDClaim, proof: EdDSAPCDProof) {
    this.id = id;
    this.claim = claim;
    this.proof = proof;
  }
}

let initializedPromise: Promise<void> | undefined;
let eddsa: Eddsa;
let poseidon: Poseidon;

/** 
 * A promise designed to make sure that the EdDSA and the Poseidon algorithms
 * of the `circomlibjs` package have been properly initialized.
 * It only initializes them once.
 */
async function ensureInitialized() {
  if (!initializedPromise) {
    initializedPromise = (async () => {
      eddsa = await buildEddsa();
      poseidon = await buildPoseidon();
    })();
  }

  await initializedPromise;
}

/**
 * Creates a new {@link EdDSAPCD} by generating a {@link EdDSAPCDProof}
 * and deriving a {@link EdDSAPCDClaim} from the given {@link EdDSAPCDArgs}.
 */
export async function prove(args: EdDSAPCDArgs): Promise<EdDSAPCD> {
  await ensureInitialized();

  let message;

  if (!args.privateKey.value)
    throw new Error("No private key value provided");

  if (!args.message.value)
    throw new Error("No message value provided");
  
  try {
    // Converts the list of stringified big integers of the message to a list of big integers.
    // The reason there is a try/catch around it is to prevent users from passing in
    // anything other than stringified big integers to sign.
    message = args.message.value.map((fieldStr: string) => BigInt(fieldStr));
  } catch (e) {
    throw new Error("Could not convert message contents to bigint type");
  }

  // Retrieves the id from the arguments or creates a new random id.
  const id = typeof args.id.value === "string" ? args.id.value : uuid();
  const prvKey = fromHexString(args.privateKey.value);

  const hashedMessage = poseidon(message);
  const publicKey = await getEdDSAPublicKey(prvKey);

  // Make the signature on the message.
  const signature = toHexString(
    eddsa.packSignature(eddsa.signPoseidon(prvKey, hashedMessage))
  );

  return new EdDSAPCD(id, { message, publicKey }, { signature });
}

/**
 * Verifies an EdDSA PCD by checking that its {@link EdDSAPCDClaim} corresponds to its {@link EdDSAPCDProof}.
 * If they match, the function returns true, otherwise false.
 */
export async function verify(pcd: EdDSAPCD): Promise<boolean> {
  await ensureInitialized();

  const signature = eddsa.unpackSignature(fromHexString(pcd.proof.signature));

  // `F.fromObject` converts a point from standard format to Montgomery.
  const pubKey = pcd.claim.publicKey.map((p) => eddsa.F.fromObject(p)) as Point;

  const hashedMessage = poseidon(pcd.claim.message);

  return eddsa.verifyPoseidon(hashedMessage, signature, pubKey);
}

/**
 * The replacer is used by `JSON.stringify` and, in this package, it is used within the
 * PCD's `serialize` function. It is called for each property on the JSON object and
 * converts the value of the property from a list of big integers to a list of hexadecimal
 * strings when the property's key name equals "message".
 * @param key The object property key.
 * @param value The object property value.
 * @returns The original value of the property or the converted one.
 */
function replacer(key: any, value: any): any {
  if (key === "message") {
    return value.map((num: bigint) => num.toString(16));
  } else {
    return value;
  }
}

/**
 * The reviver is used by `JSON.parse` and, in this package, it is used within the
 * PCD's `deserialize` function. It is called for each property on the JSON object and
 * converts the value of the property from a list of hexadecimal strings to a list of
 * big integers when the property's key name equals "message".
 * @param key The object property key.
 * @param value The object property value.
 * @returns The original value of the property or the converted one.
 */
function reviver(key: any, value: any): any {
  if (key === "message") {
    return value.map((str: string) => BigInt(`0x${str}`));
  } else {
    return value;
  }
}

/**
 * Serializes an {@link EdDSAPCD} to {@link SerializedPCD<EdDSAPCD>}.
 * @param pcd The EdDSA PCD to be serialized. 
 * @returns The serialized version of the EdDSA PCD.
 */
export async function serialize(
  pcd: EdDSAPCD
): Promise<SerializedPCD<EdDSAPCD>> {
  return {
    type: EdDSAPCDTypeName,
    pcd: JSON.stringify(pcd, replacer)
  };
}

/**
 * Deserializes a {@link SerializedPCD<EdDSAPCD>} to {@link EdDSAPCD}.
 * @param serialized The serialized PCD to deserialize. 
 * @returns The deserialized version of the EdDSA PCD.
 */
export async function deserialize(serialized: string): Promise<EdDSAPCD> {
  const { id, claim, proof } = JSON.parse(serialized, reviver);

  requireDefinedParameter(id, "id");
  requireDefinedParameter(claim, "claim");
  requireDefinedParameter(proof, "proof");

  return new EdDSAPCD(id, claim, proof);
}

/**
 * Provides the information about the {@link EdDSAPCD} that will be displayed
 * to users on Zupass.
 * @param pcd The EdDSA PCD instance. 
 * @returns The information to be displayed, specifically `header` and `displayName`.
 */
export function getDisplayOptions(pcd: EdDSAPCD): DisplayOptions {
  return {
    header: "EdDSA Signature",
    displayName: "eddsa-sig-" + pcd.id.substring(0, 4)
  };
}

/** 
 * The PCD package of the EdDSA PCD. It exports an object containing
 * the code necessary to operate on this PCD's data.
 */
export const EdDSAPCDPackage: PCDPackage<
  EdDSAPCDClaim,
  EdDSAPCDProof,
  EdDSAPCDArgs,
  EdDSAInitArgs
> = {
  name: EdDSAPCDTypeName,
  renderCardBody: EdDSACardBody,
  getDisplayOptions,
  prove,
  verify,
  serialize,
  deserialize
};

/**
 * Returns an {@link EDdSAPublicKey} derived from a 32-byte EdDSA private key.
 * The private key must be a hexadecimal string or a Uint8Array typed array.
 * @param privateKey The 32-byte EdDSA private key.
 * @returns The {@link EDdSAPublicKey} extracted from the private key.
 */
export async function getEdDSAPublicKey(
  privateKey: string | Uint8Array
): Promise<EdDSAPublicKey> {
  await ensureInitialized();

  if (typeof privateKey === "string") {
    privateKey = fromHexString(privateKey);
  }

  return eddsa
    .prv2pub(privateKey)
    .map((p) =>
      // `F.toObject` converts a point from Montgomery format to a standard one.
      eddsa.F.toObject(p).toString(16).padStart(64, "0")
    ) as EdDSAPublicKey;
}<|MERGE_RESOLUTION|>--- conflicted
+++ resolved
@@ -11,18 +11,12 @@
 import { v4 as uuid } from "uuid";
 import { EdDSACardBody } from "./CardBody";
 
-<<<<<<< HEAD
-export const EdDSAPCDTypeName = "eddsa-pcd";
-
-export type EdDSAPublicKey = [string, string];
-=======
 /**
  * An EdDSA public key is represented as a point on the elliptic curve, with each point being
  * a pair of coordinates consisting of hexadecimal strings. The public key is maintained in a standard
  * format and is internally converted to and from the Montgomery format as needed.
  */
-export type EDdSAPublicKey = [string, string];
->>>>>>> fde5f723
+export type EdDSAPublicKey = [string, string];
 
 /** 
  * The globally unique type name of the {@link EdDSAPCD}.
@@ -64,24 +58,16 @@
  * with the private key corresponding to the given public key.
  */
 export interface EdDSAPCDClaim {
-<<<<<<< HEAD
-  // The public key is a pair of hex strings, representing a point on
-  // the elliptic curve
-  publicKey: EdDSAPublicKey;
-  // The message is an array of bigints, each representing a field
-  message: bigint[];
-=======
   /**
    * An EdDSA public key corresponding to the EdDSA private key used 
    * for signing the message.
    */
-  publicKey: EDdSAPublicKey;
+  publicKey: EdDSAPublicKey;
   
   /** 
    * A list of big integers that were signed with the corresponding private key.
    */
   message: Array<bigint>;
->>>>>>> fde5f723
 }
 
 /**
