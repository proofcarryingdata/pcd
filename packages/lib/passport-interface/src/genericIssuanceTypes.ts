import { z } from "zod";

/**
 * Each new {@link Pipeline} type needs a corresponding entry in thie enum.
 */
export enum PipelineType {
  Lemonade = "Lemonade",
  Pretix = "Pretix",
  CSV = "CSV"
}

export enum IncidentPolicy {
  Everyone = "Everyone",
  JustIvan = "JustIvan",
  JustRichard = "JustRichard"
}

const BasePipelineDefinitionSchema = z.object({
  id: z.string().uuid(),
  ownerUserId: z.string().uuid(),
  editorUserIds: z.array(z.string().uuid()),
  timeCreated: z.string(),
  timeUpdated: z.string()
});

const AlertsOptionsSchema = z.object({
  pagerduty: z.boolean().optional(),
  loadIncidentPagePolicy: z.nativeEnum(IncidentPolicy).optional(),
  discordTags: z.array(z.string()).optional(),
  discordAlerts: z.boolean().optional(),
  alertOnLogErrors: z.boolean().optional(),
  errorLogIgnoreRegexes: z.array(z.string()).optional(),
  alertOnLogWarnings: z.boolean().optional(),
  warningLogIgnoreRegexes: z.array(z.string()).optional(),
  alertOnAtomMismatch: z.boolean().optional()
});

export type AlertsOptions = z.infer<typeof AlertsOptionsSchema>;

const BasePipelineOptionsSchema = z.object({
  /**
   * Paused pipelines don't load data, but their APIs are still
   * accessible and enabled.
   */
  paused: z.boolean().optional(),
  name: z.string().optional(),
  notes: z.string().optional(),
  alerts: AlertsOptionsSchema.optional(),
  /**
   * Protected pipelines can't be deleted.
   */
  protected: z.boolean().optional(),
  important: z.boolean().optional()
});

export type BasePipelineOptions = z.infer<typeof BasePipelineOptionsSchema>;

/**
 * A pipeline definition is owned by the user who set it up. It's the
 * persisted representation of a pipeline on our backend. When a user
 * sets up a pipeline via the generic issuance UI, they are creating one
 * of these over a series of configuration steps - choosing which data
 * source to use, uploading an API key, selecting which data to load, etc.
 */
export type BasePipelineDefinition = z.infer<
  typeof BasePipelineDefinitionSchema
>;

/**
 * Pipeline definitions can also include manually-added tickets. Pipelines that
 * support this will create tickets according to these specifications, in
 * addition to those loaded from their primary data source.
 */
const ManualTicketSchema = z.object({
  /**
   * The ID of the ticket.
   */
  id: z.string().uuid(),
  /**
   * The generic issuance UUID of the event that the ticket is for.
   */
  eventId: z.string().uuid(),
  /**
   * The generic issuance UUID for the product/ticket type.
   */
  productId: z.string().uuid(),
  /**
   * The email to assign the ticket to.
   */
  attendeeEmail: z.string().email(),
  /**
   * The full name of the attendee.
   */
  attendeeName: z.string().min(1)
});

const ManualTicketListSchema = z
  .array(ManualTicketSchema)
  .optional()
  .refine(
    (manualTickets) =>
      // If manualTickets is undefined then that's OK
      manualTickets === undefined ||
      // Otherwise make sure each one has a unique ID
      manualTickets.length ===
        new Set(manualTickets.map((manualTicket) => manualTicket.id)).size,
    { message: "Ticket IDs must be unique" }
  );

export type ManualTicket = z.infer<typeof ManualTicketSchema>;

const LemonadePipelineTicketTypeConfigSchema = z.object({
  /**
   * The ID of this ticket type on the Lemonade end.
   */
  externalId: z.string(),
  /**
   * The UUID of this ticket type used in {@link EdDSATicketPCD}.
   */
  genericIssuanceProductId: z.string().uuid(),
  /**
   * Whether this ticket type is allowed to check other tickets in or not.
   */
  isSuperUser: z.boolean(),
  /**
   * Display name
   */
  name: z.string()
});

const SemaphoreGroupConfigSchema = z.object({
  /**
   * Defines the set of event ID/product ID pairs that qualify a ticket-holder
   * for membership in this group. If no product ID is specified, then all
   * tickets for the event will qualify for group membership.
   *
   * The groupId is a UUID which the administrator should generate.
   */
  groupId: z.string().uuid(),
  name: z.string().min(1),
  memberCriteria: z.array(
    z.object({
      /**
       * generic issuance event id
       */
      eventId: z.string().uuid(),
      /**
       * generic issuance product id
       */
      productId: z.string().uuid().optional()
    })
  )
});

export type SemaphoreGroupConfig = z.infer<typeof SemaphoreGroupConfigSchema>;

const SemaphoreGroupListSchema = z
  .array(SemaphoreGroupConfigSchema)
  .optional()
  .refine(
    (groups) =>
      // Groups being undefined is valid
      groups === undefined ||
      // If groups are defined, the number of unique IDs must equal the
      // number of groups
      groups.length === new Set(groups.map((group) => group.groupId)).size,
    { message: "Semaphore group IDs must be unique" }
  )
  .refine(
    (groups) =>
      // Groups being undefined is valid
      groups === undefined ||
      // If groups are defined, the number of unique names must equal the
      // number of groups
      groups.length === new Set(groups.map((group) => group.name)).size,
    { message: "Semaphore group names must be unique" }
  );

/**
 * Generic Issuance-specific ticket type configuration - roughly corresponds to a
 * 'Product' in Pretix-land.
 */
export type LemonadePipelineTicketTypeConfig = z.infer<
  typeof LemonadePipelineTicketTypeConfigSchema
>;

const LemonadePipelineEventConfigSchema = z.object({
  /**
   * The ID of this event on the Lemonade end.
   */
  externalId: z.string(),
  /**
   * Display name.
   */
  name: z.string(),
  /**
   * The UUID of this event used for {@link EdDSATicketPCD}.
   */
  genericIssuanceEventId: z.string().uuid(),
  /**
   * Roughly translates to Products in {@link EdDSATicketPCD}.
   */
  ticketTypes: z.array(LemonadePipelineTicketTypeConfigSchema)
});

/**
 * Generic Issuance-specific event configuration. Should roughly match up to the
 * types defined above - {@link LemonadeTicket}, {@link LemonadeEvent}, and
 * {@link LemonadeTicketType}.
 */
export type LemonadePipelineEventConfig = z.infer<
  typeof LemonadePipelineEventConfigSchema
>;

export const ActionScreenConfigSchema = z.object({
  eventBannerUrl: z.string().optional(),
  eventNameConfig: z.string().optional()
});

export type ActionScreenConfig = z.infer<typeof ActionScreenConfigSchema>;

export const BadgeConfigSchema = z.object({
  id: z.string(),
  eventName: z.string(),
  productName: z.string().optional(),
  imageUrl: z.string(),
  givers: z.array(z.string()).optional(),
  grantOnCheckin: z.boolean().optional(),
  maxPerDay: z.number().optional()
});

export type BadgeConfig = z.infer<typeof BadgeConfigSchema>;

export const BadgesConfigSchema = z.object({
  enabled: z.boolean().optional(),
  choices: z.array(BadgeConfigSchema).optional()
});

export type BadgesConfig = z.infer<typeof BadgesConfigSchema>;

export const ContactsConfigSchema = z.object({
  enabled: z.boolean().optional()
});

export type ContactsConfig = z.infer<typeof ContactsConfigSchema>;

/**
 * Configuration of actions Podbox enables subscribers of the same Pipeline
 * to perform on each other:
 * - checking in
 * - issuing 'badges'
 * - pushing a contact card to scanee's zupass
 * - potentially other actions, like throwing snowballs.
 */
const TicketActionsOptionsSchema = z.object({
  badges: BadgesConfigSchema.optional(),
  contacts: ContactsConfigSchema.optional(),
  screenConfig: ActionScreenConfigSchema.optional()
});

export type TicketActions = z.infer<typeof TicketActionsOptionsSchema>;

const FeedIssuanceOptionsSchema = z.object({
  feedId: z.string(),
  feedDisplayName: z.string(),
  feedDescription: z.string(),
  feedFolder: z.string()
});

export type FeedIssuanceOptions = z.infer<typeof FeedIssuanceOptionsSchema>;

const ImageOptionsSchema = z.object({
  imageUrl: z.string(),
  requireCheckedIn: z.boolean()
});

export type ImageOptions = z.infer<typeof ImageOptionsSchema>;

const LemonadePipelineOptionsSchema = BasePipelineOptionsSchema.extend({
  /**
   * Configured by the user when setting up Lemonade as a data source.
   */
  oauthAudience: z.string(),
  oauthClientId: z.string(),
  oauthClientSecret: z.string(),
  oauthServerUrl: z.string(),
  backendUrl: z.string(),
  events: z.array(LemonadePipelineEventConfigSchema),
  superuserEmails: z.array(z.string()).optional(),
  feedOptions: FeedIssuanceOptionsSchema,
  manualTickets: ManualTicketListSchema,
  ticketActions: TicketActionsOptionsSchema.optional(),
  semaphoreGroups: SemaphoreGroupListSchema
}).refine((val) => {
  // Validate that the manual tickets have event and product IDs that match the
  // event configuration.
  const events = new Map(
    val.events.map((ev) => [ev.genericIssuanceEventId, ev])
  );
  for (const manualTicket of val.manualTickets ?? []) {
    // Check that the event exists
    const manualTicketEvent = events.get(manualTicket.eventId);
    if (!manualTicketEvent) {
      return false;
    }
    // Check that the event has a product with the product ID on the ticket
    if (
      !manualTicketEvent.ticketTypes.find(
        (ticketType) =>
          ticketType.genericIssuanceProductId === manualTicket.productId
      )
    ) {
      return false;
    }
  }

  return true;
});

export type LemonadePipelineOptions = z.infer<
  typeof LemonadePipelineOptionsSchema
>;

const LemonadePipelineDefinitionSchema = BasePipelineDefinitionSchema.extend({
  type: z.literal(PipelineType.Lemonade),
  options: LemonadePipelineOptionsSchema
});

/**
 * A {@link LemonadePipelineDefinition} is a pipeline that has finished being
 * set up that configures the generic issuance service to load data on behalf
 * of a particular user from Lemonade and issue tickets for it.
 */
export type LemonadePipelineDefinition = z.infer<
  typeof LemonadePipelineDefinitionSchema
>;

export function isLemonadePipelineDefinition(
  d: PipelineDefinition
): d is LemonadePipelineDefinition {
  return d.type === PipelineType.Lemonade;
}

const PretixProductConfigSchema = z.object({
  /**
   * Pretix's item ID
   */
  externalId: z.string(),
  /**
   * Our UUID
   */
  genericIssuanceId: z.string().uuid(),
  /**
   * Display name
   */
  name: z.string(),
  /**
   * Is a user with this product a "superuser"?
   * Superusers are able to check tickets in to events.
   */
  isSuperUser: z.boolean(),
  /**
   * If the attendee's name is collected by a question
   * other than the default attendee name question, this
   * field lets you configure Podbox to prefer to read
   * names from answers to the question with this `question_identifier`
   *
   * see pretix docs here: https://docs.pretix.eu/en/latest/api/resources/orders.html#order-position-resource
   */
  nameQuestionPretixQuestionIdentitifier: z.string().optional()
});

/**
 * Configuration for specific products available for the event. Does not need
 * to include all products available in Pretix, but any product listed here
 * must be available in Pretix.
 */
export type PretixProductConfig = z.infer<typeof PretixProductConfigSchema>;

const PretixEventConfigSchema = z.object({
  /**
   * Pretix's event ID
   */
  externalId: z.string(),
  /**
   * Our UUID
   */
  genericIssuanceId: z.string().uuid(),
  /**
   * Display name for the event
   */
  name: z.string(),
<<<<<<< HEAD
  /**
   * Options to configure displaying an image instead of the QR code
   */
  imageOptions: ImageOptionsSchema.optional(),
  products: z.array(PretixProductConfigSchema)
=======
  products: z.array(PretixProductConfigSchema),
  /**
   * Skip validation of event settings - use with caution!
   */
  skipSettingsValidation: z.boolean().optional()
>>>>>>> e97ec116
});

/**
 * Configuration for a specific event, which is managed under the organizer's
 * Pretix account.
 */
export type PretixEventConfig = z.infer<typeof PretixEventConfigSchema>;

const PretixPipelineOptionsSchema = BasePipelineOptionsSchema.extend({
  /**
   * This object represents a configuration from which the server can instantiate
   * a functioning {@link PretixPipeline}. Partially specified by the user.
   */
  pretixAPIKey: z.string(),
  pretixOrgUrl: z.string(),
  events: z.array(PretixEventConfigSchema),
  feedOptions: FeedIssuanceOptionsSchema,
  manualTickets: ManualTicketListSchema,
  semaphoreGroups: SemaphoreGroupListSchema
}).refine((val) => {
  // Validate that the manual tickets have event and product IDs that match the
  // event configuration.
  const events = new Map(val.events.map((ev) => [ev.genericIssuanceId, ev]));
  for (const manualTicket of val.manualTickets ?? []) {
    // Check that the event exists
    const manualTicketEvent = events.get(manualTicket.eventId);
    if (!manualTicketEvent) {
      return false;
    }
    // Check that the event has a product with the product ID on the ticket
    if (
      !manualTicketEvent.products.find(
        (product) => product.genericIssuanceId === manualTicket.productId
      )
    ) {
      return false;
    }
  }

  return true;
});

export type PretixPipelineOptions = z.infer<typeof PretixPipelineOptionsSchema>;

const PretixPipelineDefinitionSchema = BasePipelineDefinitionSchema.extend({
  type: z.literal(PipelineType.Pretix),
  options: PretixPipelineOptionsSchema
});

/**
 * Similar to {@link LemonadePipelineDefinition} but for Pretix-based Pipelines.
 */
export type PretixPipelineDefinition = z.infer<
  typeof PretixPipelineDefinitionSchema
>;

export function isPretixPipelineDefinition(
  d: PipelineDefinition
): d is PretixPipelineDefinition {
  return d.type === PipelineType.Pretix;
}

export enum CSVPipelineOutputType {
  /**
   * {@link EdDSAMessagePCD}
   */
  Message = "EdDSAMessage",
  Ticket = "EdDSATicket"
}

const CSVPipelineOptionsSchema = BasePipelineOptionsSchema.extend({
  csv: z.string(),
  outputType: z.nativeEnum(CSVPipelineOutputType).optional(),
  feedOptions: FeedIssuanceOptionsSchema
});

export type CSVPipelineOptions = z.infer<typeof CSVPipelineOptionsSchema>;

const CSVPipelineDefinitionSchema = BasePipelineDefinitionSchema.extend({
  type: z.literal(PipelineType.CSV),
  options: CSVPipelineOptionsSchema
});

/**
 * Similar to {@link LemonadePipelineDefinition} but for CSV-based Pipelines.
 */
export type CSVPipelineDefinition = z.infer<typeof CSVPipelineDefinitionSchema>;

export function isCSVPipelineDefinition(
  d: PipelineDefinition
): d is CSVPipelineDefinition {
  return d.type === PipelineType.CSV;
}

/**
 * This item is exported so that we can use it for validation on generic issuance server.
 */
export const PipelineDefinitionSchema = z.discriminatedUnion("type", [
  LemonadePipelineDefinitionSchema,
  PretixPipelineDefinitionSchema,
  CSVPipelineDefinitionSchema
]);

/**
 * Any new pipeline definitions need to be added to this type declaration. Note
 * that the way I've set it up a {@link Pipeline} appears to only be able to have
 * one data source. However, that is not the case. In the future, if needed, it
 * would be possible to create Pipelines that load from an arbitrary quantity
 * of data sources.
 */
export type PipelineDefinition = z.infer<typeof PipelineDefinitionSchema>;

const PipelineHistoryEntrySchema = z.object({
  id: z.string().uuid(),
  pipeline: PipelineDefinitionSchema,
  timeCreated: z.string(),
  editorUserId: z.string().optional()
});

export type PipelineHistoryEntry = z.infer<typeof PipelineHistoryEntrySchema>;

export interface HydratedPipelineHistoryEntry extends PipelineHistoryEntry {
  editorEmail?: string;
}

/**
 * {@link Pipeline}s offer PCDs to users via authenticated channels such as
 * feeds. When a user authenticates in order to receive a PCD, we record this
 * in the DB, allowing us to reconstruct a list of authenticated users for
 * purposes such as Semaphore group management.
 */
export interface PipelineConsumer {
  email: string; // the consumer's email address
  commitment: string; // the consumer's semaphore commitment
  timeCreated: Date;
  timeUpdated: Date;
}<|MERGE_RESOLUTION|>--- conflicted
+++ resolved
@@ -390,19 +390,15 @@
    * Display name for the event
    */
   name: z.string(),
-<<<<<<< HEAD
   /**
    * Options to configure displaying an image instead of the QR code
    */
   imageOptions: ImageOptionsSchema.optional(),
-  products: z.array(PretixProductConfigSchema)
-=======
   products: z.array(PretixProductConfigSchema),
   /**
    * Skip validation of event settings - use with caution!
    */
   skipSettingsValidation: z.boolean().optional()
->>>>>>> e97ec116
 });
 
 /**
