--- conflicted
+++ resolved
@@ -33,15 +33,12 @@
   border-radius: 8px;
 `;
 
-<<<<<<< HEAD
-=======
 const CardFieldLabel = styled(FieldLabel)`
   padding-left: 12px;
   padding-top: 4px;
   padding-bottom: 8px;
 `;
 
->>>>>>> bb4f287a
 export const Card = ({
   title,
   children
@@ -51,13 +48,7 @@
 }): JSX.Element => {
   return (
     <CardWrapper>
-<<<<<<< HEAD
-      <FieldLabel style={{ paddingLeft: 12, paddingTop: 4, paddingBottom: 8 }}>
-        {title}
-      </FieldLabel>
-=======
       <CardFieldLabel>{title}</CardFieldLabel>
->>>>>>> bb4f287a
       {children}
     </CardWrapper>
   );
