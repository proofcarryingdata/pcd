--- conflicted
+++ resolved
@@ -24,10 +24,6 @@
 
 export const FieldLabel = styled.div`
   font-weight: bold;
-<<<<<<< HEAD
-  // color: #8b94ac;
-=======
->>>>>>> bb4f287a
   color: var(--text-tertiary);
   font-family: Barlow;
   font-size: 14px;
