import {
  POD,
  PODContent,
  PODEntries,
  PODValue,
  decodePublicKey,
  decodeSignature
} from "@pcd/pod";
import {
  BABY_JUB_NEGATIVE_ONE,
  BABY_JUB_SUBGROUP_ORDER_MINUS_ONE
} from "@pcd/util";
import { expect } from "chai";
import { WitnessTester } from "circomkit";
import _ from "lodash";
import "mocha";
import path from "path";
import { poseidon1, poseidon2 } from "poseidon-lite";
import {
  CircuitArtifactPaths,
  CircuitSignal,
  PROTO_POD_GPC_PUBLIC_INPUT_NAMES,
  ProtoPODGPC,
  ProtoPODGPCCircuitParams,
  ProtoPODGPCInputNamesType,
  ProtoPODGPCInputs,
  ProtoPODGPCOutputNamesType,
  ProtoPODGPCOutputs,
  array2Bits,
  dummyObjectSignals,
  extendedSignalArray,
  gpcArtifactPaths,
  maxTupleArity,
  padArray,
  paramMaxVirtualEntries,
  processLists,
  protoPODGPCCircuitParamArray,
  zipLists
} from "../src";
import {
  circomkit,
  ownerIdentity,
  ownerIdentityV4,
  privateKey,
  privateKey2,
  sampleEntries,
  sampleEntries2,
  sampleEntries3
} from "./common";

const MAX_OBJECTS = 3;
const MAX_ENTRIES = 10;
const MERKLE_MAX_DEPTH = 8;
const MAX_NUMERIC_VALUES = 4;
const MAX_LISTS = 4;
const MAX_LIST_ENTRIES = 20;
const MAX_TUPLES = 5;
const TUPLE_ARITY = 3;
const INCLUDE_OWNERV3 = true;
const INCLUDE_OWNERV4 = true;

const GPC_PARAMS = ProtoPODGPCCircuitParams(
  MAX_OBJECTS,
  MAX_ENTRIES,
  MERKLE_MAX_DEPTH,
  MAX_NUMERIC_VALUES,
  MAX_LISTS,
  MAX_LIST_ENTRIES,
  MAX_TUPLES,
  TUPLE_ARITY,
  INCLUDE_OWNERV3,
  INCLUDE_OWNERV4
);

/**
 * This is a hard-coded version of the values produced by makeTestSignals
 * with the parameters above, and isNullifierHashRevealed=true.  It is
 * included as a compatibility check, to ensure any code changes still produce
 * the same cryptographic output and can consume the output of older code.
 *
 * There are separate tests below which ensure the ability to consume this
 * sample input, as well as to ensure that newly generated input is the same as
 * this sample input.
 * - If you see a failure to consume this input, indicates an incompatible
 * change.  Think hard about whether that's intended, and update the
 * constants only if it is.
 * - If you see a failure indicating newly-generated input differs from this
 * sample, it's more likely that it's because the sample entries have changed.
 * If that's the case, then you can simply update these values based on
 * the comparison values you see in the tests.  Just be sure to think about
 * whether there's a potential incompatibility before doing so.
 */
const sampleInput: ProtoPODGPCInputs = {
  // Object modules [MAX_OBJECTS].
  objectContentID: [
    12270358673359082965738807859874919382499710065761285952062666579568565718653n,
    18485219261920225334980553941142386419465309066344414743860287563916451539637n,
    10997759237601676506355148046000429837881109541735643545445952495477090982069n
  ],
  /*PUB*/ objectSignerPubkeyAx: [
    13277427435165878497778222415993513565335242147425444199013288855685581939618n,
    12512819142096328672745574748268841190683864664801826114110182444939815508133n,
    13277427435165878497778222415993513565335242147425444199013288855685581939618n
  ],
  /*PUB*/ objectSignerPubkeyAy: [
    13622229784656158136036771217484571176836296686641868549125388198837476602820n,
    13076926918448785155412042385132024413480177434239776354704095450497712564228n,
    13622229784656158136036771217484571176836296686641868549125388198837476602820n
  ],
  objectSignatureR8x: [
    7992821217327622955890465279229121725074281617714658027486909914621548371074n,
    12917697647737660037968891386003485907424346856851728146060963416647764311563n,
    16532096617317682991315420227839811447741576295653540718599763863618256220354n
  ],
  objectSignatureR8y: [
    11405734751649171564583675673630564127815711985187113530077637798277417877047n,
    7738986716904691927169287478392174278377770853335179083699861759935197872715n,
    5179828019075639912990095111900763350648999945821857919997966590502207092029n
  ],
  objectSignatureS: [
    1640161649771700932833151683605766558948110094112079974586279748238737601920n,
    793969069331474119331332801728102594224728382005232646705773198580972005784n,
    1113437438846625609094930869683368595736390494171880208267303399654693559367n
  ],

  // Entry modules [MAX_ENTRIES].
  /*PUB*/ entryObjectIndex: [0n, 0n, 0n, 0n, 0n, 1n, 1n, 1n, 2n, 0n],
  /*PUB*/ entryNameHash: [
    151251200029686127063327095456320040687905427497336635391695211041155747807n,
    134391921332508560099964544679493715295561887371159641958333364222734962117n,
    189299395894817028341377136440374346654807305685374867635317277536233949076n,
    300288658781160042600136958258128788307343035694769415667235118833120457708n,
    238072999318140247144340409210767592458149676910332477492128964242309639601n,
    342949817308325102533753023095764481919209045044694155820648303022684782250n,
    53263882652869188233442867997794714745800659178874616674229264640580912587n,
    426359027531308702550614983347627926388963727464163576225979855755198240161n,
    342949817308325102533753023095764481919209045044694155820648303022684782250n,
    151251200029686127063327095456320040687905427497336635391695211041155747807n
  ],
  /*PUB*/ entryIsValueHashRevealed: 341n,
  entryProofDepth: [5n, 4n, 5n, 5n, 4n, 3n, 3n, 3n, 3n, 5n],
  entryProofIndex: [0n, 14n, 4n, 8n, 12n, 0n, 2n, 4n, 0n, 0n],
  entryProofSiblings: [
    [
      9904028930859697121695025471312564917337032846528014134060777877259199866166n,
      3061484723492332507965148030160360459221544214848710312076669786481227696312n,
      1034918093316386824116250922167450510848513309806370785803679707656130099343n,
      1967460137183576823935940165748484233277693357918661365351807577356270673444n,
      17807035268217408168284551891421581960582995627579868198916345027521558073672n,
      0n,
      0n,
      0n
    ],
    [
      6111114915052368960013028357687874844561982077054171687671655940344165800007n,
      17388341916490019549185702457305159634089732163160991335774891791427848138239n,
      11096941554911766269591512438306543037648897778876512669092185697158334141884n,
      878417866821669669522076576747055310573348304334101916686376059972110407914n,
      0n,
      0n,
      0n,
      0n
    ],
    [
      79413589009516425735881875984458315063673535229512653237262904385386810264n,
      2988967693189246630227921486167231126160629249388754049032915631130877132159n,
      12362374997124488476322045861640292353131125538521613863615454299982158675332n,
      1967460137183576823935940165748484233277693357918661365351807577356270673444n,
      17807035268217408168284551891421581960582995627579868198916345027521558073672n,
      0n,
      0n,
      0n
    ],
    [
      9904028930859697121695025471312564917337032846528014134060777877259199866166n,
      13668449146162081837160030987226451011104790516898257065617008244028191958016n,
      13367959075812247489073491246943547730887238023109366321601974217602143416556n,
      19447992562784698394687517181808908839437555749634616537692960194318245665263n,
      17807035268217408168284551891421581960582995627579868198916345027521558073672n,
      0n,
      0n,
      0n
    ],
    [
      15383263259644919292219180647511310006578861291492710261633820948219084286293n,
      7918679663012595984197891463489482800265672806180291933573986953773003320949n,
      11096941554911766269591512438306543037648897778876512669092185697158334141884n,
      878417866821669669522076576747055310573348304334101916686376059972110407914n,
      0n,
      0n,
      0n,
      0n
    ],
    [
      6111114915052368960013028357687874844561982077054171687671655940344165800007n,
      6376514122805686556057022362450217144216155426480889124042640416146259159616n,
      2475203300517048003967161333121686502473569082786308968237941737681242578523n,
      0n,
      0n,
      0n,
      0n,
      0n
    ],
    [
      5537782408586483095179205238470693004605299677776401318528976418642660549437n,
      20773279285022515108170558039293645952057292062999881653725415257517828272020n,
      2475203300517048003967161333121686502473569082786308968237941737681242578523n,
      0n,
      0n,
      0n,
      0n,
      0n
    ],
    [
      8093821485214269328389004542394237209037452657522929891144731833981969398000n,
      2720192215416253774358021860068355957407670823856560393117054770965832043978n,
      2357819815697692293410511834633713223342983901072503189827144862105057738355n,
      0n,
      0n,
      0n,
      0n,
      0n
    ],
    [
      15170632554331862997050742014395807449361562342470859240457119918675786875630n,
      20805589006174607077225502453211752083698893938887503022650477350039812475033n,
      1758151122517447416853548993762452057437739140782902232279705380156991021077n,
      0n,
      0n,
      0n,
      0n,
      0n
    ],
    [
      9904028930859697121695025471312564917337032846528014134060777877259199866166n,
      3061484723492332507965148030160360459221544214848710312076669786481227696312n,
      1034918093316386824116250922167450510848513309806370785803679707656130099343n,
      1967460137183576823935940165748484233277693357918661365351807577356270673444n,
      17807035268217408168284551891421581960582995627579868198916345027521558073672n,
      0n,
      0n,
      0n
    ]
  ],

  // Virtual entry module.
  virtualEntryIsValueHashRevealed: 38n,

  // Entry constraint modules.
  /*PUB*/ entryEqualToOtherEntryByIndex: [
    3n,
    0n,
    2n,
    1n,
    4n,
    1n,
    6n,
    7n,
    8n,
    3n,
    10n,
    15n,
    12n,
    13n,
    14n,
    15n
  ],
  /*PUB*/ entryIsEqualToOtherEntry: 65525n,

  // External nullifier for owner modules
  /*PUB*/ ownerExternalNullifier: 42n,

  // Owner module (0-1)
  /*PUB*/ ownerV3EntryIndex: [1n],
  ownerSemaphoreV3IdentityNullifier: [
    99353161014976810914716773124042455250852206298527174581112949561812190422n
  ],
  ownerSemaphoreV3IdentityTrapdoor: [
    329061722381819402313027227353491409557029289040211387019699013780657641967n
  ],
  /*PUB*/ ownerV3IsNullifierHashRevealed: [1n],

  // Owner V4 module (0-1)
  /*PUB*/ ownerV4EntryIndex: [8n],
  ownerSemaphoreV4SecretScalar: [
    2216916178205221996784875615548956289937038466803771088017302823987023506835n
  ],
  /*PUB*/ ownerV4IsNullifierHashRevealed: [1n],

  // Numeric value module (MAX_NUMERIC_VALUES)
  numericValues: [-5n, 0n, 0n, 0n],
  /*PUB*/ numericValueEntryIndices: [
    4n,
    21888242871839275222246405745257275088548364400416034343698204186575808495616n,
    21888242871839275222246405745257275088548364400416034343698204186575808495616n,
    21888242871839275222246405745257275088548364400416034343698204186575808495616n
  ],
  /*PUB*/ numericValueInRange: 15n,
  /*PUB*/ numericMinValues: [-10n, 0n, 0n, 0n],
  /*PUB*/ numericMaxValues: [132n, 0n, 0n, 0n],

  // Tuple module (1)
  /*PUB*/ tupleIndices: [
    [0n, 3n, 4n],
    [0n, 0n, 0n],
    [0n, 0n, 0n],
    [0n, 0n, 0n],
    [0n, 0n, 0n]
  ],

  // List membership module (1)
  /*PUB*/ listComparisonValueIndex: [
    16n,
    2n,
    21888242871839275222246405745257275088548364400416034343698204186575808495616n,
    21888242871839275222246405745257275088548364400416034343698204186575808495616n
  ],
  /*PUB*/ listContainsComparisonValue: 13n,
  /*PUB*/ listValidValues: [
    [
      4051954411104792249383693706637209268230489664161042452028800313521865803544n,
      20446162308858983822343240211146647973643425048450732402326385815171694879022n,
      7629839552610794408870424599043513308246273826113363720727136373029467805206n,
      4051954411104792249383693706637209268230489664161042452028800313521865803544n,
      4051954411104792249383693706637209268230489664161042452028800313521865803544n,
      4051954411104792249383693706637209268230489664161042452028800313521865803544n,
      4051954411104792249383693706637209268230489664161042452028800313521865803544n,
      4051954411104792249383693706637209268230489664161042452028800313521865803544n,
      4051954411104792249383693706637209268230489664161042452028800313521865803544n,
      4051954411104792249383693706637209268230489664161042452028800313521865803544n,
      4051954411104792249383693706637209268230489664161042452028800313521865803544n,
      4051954411104792249383693706637209268230489664161042452028800313521865803544n,
      4051954411104792249383693706637209268230489664161042452028800313521865803544n,
      4051954411104792249383693706637209268230489664161042452028800313521865803544n,
      4051954411104792249383693706637209268230489664161042452028800313521865803544n,
      4051954411104792249383693706637209268230489664161042452028800313521865803544n,
      4051954411104792249383693706637209268230489664161042452028800313521865803544n,
      4051954411104792249383693706637209268230489664161042452028800313521865803544n,
      4051954411104792249383693706637209268230489664161042452028800313521865803544n,
      4051954411104792249383693706637209268230489664161042452028800313521865803544n
    ],
    [
      418054148966205975783410155874827634853551522259146487067290966636892732647n,
      258071104886281019673049751947634554232920835393595101028404753707746639950n,
      182079048417179539545970732679096371357369048564078539272006698153726644528n,
      405595751139330719253651185729874002724136903095462474029135259130005398986n,
      335052023995624983314817417909713543427783448856740419267425738064439102915n,
      324520210211906104838118463364480817452902646208281319078648035184917687310n,
      418054148966205975783410155874827634853551522259146487067290966636892732647n,
      418054148966205975783410155874827634853551522259146487067290966636892732647n,
      418054148966205975783410155874827634853551522259146487067290966636892732647n,
      418054148966205975783410155874827634853551522259146487067290966636892732647n,
      418054148966205975783410155874827634853551522259146487067290966636892732647n,
      418054148966205975783410155874827634853551522259146487067290966636892732647n,
      418054148966205975783410155874827634853551522259146487067290966636892732647n,
      418054148966205975783410155874827634853551522259146487067290966636892732647n,
      418054148966205975783410155874827634853551522259146487067290966636892732647n,
      418054148966205975783410155874827634853551522259146487067290966636892732647n,
      418054148966205975783410155874827634853551522259146487067290966636892732647n,
      418054148966205975783410155874827634853551522259146487067290966636892732647n,
      418054148966205975783410155874827634853551522259146487067290966636892732647n,
      418054148966205975783410155874827634853551522259146487067290966636892732647n
    ],
    [
      0n,
      0n,
      0n,
      0n,
      0n,
      0n,
      0n,
      0n,
      0n,
      0n,
      0n,
      0n,
      0n,
      0n,
      0n,
      0n,
      0n,
      0n,
      0n,
      0n
    ],
    [
      0n,
      0n,
      0n,
      0n,
      0n,
      0n,
      0n,
      0n,
      0n,
      0n,
      0n,
      0n,
      0n,
      0n,
      0n,
      0n,
      0n,
      0n,
      0n,
      0n
    ]
  ],

  // POD uniqueness module (1)
<<<<<<< HEAD
  /*PUB*/ uniquenessModuleIsEnabled: 1n,
=======
  /*PUB*/ requireUniqueContentIDs: 0n,
>>>>>>> cfa1f33e

  // Global module (1)
  /*PUB*/ globalWatermark: 1337n
};

/**
 * Sample of output produced by a proof with the sample inputs above.
 */
const sampleOutput: ProtoPODGPCOutputs = {
  entryRevealedValueHash: [
    9904028930859697121695025471312564917337032846528014134060777877259199866166n,
    21888242871839275222246405745257275088548364400416034343698204186575808495616n,
    79413589009516425735881875984458315063673535229512653237262904385386810264n,
    21888242871839275222246405745257275088548364400416034343698204186575808495616n,
    15383263259644919292219180647511310006578861291492710261633820948219084286293n,
    21888242871839275222246405745257275088548364400416034343698204186575808495616n,
    5537782408586483095179205238470693004605299677776401318528976418642660549437n,
    21888242871839275222246405745257275088548364400416034343698204186575808495616n,
    15170632554331862997050742014395807449361562342470859240457119918675786875630n,
    21888242871839275222246405745257275088548364400416034343698204186575808495616n
  ],
  virtualEntryRevealedValueHash: [
    21888242871839275222246405745257275088548364400416034343698204186575808495616n,
    8093821485214269328389004542394237209037452657522929891144731833981969398000n,
    15753760259932082996092161797051962795070962513663244554172857040414575368353n,
    21888242871839275222246405745257275088548364400416034343698204186575808495616n,
    21888242871839275222246405745257275088548364400416034343698204186575808495616n,
    8093821485214269328389004542394237209037452657522929891144731833981969398000n
  ],
  ownerV3RevealedNullifierHash: [
    1517081033071132720435657432021139876572843496027662548196342287861804968602n
  ],
  ownerV4RevealedNullifierHash: [
    6116400069185604620537879245252081108418163848212598544276099192936153798105n
  ]
};

/**
 * Creates a set of test inputs and outputs for a circuit which the given
 * size parameters.  The input data is based on a max of 2 PODs defined
 * by the `sampleEntries` and `sampleEntries2` variables, with specific entries
 * and proof configuration based on the `testEntries` variable below.  The
 * result should lead to a valid proof for any circuit size.  If the
 * circuit is smaller than `testEntries` the config will be truncated to
 * prove about fewer entries.  If the circuit is larger than `testEntries`,
 * inputs will be padded appropriately.
 */
function makeTestSignals(
  params: ProtoPODGPCCircuitParams,
  isNullifierHashRevealed: boolean,
  isV4NullifierHashRevealed: boolean,
  requireUniqueContentIDs: boolean = true
): { inputs: ProtoPODGPCInputs; outputs: ProtoPODGPCOutputs } {
  // Test data is selected to exercise a lot of features at once, at full
  // size.  Test data always includes a max of 2 real objects and 6 entries.
  // Depending on parameters above, some will be left out of the proof, or
  // some proof inputs will remain unused.
  const testObjectsWithKeys: [PODEntries, string][] = [
    [sampleEntries, privateKey],
    [sampleEntries2, privateKey2],
    [sampleEntries3, privateKey]
  ];
  const testEntries = [
    { name: "A", objectIndex: 0, eqEntryIndex: 3, eqEntryFlag: 1 },
    { name: "owner", objectIndex: 0, eqEntryIndex: 0, eqEntryFlag: 0 },
    {
      name: "C",
      objectIndex: 0,
      eqEntryIndex: undefined,
      eqEntryFlag: undefined
    },
    { name: "E", objectIndex: 0, eqEntryIndex: 1, eqEntryFlag: 0 },
    {
      name: "K",
      objectIndex: 0,
      eqEntryIndex: undefined,
      eqEntryFlag: undefined
    }
  ];
  if (params.maxObjects > 1) {
    testEntries.push({
      name: "attendee",
      objectIndex: 1,
      eqEntryIndex: 1,
      eqEntryFlag: 1
    });
    testEntries.push({
      name: "eventID",
      objectIndex: 1,
      eqEntryIndex: undefined,
      eqEntryFlag: undefined
    });
    // Public key is constrained to equal POD 0's signer's public key.
    testEntries.push({
      name: "pubKey",
      objectIndex: 1,
      eqEntryIndex: params.maxEntries,
      eqEntryFlag: 1
    });
  }
  if (params.maxObjects > 2) {
    testEntries.push({
      name: "attendee",
      objectIndex: 2,
      eqEntryIndex: undefined,
      eqEntryFlag: undefined
    });
  }
  const sigOwnerV3EntryIndex = 1n;
  const hasOwnerV3 = params.maxEntries > sigOwnerV3EntryIndex;

  const sigOwnerV4EntryIndex = 8n;
  const hasOwnerV4 =
    params.maxObjects > 2 && params.maxEntries > sigOwnerV4EntryIndex;

  // Build and sign test PODs.
  const pods = [];
  const signatures = [];
  const publicKeys = [];
  for (const [inputEntries, privateKey] of testObjectsWithKeys) {
    const pod = POD.sign(inputEntries, privateKey);
    const verified = pod.verifySignature();
    expect(verified).to.be.true;
    pods.push(pod);
    signatures.push(decodeSignature(pod.signature));
    publicKeys.push(decodePublicKey(pod.signerPublicKey));
  }

  // Fill in ObjectModule inputs.
  const sigObjectContentID: CircuitSignal[] = [];
  const sigObjectSignerPubkeyAx: CircuitSignal[] = [];
  const sigObjectSignerPubkeyAy: CircuitSignal[] = [];
  const sigObjectSignatureR8x: CircuitSignal[] = [];
  const sigObjectSignatureR8y: CircuitSignal[] = [];
  const sigObjectSignatureS: CircuitSignal[] = [];
  for (
    let objectIndex = 0;
    objectIndex < Math.min(params.maxObjects, testObjectsWithKeys.length);
    objectIndex++
  ) {
    sigObjectContentID.push(pods[objectIndex].contentID);
    sigObjectSignerPubkeyAx.push(publicKeys[objectIndex][0]);
    sigObjectSignerPubkeyAy.push(publicKeys[objectIndex][1]);
    sigObjectSignatureR8x.push(signatures[objectIndex].R8[0]);
    sigObjectSignatureR8y.push(signatures[objectIndex].R8[1]);
    sigObjectSignatureS.push(signatures[objectIndex].S);
  }

  // Unused objects get filled in with dummy object signals with valid
  // signatures and distinct content IDs.
  const numDummyObjects = Math.max(
    0,
    params.maxObjects - testObjectsWithKeys.length
  );
  const sigObjectPadding = dummyObjectSignals(numDummyObjects);
  sigObjectContentID.push(...sigObjectPadding.map((o) => o.contentID));
  sigObjectSignerPubkeyAx.push(
    ...sigObjectPadding.map((o) => o.signerPubkeyAx)
  );
  sigObjectSignerPubkeyAy.push(
    ...sigObjectPadding.map((o) => o.signerPubkeyAy)
  );
  sigObjectSignatureR8x.push(...sigObjectPadding.map((o) => o.signatureR8x));
  sigObjectSignatureR8y.push(...sigObjectPadding.map((o) => o.signatureR8y));
  sigObjectSignatureS.push(...sigObjectPadding.map((o) => o.signatureS));

  // Fill in entry module inputs.
  const sigEntryObjectIndex = [];
  const sigEntryNameHash = [];
  const sigEntryValue = [];
  const sigEntryIsValueHashRevealed = [];
  const sigEntryRevealedValueHash = [];
  const sigEntryEqualToOtherEntryByIndex = [];
  const sigEntryIsEqualToOtherEntry = [];
  const sigEntryProofDepth = [];
  const sigEntryProofIndex = [];
  const sigEntryProofSiblings = [];
  for (let entryIndex = 0; entryIndex < params.maxEntries; entryIndex++) {
    // Unused entries get filled in with the same info as entry 0.
    const isEntryEnabled = entryIndex < testEntries.length;
    const entryInfo = isEntryEnabled ? testEntries[entryIndex] : testEntries[0];

    // Generate entry Merkle membership proof.
    const entryName = entryInfo.name;
    const entryPOD = pods[entryInfo.objectIndex];
    const entrySignals =
      entryPOD.content.generateEntryCircuitSignals(entryName);
    expect(PODContent.verifyEntryProof(entrySignals.proof)).to.be.true;

    // Fill in entry's identity info.
    sigEntryObjectIndex.push(BigInt(entryInfo.objectIndex));
    sigEntryNameHash.push(entrySignals.nameHash);

    // Fill in entry value for supported types.  Value hash is arbitrarily
    // revealed for even-numbered entries.
    const isValueHashRevealed = entryIndex % 2 === 0;
    const entryValueHash = entrySignals.valueHash;
    if (!isEntryEnabled) {
      sigEntryValue.push(0n);
      sigEntryIsValueHashRevealed.push(0n);
      sigEntryRevealedValueHash.push(BABY_JUB_NEGATIVE_ONE);
    } else {
      sigEntryValue.push(
        entrySignals.value !== undefined ? entrySignals.value : 0n
      );
      sigEntryIsValueHashRevealed.push(isValueHashRevealed ? 1n : 0n);
      sigEntryRevealedValueHash.push(
        isValueHashRevealed ? entryValueHash : BABY_JUB_NEGATIVE_ONE
      );
    }

    // Fill in entry equality rules, which is also how ownership is proven
    // for multiple objects.  An unconstrained entry is set to be equal
    // to itself.
    if (
      entryInfo.eqEntryIndex !== undefined &&
      entryInfo.eqEntryIndex < testEntries.length &&
      entryInfo.eqEntryIndex < params.maxEntries
    ) {
      sigEntryEqualToOtherEntryByIndex.push(BigInt(entryInfo.eqEntryIndex));
      sigEntryIsEqualToOtherEntry.push(BigInt(entryInfo.eqEntryFlag));
    } else {
      sigEntryEqualToOtherEntryByIndex.push(BigInt(entryIndex));
      sigEntryIsEqualToOtherEntry.push(BigInt(1n));
    }
    sigEntryProofDepth.push(BigInt(entrySignals.proof.siblings.length));
    sigEntryProofIndex.push(BigInt(entrySignals.proof.index));

    // Fill in sibling array, padded with 0s to max length.
    sigEntryProofSiblings.push(
      extendedSignalArray(entrySignals.proof.siblings, params.merkleMaxDepth)
    );
  }

  // Virtual entry hash is arbitrarily revealed according to the pattern
  // [0n,1n,1n,0n,0n,1n,...], which amounts to revealing the signer's public key
  // for the even objects and the content ID for the odd ones.
  const maxVirtualEntries = paramMaxVirtualEntries(params);
  const sigVirtualEntryIsValueHashRevealed = sigObjectContentID.flatMap(
    (_, i) => (i % 2 === 0 ? [0n, 1n] : [1n, 0n])
  );
  const sigVirtualEntryRevealedValueHash =
    sigVirtualEntryIsValueHashRevealed.map((indicator, i) =>
      indicator === 0n
        ? BABY_JUB_NEGATIVE_ONE
        : i % 2 === 0
        ? poseidon1([sigObjectContentID[i / 2]])
        : poseidon2([
            sigObjectSignerPubkeyAx[(i - 1) / 2],
            sigObjectSignerPubkeyAy[(i - 1) / 2]
          ])
    );

  // Constrain the 0th POD's signer's public key to equal the 2nd one's (if
  // there is one).  This will be the case due to our padding rule.
  const sigVirtualEntryEqualToOtherEntryByIndex = Array(maxVirtualEntries)
    .fill(0)
    .map((_, i) =>
      i === 1 && params.maxObjects > 2
        ? BigInt(params.maxEntries + 5)
        : BigInt(params.maxEntries + i)
    );
  const sigVirtualEntryIsEqualToOtherEntry =
    sigVirtualEntryEqualToOtherEntryByIndex.map((_) => 1n);

  // Constrain entry 4 (sampleEntries.K) to lie in the interval [-10n, 132n]
  const [
    numericValues,
    numericValueEntryIndices,
    numericValueInRange,
    numericMinValues,
    numericMaxValues
  ] =
    params.maxNumericValues === 0 || params.maxEntries < 5
      ? [[], [], 0n, [], []]
      : [
          padArray([sigEntryValue[4]], params.maxNumericValues, 0n),
          padArray([4n], params.maxNumericValues, BABY_JUB_NEGATIVE_ONE),
          array2Bits(padArray([1n], params.maxNumericValues, 1n)),
          padArray([-10n], params.maxNumericValues, 0n),
          padArray([132n], params.maxNumericValues, 0n)
        ];

  // A list of pairs of indices and values.
  // The values will be zipped together to form the
  // actual membership list.
  const listData = [
    [
      0,
      [sigEntryValue[0], 85n, 0n].map((x) => {
        return { type: "int", value: x };
      })
    ],
    [
      3,
      [sigEntryValue[3], 876n, 999n].map((x) => {
        return { type: "cryptographic", value: x };
      })
    ],
    [
      4,
      [sigEntryValue[4], 103n, 1n].map((x) => {
        return { type: "cryptographic", value: x };
      })
    ]
  ]
    .map((pair) => pair as [number, PODValue[]])
    // Omit those entry value indices outside of the appropriate range
    .filter((pair) => pair[0] < Math.min(params.maxEntries, testEntries.length))
    .slice(
      0,
      // Omit the tuples entirely if our circuit does not allow any.
      params.maxTuples === 0
        ? 0
        : maxTupleArity(params.maxTuples, params.tupleArity)
    );

  // Form lists, indices and indicators.
  const listComparisonValueIndex1 = listData.map((pair) => pair[0]);
  const list1 = zipLists(listData.map((pair) => pair[1]));
  const [listComparisonValueIndex2, list2]: [number[], PODValue[][]] = [
    [2],
    ["salut", "bună", "你好", "привет", "سلام", "שלום"].map((value) => {
      return [{ type: "string", value }];
    })
  ] as [number[], PODValue[][]];

  // Form lists of indices and membership lists, truncating where
  // necessary.
  const numLists = listComparisonValueIndex2.some((i) => i >= params.maxEntries)
    ? Math.min(1, params.maxLists)
    : params.maxLists;
  const indexIndicatorPairs = (
    [
      [listComparisonValueIndex1, 1],
      [listComparisonValueIndex2, 0]
    ] as [number[], number][]
  )
    // Omit index and indicator if the index is empty.
    .filter((pair) => pair[0].length > 0)
    .slice(0, numLists);

  const listComparisonValueIndices = indexIndicatorPairs.map((pair) => pair[0]);
  const isMember = indexIndicatorPairs.map((pair) => pair[1]);

  const listValidValuess = [list1, list2]
    // Omit list if it is empty
    .filter((list) => list.length > 0)
    .slice(0, numLists)
    // Truncate membership lists if necessary.
    .map((list) => list.slice(0, params.maxListElements));

  const { tupleIndices, listComparisonValueIndex, listValidValues } =
    processLists(params, listComparisonValueIndices, listValidValuess);

  const listContainsComparisonValue = array2Bits(
    extendedSignalArray(isMember.map(BigInt), params.maxLists, 1n)
  );

  const uniquenessModuleIsEnabled = 1n;

  return {
    inputs: {
      objectContentID: sigObjectContentID,
      objectSignerPubkeyAx: sigObjectSignerPubkeyAx,
      objectSignerPubkeyAy: sigObjectSignerPubkeyAy,
      objectSignatureR8x: sigObjectSignatureR8x,
      objectSignatureR8y: sigObjectSignatureR8y,
      objectSignatureS: sigObjectSignatureS,
      entryObjectIndex: sigEntryObjectIndex,
      entryNameHash: sigEntryNameHash,
      entryIsValueHashRevealed: array2Bits(sigEntryIsValueHashRevealed),
      virtualEntryIsValueHashRevealed: array2Bits(
        sigVirtualEntryIsValueHashRevealed
      ),
      entryEqualToOtherEntryByIndex: sigEntryEqualToOtherEntryByIndex.concat(
        sigVirtualEntryEqualToOtherEntryByIndex
      ),
      entryIsEqualToOtherEntry: array2Bits(
        sigEntryIsEqualToOtherEntry.concat(sigVirtualEntryIsEqualToOtherEntry)
      ),
      entryProofDepth: sigEntryProofDepth,
      entryProofIndex: sigEntryProofIndex,
      entryProofSiblings: sigEntryProofSiblings,
      ownerExternalNullifier: 42n,
      ownerV3EntryIndex: [
        hasOwnerV3 ? sigOwnerV3EntryIndex : BABY_JUB_NEGATIVE_ONE
      ].slice(+!params.includeOwnerV3),
      ownerSemaphoreV3IdentityNullifier: [
        hasOwnerV3 ? ownerIdentity.nullifier : BABY_JUB_NEGATIVE_ONE
      ].slice(+!params.includeOwnerV3),
      ownerSemaphoreV3IdentityTrapdoor: [
        hasOwnerV3 ? ownerIdentity.trapdoor : BABY_JUB_NEGATIVE_ONE
      ].slice(+!params.includeOwnerV3),
      ownerV3IsNullifierHashRevealed: [isNullifierHashRevealed ? 1n : 0n].slice(
        +!params.includeOwnerV3
      ),
      ownerV4EntryIndex: [
        hasOwnerV4 ? sigOwnerV4EntryIndex : BABY_JUB_NEGATIVE_ONE
      ].slice(+!params.includeOwnerV4),
      ownerSemaphoreV4SecretScalar: [
        hasOwnerV4
          ? ownerIdentityV4.secretScalar
          : BABY_JUB_SUBGROUP_ORDER_MINUS_ONE
      ].slice(+!params.includeOwnerV4),
      ownerV4IsNullifierHashRevealed: [
        isV4NullifierHashRevealed ? 1n : 0n
      ].slice(+!params.includeOwnerV4),
      numericValues,
      numericValueEntryIndices,
      numericValueInRange,
      numericMinValues,
      numericMaxValues,
      tupleIndices,
      listComparisonValueIndex,
      listContainsComparisonValue,
      listValidValues,
<<<<<<< HEAD
      uniquenessModuleIsEnabled,
=======
      requireUniqueContentIDs: BigInt(requireUniqueContentIDs),
>>>>>>> cfa1f33e
      globalWatermark: 1337n
    },
    outputs: {
      entryRevealedValueHash: sigEntryRevealedValueHash,
      virtualEntryRevealedValueHash: sigVirtualEntryRevealedValueHash,
      ownerV3RevealedNullifierHash: [
        isNullifierHashRevealed && hasOwnerV3
          ? poseidon2([42n, ownerIdentity.nullifier])
          : BABY_JUB_NEGATIVE_ONE
      ].slice(+!params.includeOwnerV3),
      ownerV4RevealedNullifierHash: [
        isV4NullifierHashRevealed && hasOwnerV4
          ? poseidon2([42n, ownerIdentityV4.secretScalar])
          : BABY_JUB_NEGATIVE_ONE
      ].slice(+!params.includeOwnerV4)
    }
  };
}

describe("proto-pod-gpc.ProtoPODGPC (WitnessTester) should work", function () {
  let circuit: WitnessTester<
    ProtoPODGPCInputNamesType,
    ProtoPODGPCOutputNamesType
  >;

  this.beforeAll(async () => {
    circuit = await circomkit.WitnessTester("ProtoPODGPC", {
      file: "proto-pod-gpc",
      template: "ProtoPODGPC",
      params: protoPODGPCCircuitParamArray(GPC_PARAMS),
      pubs: PROTO_POD_GPC_PUBLIC_INPUT_NAMES
    });
  });

  it("should accept a sample input", async () => {
    await circuit.expectPass(sampleInput, sampleOutput);
  });

  it("should accept dynamic input", async () => {
    let { inputs, outputs } = makeTestSignals(
      GPC_PARAMS,
      true /*isNullifierHashRevealed*/,
      true /*isV4NullifierHashRevealed*/,
      false /*requireUniqueContentIDs*/
    );
    expect(inputs).to.deep.eq(sampleInput);
    expect(outputs).to.deep.eq(sampleOutput);
    await circuit.expectPass(inputs, outputs);

    for (const isV4NullifierHashRevealed of [true, false]) {
      ({ inputs, outputs } = makeTestSignals(
        GPC_PARAMS,
        false /*isNullifierHashRevealed*/,
        isV4NullifierHashRevealed
      ));
      await circuit.expectPass(inputs, outputs);
    }
  });

  it("should accept with different parameters", async () => {
    // { maxObjects: 3, maxEntries: 10, merkleMaxDepth: 8, ... } is the default
    // above, and is larger than the test data in all dimensions (so padding is
    // exercised).  What we're testing here is the ability to handle smaller
    // sizes, with truncated data as necessary.
    for (const params of ProtoPODGPC.CIRCUIT_PARAMETERS.map(
      (pair) => pair[0]
    )) {
      const { inputs, outputs } = makeTestSignals(
        params,
        true /*isNullifierHashRevealed*/,
        true /*isV4NullifierHashRevealed*/
      );
      const altCircuit = await circomkit.WitnessTester("ProtoPODGPC", {
        file: "proto-pod-gpc",
        template: "ProtoPODGPC",
        params: protoPODGPCCircuitParamArray(params)
      });
      await altCircuit.expectPass(inputs, outputs);
    }
  });

  // TODO(POD-P2): Add more directed tests of individual features once
  // they are more stable. Should focus on cases not already handled in
  // utests of sub-modules.  Including:
  // - Different enable/disable config of various modules.
  // - Negative testing of invalid inputs.
});

describe("proto-pod-gpc.ProtoPODGPC (Compiled test artifacts) should work", function () {
  function prepGroth16Test(
    params: ProtoPODGPCCircuitParams
  ): CircuitArtifactPaths {
    const circuitDesc = ProtoPODGPC.pickCircuit(params);
    if (!circuitDesc) {
      throw new Error(
        `None of the circuit descriptions can accommodate the following parameters: ${JSON.stringify(
          params
        )}`
      );
    }

    const artifacts = gpcArtifactPaths(
      path.join(__dirname, "../artifacts/test"),
      circuitDesc
    );
    expect(artifacts.wasmPath).to.not.be.empty;
    expect(artifacts.pkeyPath).to.not.be.empty;
    expect(artifacts.vkeyPath).to.not.be.empty;

    return artifacts;
  }

  async function groth16Test(
    artifacts: CircuitArtifactPaths,
    inputs: ProtoPODGPCInputs,
    expectedOutputs: ProtoPODGPCOutputs
  ): Promise<void> {
    const { proof, outputs, publicSignals } = await ProtoPODGPC.prove(
      inputs,
      artifacts.wasmPath,
      artifacts.pkeyPath
    );
    expect(outputs).to.deep.eq(expectedOutputs);

    // Double-check that full set of expected public signals matches.
    const expectedPublicSignals = ProtoPODGPC.makePublicSignals(
      ProtoPODGPC.filterPublicInputs(inputs),
      outputs
    ).map(BigInt);
    expect(publicSignals).to.deep.eq(expectedPublicSignals);

    const verified = await ProtoPODGPC.verify(
      artifacts.vkeyPath,
      proof,
      ProtoPODGPC.filterPublicInputs(inputs),
      outputs
    );
    expect(verified).to.be.true;
  }

  it("should accept a sample input", async () => {
    const artifacts = prepGroth16Test(GPC_PARAMS);
    await groth16Test(artifacts, sampleInput, sampleOutput);
  });

  it("should accept dynamic input", async () => {
    const artifacts = prepGroth16Test(GPC_PARAMS);

    let { inputs, outputs } = makeTestSignals(
      GPC_PARAMS,
      true /*isNullifierHashRevealed*/,
      true /*isV4NullifierHashRevealed*/,
      false /*requireUniqueContentIDs*/
    );
    expect(inputs).to.deep.eq(sampleInput);
    expect(outputs).to.deep.eq(sampleOutput);
    await groth16Test(artifacts, inputs, outputs);

    for (const isV4NullifierHashRevealed of [true, false]) {
      ({ inputs, outputs } = makeTestSignals(
        GPC_PARAMS,
        false /*isNullifierHashRevealed*/,
        isV4NullifierHashRevealed
      ));
      await groth16Test(artifacts, inputs, outputs);
    }
  });

  it("should accept with each circuit in family", async () => {
    // { maxObjects: 3, maxEntries: 10, merkleMaxDepth: 8, ... } is the default
    // above, and is larger than the test data in all dimensions (so padding is
    // exercised).  What we're testing here is the ability to handle smaller
    // sizes, with truncated data as necessary.
    for (const cd of ProtoPODGPC.CIRCUIT_PARAMETERS.map((pair) => pair[0])) {
      // Skip the default (largest) config, already tested above.
      if (_.isEqual(cd, GPC_PARAMS)) {
        continue;
      }

      const artifacts = prepGroth16Test(cd);
      const { inputs, outputs } = makeTestSignals(
        cd,
        true /*isNullifierHashRevealed*/,
        true /*isV4NullifierHashRevealed*/
      );

      await groth16Test(artifacts, inputs, outputs);
    }
  });
});

// TODO(POD-P1): utests of statics and helpers in proto-pod-gpc.ts<|MERGE_RESOLUTION|>--- conflicted
+++ resolved
@@ -408,11 +408,7 @@
   ],
 
   // POD uniqueness module (1)
-<<<<<<< HEAD
-  /*PUB*/ uniquenessModuleIsEnabled: 1n,
-=======
   /*PUB*/ requireUniqueContentIDs: 0n,
->>>>>>> cfa1f33e
 
   // Global module (1)
   /*PUB*/ globalWatermark: 1337n
@@ -772,8 +768,6 @@
     extendedSignalArray(isMember.map(BigInt), params.maxLists, 1n)
   );
 
-  const uniquenessModuleIsEnabled = 1n;
-
   return {
     inputs: {
       objectContentID: sigObjectContentID,
@@ -830,11 +824,7 @@
       listComparisonValueIndex,
       listContainsComparisonValue,
       listValidValues,
-<<<<<<< HEAD
-      uniquenessModuleIsEnabled,
-=======
       requireUniqueContentIDs: BigInt(requireUniqueContentIDs),
->>>>>>> cfa1f33e
       globalWatermark: 1337n
     },
     outputs: {
