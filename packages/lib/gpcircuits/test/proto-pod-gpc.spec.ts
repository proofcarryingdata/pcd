import {
  POD,
  PODContent,
  PODEntries,
  PODValue,
  decodePublicKey,
  decodeSignature
} from "@pcd/pod";
import {
  BABY_JUB_NEGATIVE_ONE,
  BABY_JUB_SUBGROUP_ORDER_MINUS_ONE
} from "@pcd/util";
import { expect } from "chai";
import { WitnessTester } from "circomkit";
import _ from "lodash";
import "mocha";
import path from "path";
import { poseidon1, poseidon2 } from "poseidon-lite";
import {
  CircuitArtifactPaths,
  CircuitSignal,
  PROTO_POD_GPC_PUBLIC_INPUT_NAMES,
  ProtoPODGPC,
  ProtoPODGPCCircuitParams,
  ProtoPODGPCInputNamesType,
  ProtoPODGPCInputs,
  ProtoPODGPCOutputNamesType,
  ProtoPODGPCOutputs,
  array2Bits,
  extendedSignalArray,
  gpcArtifactPaths,
  maxTupleArity,
  padArray,
  paramMaxVirtualEntries,
  processLists,
  protoPODGPCCircuitParamArray,
  zipLists
} from "../src";
import {
  circomkit,
  ownerIdentity,
  ownerIdentityV4,
  privateKey,
  privateKey2,
  sampleEntries,
  sampleEntries2,
  sampleEntries3
} from "./common";

const MAX_OBJECTS = 3;
const MAX_ENTRIES = 10;
const MERKLE_MAX_DEPTH = 8;
const MAX_NUMERIC_VALUES = 4;
const MAX_LISTS = 4;
const MAX_LIST_ENTRIES = 20;
const MAX_TUPLES = 5;
const TUPLE_ARITY = 3;
const INCLUDE_OWNERV3 = true;
const INCLUDE_OWNERV4 = true;

const GPC_PARAMS = ProtoPODGPCCircuitParams(
  MAX_OBJECTS,
  MAX_ENTRIES,
  MERKLE_MAX_DEPTH,
  MAX_NUMERIC_VALUES,
  MAX_LISTS,
  MAX_LIST_ENTRIES,
  MAX_TUPLES,
  TUPLE_ARITY,
  INCLUDE_OWNERV3,
  INCLUDE_OWNERV4
);

/**
 * This is a hard-coded version of the values produced by makeTestSignals
 * with the parameters above, and isNullifierHashRevealed=true.  It is
 * included as a compatibility check, to ensure any code changes still produce
 * the same cryptographic output and can consume the output of older code.
 *
 * There are separate tests below which ensure the ability to consume this
 * sample input, as well as to ensure that newly generated input is the same as
 * this sample input.
 * - If you see a failure to consume this input, indicates an incompatible
 * change.  Think hard about whether that's intended, and update the
 * constants only if it is.
 * - If you see a failure indicating newly-generated input differs from this
 * sample, it's more likely that it's because the sample entries have changed.
 * If that's the case, then you can simply update these values based on
 * the comparison values you see in the tests.  Just be sure to think about
 * whether there's a potential incompatibility before doing so.
 */
const sampleInput: ProtoPODGPCInputs = {
  // Object modules [MAX_OBJECTS].
  objectContentID: [
    12270358673359082965738807859874919382499710065761285952062666579568565718653n,
    18485219261920225334980553941142386419465309066344414743860287563916451539637n,
    10997759237601676506355148046000429837881109541735643545445952495477090982069n
  ],
  /*PUB*/ objectSignerPubkeyAx: [
    13277427435165878497778222415993513565335242147425444199013288855685581939618n,
    12512819142096328672745574748268841190683864664801826114110182444939815508133n,
    13277427435165878497778222415993513565335242147425444199013288855685581939618n
  ],
  /*PUB*/ objectSignerPubkeyAy: [
    13622229784656158136036771217484571176836296686641868549125388198837476602820n,
    13076926918448785155412042385132024413480177434239776354704095450497712564228n,
    13622229784656158136036771217484571176836296686641868549125388198837476602820n
  ],
  objectSignatureR8x: [
    7992821217327622955890465279229121725074281617714658027486909914621548371074n,
    12917697647737660037968891386003485907424346856851728146060963416647764311563n,
    16532096617317682991315420227839811447741576295653540718599763863618256220354n
  ],
  objectSignatureR8y: [
    11405734751649171564583675673630564127815711985187113530077637798277417877047n,
    7738986716904691927169287478392174278377770853335179083699861759935197872715n,
    5179828019075639912990095111900763350648999945821857919997966590502207092029n
  ],
  objectSignatureS: [
    1640161649771700932833151683605766558948110094112079974586279748238737601920n,
    793969069331474119331332801728102594224728382005232646705773198580972005784n,
    1113437438846625609094930869683368595736390494171880208267303399654693559367n
  ],

  // Entry modules [MAX_ENTRIES].
  /*PUB*/ entryObjectIndex: [0n, 0n, 0n, 0n, 0n, 1n, 1n, 1n, 2n, 0n],
  /*PUB*/ entryNameHash: [
    151251200029686127063327095456320040687905427497336635391695211041155747807n,
    134391921332508560099964544679493715295561887371159641958333364222734962117n,
    189299395894817028341377136440374346654807305685374867635317277536233949076n,
    300288658781160042600136958258128788307343035694769415667235118833120457708n,
    238072999318140247144340409210767592458149676910332477492128964242309639601n,
    342949817308325102533753023095764481919209045044694155820648303022684782250n,
    53263882652869188233442867997794714745800659178874616674229264640580912587n,
    426359027531308702550614983347627926388963727464163576225979855755198240161n,
    342949817308325102533753023095764481919209045044694155820648303022684782250n,
    151251200029686127063327095456320040687905427497336635391695211041155747807n
  ],
  /*PUB*/ entryIsValueHashRevealed: 341n,
  entryProofDepth: [5n, 4n, 5n, 5n, 4n, 3n, 3n, 3n, 3n, 5n],
  entryProofIndex: [0n, 14n, 4n, 8n, 12n, 0n, 2n, 4n, 0n, 0n],
  entryProofSiblings: [
    [
      9904028930859697121695025471312564917337032846528014134060777877259199866166n,
      3061484723492332507965148030160360459221544214848710312076669786481227696312n,
      1034918093316386824116250922167450510848513309806370785803679707656130099343n,
      1967460137183576823935940165748484233277693357918661365351807577356270673444n,
      17807035268217408168284551891421581960582995627579868198916345027521558073672n,
      0n,
      0n,
      0n
    ],
    [
      6111114915052368960013028357687874844561982077054171687671655940344165800007n,
      17388341916490019549185702457305159634089732163160991335774891791427848138239n,
      11096941554911766269591512438306543037648897778876512669092185697158334141884n,
      878417866821669669522076576747055310573348304334101916686376059972110407914n,
      0n,
      0n,
      0n,
      0n
    ],
    [
      79413589009516425735881875984458315063673535229512653237262904385386810264n,
      2988967693189246630227921486167231126160629249388754049032915631130877132159n,
      12362374997124488476322045861640292353131125538521613863615454299982158675332n,
      1967460137183576823935940165748484233277693357918661365351807577356270673444n,
      17807035268217408168284551891421581960582995627579868198916345027521558073672n,
      0n,
      0n,
      0n
    ],
    [
      9904028930859697121695025471312564917337032846528014134060777877259199866166n,
      13668449146162081837160030987226451011104790516898257065617008244028191958016n,
      13367959075812247489073491246943547730887238023109366321601974217602143416556n,
      19447992562784698394687517181808908839437555749634616537692960194318245665263n,
      17807035268217408168284551891421581960582995627579868198916345027521558073672n,
      0n,
      0n,
      0n
    ],
    [
      15383263259644919292219180647511310006578861291492710261633820948219084286293n,
      7918679663012595984197891463489482800265672806180291933573986953773003320949n,
      11096941554911766269591512438306543037648897778876512669092185697158334141884n,
      878417866821669669522076576747055310573348304334101916686376059972110407914n,
      0n,
      0n,
      0n,
      0n
    ],
    [
      6111114915052368960013028357687874844561982077054171687671655940344165800007n,
      6376514122805686556057022362450217144216155426480889124042640416146259159616n,
      2475203300517048003967161333121686502473569082786308968237941737681242578523n,
      0n,
      0n,
      0n,
      0n,
      0n
    ],
    [
      5537782408586483095179205238470693004605299677776401318528976418642660549437n,
      20773279285022515108170558039293645952057292062999881653725415257517828272020n,
      2475203300517048003967161333121686502473569082786308968237941737681242578523n,
      0n,
      0n,
      0n,
      0n,
      0n
    ],
    [
      8093821485214269328389004542394237209037452657522929891144731833981969398000n,
      2720192215416253774358021860068355957407670823856560393117054770965832043978n,
      2357819815697692293410511834633713223342983901072503189827144862105057738355n,
      0n,
      0n,
      0n,
      0n,
      0n
    ],
    [
      15170632554331862997050742014395807449361562342470859240457119918675786875630n,
      20805589006174607077225502453211752083698893938887503022650477350039812475033n,
      1758151122517447416853548993762452057437739140782902232279705380156991021077n,
      0n,
      0n,
      0n,
      0n,
      0n
    ],
    [
      9904028930859697121695025471312564917337032846528014134060777877259199866166n,
      3061484723492332507965148030160360459221544214848710312076669786481227696312n,
      1034918093316386824116250922167450510848513309806370785803679707656130099343n,
      1967460137183576823935940165748484233277693357918661365351807577356270673444n,
      17807035268217408168284551891421581960582995627579868198916345027521558073672n,
      0n,
      0n,
      0n
    ]
  ],

  // Virtual entry module.
  virtualEntryIsValueHashRevealed: 38n,

  // Entry constraint modules.
  /*PUB*/ entryEqualToOtherEntryByIndex: [
    3n,
    0n,
    2n,
    1n,
    4n,
    1n,
    6n,
    7n,
    8n,
    3n,
    10n,
    15n,
    12n,
    13n,
    14n,
    15n
  ],
  /*PUB*/ entryIsEqualToOtherEntry: 65525n,

  // External nullifier for owner modules
  /*PUB*/ ownerExternalNullifier: 42n,

  // Owner module (0-1)
  /*PUB*/ ownerV3EntryIndex: [1n],
  ownerSemaphoreV3IdentityNullifier: [
    99353161014976810914716773124042455250852206298527174581112949561812190422n
  ],
  ownerSemaphoreV3IdentityTrapdoor: [
    329061722381819402313027227353491409557029289040211387019699013780657641967n
  ],
  /*PUB*/ ownerV3IsNullifierHashRevealed: [1n],

  // Owner V4 module (0-1)
  /*PUB*/ ownerV4EntryIndex: [8n],
  ownerSemaphoreV4SecretScalar: [
    2216916178205221996784875615548956289937038466803771088017302823987023506835n
  ],
  /*PUB*/ ownerV4IsNullifierHashRevealed: [1n],

  // Numeric value module (MAX_NUMERIC_VALUES)
  numericValues: [-5n, 0n, 0n, 0n],
  /*PUB*/ numericValueEntryIndices: [
    4n,
    21888242871839275222246405745257275088548364400416034343698204186575808495616n,
    21888242871839275222246405745257275088548364400416034343698204186575808495616n,
    21888242871839275222246405745257275088548364400416034343698204186575808495616n
  ],
  /*PUB*/ numericValueInRange: 15n,
  /*PUB*/ numericMinValues: [-10n, 0n, 0n, 0n],
  /*PUB*/ numericMaxValues: [132n, 0n, 0n, 0n],

  // Tuple module (1)
  /*PUB*/ tupleIndices: [
    [0n, 3n, 4n],
    [0n, 0n, 0n],
    [0n, 0n, 0n],
    [0n, 0n, 0n],
    [0n, 0n, 0n]
  ],

  // List membership module (1)
<<<<<<< HEAD
  /*PUB*/ listComparisonValueIndex: [
    13n,
    2n,
    21888242871839275222246405745257275088548364400416034343698204186575808495616n,
    21888242871839275222246405745257275088548364400416034343698204186575808495616n
  ],
  /*PUB*/ listContainsComparisonValue: 13n,
=======
  /*PUB*/ listComparisonValueIndex: [16n, 2n],
  /*PUB*/ listContainsComparisonValue: 1n,
>>>>>>> f7c5c43f
  /*PUB*/ listValidValues: [
    [
      4051954411104792249383693706637209268230489664161042452028800313521865803544n,
      20446162308858983822343240211146647973643425048450732402326385815171694879022n,
      7629839552610794408870424599043513308246273826113363720727136373029467805206n,
      4051954411104792249383693706637209268230489664161042452028800313521865803544n,
      4051954411104792249383693706637209268230489664161042452028800313521865803544n,
      4051954411104792249383693706637209268230489664161042452028800313521865803544n,
      4051954411104792249383693706637209268230489664161042452028800313521865803544n,
      4051954411104792249383693706637209268230489664161042452028800313521865803544n,
      4051954411104792249383693706637209268230489664161042452028800313521865803544n,
      4051954411104792249383693706637209268230489664161042452028800313521865803544n,
      4051954411104792249383693706637209268230489664161042452028800313521865803544n,
      4051954411104792249383693706637209268230489664161042452028800313521865803544n,
      4051954411104792249383693706637209268230489664161042452028800313521865803544n,
      4051954411104792249383693706637209268230489664161042452028800313521865803544n,
      4051954411104792249383693706637209268230489664161042452028800313521865803544n,
      4051954411104792249383693706637209268230489664161042452028800313521865803544n,
      4051954411104792249383693706637209268230489664161042452028800313521865803544n,
      4051954411104792249383693706637209268230489664161042452028800313521865803544n,
      4051954411104792249383693706637209268230489664161042452028800313521865803544n,
      4051954411104792249383693706637209268230489664161042452028800313521865803544n
    ],
    [
      418054148966205975783410155874827634853551522259146487067290966636892732647n,
      258071104886281019673049751947634554232920835393595101028404753707746639950n,
      182079048417179539545970732679096371357369048564078539272006698153726644528n,
      405595751139330719253651185729874002724136903095462474029135259130005398986n,
      335052023995624983314817417909713543427783448856740419267425738064439102915n,
      324520210211906104838118463364480817452902646208281319078648035184917687310n,
      418054148966205975783410155874827634853551522259146487067290966636892732647n,
      418054148966205975783410155874827634853551522259146487067290966636892732647n,
      418054148966205975783410155874827634853551522259146487067290966636892732647n,
      418054148966205975783410155874827634853551522259146487067290966636892732647n,
      418054148966205975783410155874827634853551522259146487067290966636892732647n,
      418054148966205975783410155874827634853551522259146487067290966636892732647n,
      418054148966205975783410155874827634853551522259146487067290966636892732647n,
      418054148966205975783410155874827634853551522259146487067290966636892732647n,
      418054148966205975783410155874827634853551522259146487067290966636892732647n,
      418054148966205975783410155874827634853551522259146487067290966636892732647n,
      418054148966205975783410155874827634853551522259146487067290966636892732647n,
      418054148966205975783410155874827634853551522259146487067290966636892732647n,
      418054148966205975783410155874827634853551522259146487067290966636892732647n,
      418054148966205975783410155874827634853551522259146487067290966636892732647n
    ],
    [
      0n,
      0n,
      0n,
      0n,
      0n,
      0n,
      0n,
      0n,
      0n,
      0n,
      0n,
      0n,
      0n,
      0n,
      0n,
      0n,
      0n,
      0n,
      0n,
      0n
    ],
    [
      0n,
      0n,
      0n,
      0n,
      0n,
      0n,
      0n,
      0n,
      0n,
      0n,
      0n,
      0n,
      0n,
      0n,
      0n,
      0n,
      0n,
      0n,
      0n,
      0n
    ]
  ],

  // Global module (1)
  /*PUB*/ globalWatermark: 1337n
};

/**
 * Sample of output produced by a proof with the sample inputs above.
 */
const sampleOutput: ProtoPODGPCOutputs = {
  entryRevealedValueHash: [
    9904028930859697121695025471312564917337032846528014134060777877259199866166n,
    21888242871839275222246405745257275088548364400416034343698204186575808495616n,
    79413589009516425735881875984458315063673535229512653237262904385386810264n,
    21888242871839275222246405745257275088548364400416034343698204186575808495616n,
    15383263259644919292219180647511310006578861291492710261633820948219084286293n,
    21888242871839275222246405745257275088548364400416034343698204186575808495616n,
    5537782408586483095179205238470693004605299677776401318528976418642660549437n,
    21888242871839275222246405745257275088548364400416034343698204186575808495616n,
    15170632554331862997050742014395807449361562342470859240457119918675786875630n,
    21888242871839275222246405745257275088548364400416034343698204186575808495616n
  ],
  virtualEntryRevealedValueHash: [
    21888242871839275222246405745257275088548364400416034343698204186575808495616n,
    8093821485214269328389004542394237209037452657522929891144731833981969398000n,
    15753760259932082996092161797051962795070962513663244554172857040414575368353n,
    21888242871839275222246405745257275088548364400416034343698204186575808495616n,
    21888242871839275222246405745257275088548364400416034343698204186575808495616n,
    8093821485214269328389004542394237209037452657522929891144731833981969398000n
  ],
  ownerV3RevealedNullifierHash: [
    1517081033071132720435657432021139876572843496027662548196342287861804968602n
  ],
  ownerV4RevealedNullifierHash: [
    6116400069185604620537879245252081108418163848212598544276099192936153798105n
  ]
};

/**
 * Creates a set of test inputs and outputs for a circuit which the given
 * size parameters.  The input data is based on a max of 2 PODs defined
 * by the `sampleEntries` and `sampleEntries2` variables, with specific entries
 * and proof configuration based on the `testEntries` variable below.  The
 * result should lead to a valid proof for any circuit size.  If the
 * circuit is smaller than `testEntries` the config will be truncated to
 * prove about fewer entries.  If the circuit is larger than `testEntries`,
 * inputs will be padded appropriately.
 */
function makeTestSignals(
  params: ProtoPODGPCCircuitParams,
  isNullifierHashRevealed: boolean,
  isV4NullifierHashRevealed: boolean
): { inputs: ProtoPODGPCInputs; outputs: ProtoPODGPCOutputs } {
  // Test data is selected to exercise a lot of features at once, at full
  // size.  Test data always includes a max of 2 real objects and 6 entries.
  // Depending on parameters above, some will be left out of the proof, or
  // some proof inputs will remain unused.
  const testObjectsWithKeys: [PODEntries, string][] = [
    [sampleEntries, privateKey],
    [sampleEntries2, privateKey2],
    [sampleEntries3, privateKey]
  ];
  const testEntries = [
    { name: "A", objectIndex: 0, eqEntryIndex: 3, eqEntryFlag: 1 },
    { name: "owner", objectIndex: 0, eqEntryIndex: 0, eqEntryFlag: 0 },
    {
      name: "C",
      objectIndex: 0,
      eqEntryIndex: undefined,
      eqEntryFlag: undefined
    },
    { name: "E", objectIndex: 0, eqEntryIndex: 1, eqEntryFlag: 0 },
    {
      name: "K",
      objectIndex: 0,
      eqEntryIndex: undefined,
      eqEntryFlag: undefined
    }
  ];
  if (params.maxObjects > 1) {
    testEntries.push({
      name: "attendee",
      objectIndex: 1,
      eqEntryIndex: 1,
      eqEntryFlag: 1
    });
    testEntries.push({
      name: "eventID",
      objectIndex: 1,
      eqEntryIndex: undefined,
      eqEntryFlag: undefined
    });
    // Public key is constrained to equal POD 0's signer's public key.
    testEntries.push({
      name: "pubKey",
      objectIndex: 1,
      eqEntryIndex: params.maxEntries,
      eqEntryFlag: 1
    });
  }
  if (params.maxObjects > 2) {
    testEntries.push({
      name: "attendee",
      objectIndex: 2,
      eqEntryIndex: undefined
    });
  }
  const sigOwnerV3EntryIndex = 1n;
  const hasOwnerV3 = params.maxEntries > sigOwnerV3EntryIndex;

  const sigOwnerV4EntryIndex = 8n;
  const hasOwnerV4 =
    params.maxObjects > 2 && params.maxEntries > sigOwnerV4EntryIndex;

  // Build and sign test PODs.
  const pods = [];
  const signatures = [];
  const publicKeys = [];
  for (const [inputEntries, privateKey] of testObjectsWithKeys) {
    const pod = POD.sign(inputEntries, privateKey);
    const verified = pod.verifySignature();
    expect(verified).to.be.true;
    pods.push(pod);
    signatures.push(decodeSignature(pod.signature));
    publicKeys.push(decodePublicKey(pod.signerPublicKey));
  }

  // Fill in ObjectModule inputs.
  const sigObjectContentID: bigint[] = [];
  const sigObjectSignerPubkeyAx: CircuitSignal[] = [];
  const sigObjectSignerPubkeyAy: CircuitSignal[] = [];
  const sigObjectSignatureR8x = [];
  const sigObjectSignatureR8y = [];
  const sigObjectSignatureS = [];
  for (let objectIndex = 0; objectIndex < params.maxObjects; objectIndex++) {
    // Unused objects get filled in with the same info as object 0.
    const isObjectEnabled = objectIndex < testObjectsWithKeys.length;
    const i = isObjectEnabled ? objectIndex : 0;

    sigObjectContentID.push(pods[i].contentID);
    sigObjectSignerPubkeyAx.push(publicKeys[i][0]);
    sigObjectSignerPubkeyAy.push(publicKeys[i][1]);
    sigObjectSignatureR8x.push(signatures[i].R8[0]);
    sigObjectSignatureR8y.push(signatures[i].R8[1]);
    sigObjectSignatureS.push(signatures[i].S);
  }

  // Fill in entry module inputs.
  const sigEntryObjectIndex = [];
  const sigEntryNameHash = [];
  const sigEntryValue = [];
  const sigEntryIsValueHashRevealed = [];
  const sigEntryRevealedValueHash = [];
  const sigEntryEqualToOtherEntryByIndex = [];
  const sigEntryIsEqualToOtherEntry = [];
  const sigEntryProofDepth = [];
  const sigEntryProofIndex = [];
  const sigEntryProofSiblings = [];
  for (let entryIndex = 0; entryIndex < params.maxEntries; entryIndex++) {
    // Unused entries get filled in with the same info as entry 0.
    const isEntryEnabled = entryIndex < testEntries.length;
    const entryInfo = isEntryEnabled ? testEntries[entryIndex] : testEntries[0];

    // Generate entry Merkle membership proof.
    const entryName = entryInfo.name;
    const entryPOD = pods[entryInfo.objectIndex];
    const entrySignals =
      entryPOD.content.generateEntryCircuitSignals(entryName);
    expect(PODContent.verifyEntryProof(entrySignals.proof)).to.be.true;

    // Fill in entry's identity info.
    sigEntryObjectIndex.push(BigInt(entryInfo.objectIndex));
    sigEntryNameHash.push(entrySignals.nameHash);

    // Fill in entry value for supported types.  Value hash is arbitrarily
    // revealed for even-numbered entries.
    const isValueHashRevealed = entryIndex % 2 === 0;
    const entryValueHash = entrySignals.valueHash;
    if (!isEntryEnabled) {
      sigEntryValue.push(0n);
      sigEntryIsValueHashRevealed.push(0n);
      sigEntryRevealedValueHash.push(BABY_JUB_NEGATIVE_ONE);
    } else {
      sigEntryValue.push(
        entrySignals.value !== undefined ? entrySignals.value : 0n
      );
      sigEntryIsValueHashRevealed.push(isValueHashRevealed ? 1n : 0n);
      sigEntryRevealedValueHash.push(
        isValueHashRevealed ? entryValueHash : BABY_JUB_NEGATIVE_ONE
      );
    }

    // Fill in entry equality rules, which is also how ownership is proven
    // for multiple objects.  An unconstrained entry is set to be equal
    // to itself.
    if (
      entryInfo.eqEntryIndex !== undefined &&
      entryInfo.eqEntryIndex < testEntries.length &&
      entryInfo.eqEntryIndex < params.maxEntries
    ) {
      sigEntryEqualToOtherEntryByIndex.push(BigInt(entryInfo.eqEntryIndex));
      sigEntryIsEqualToOtherEntry.push(BigInt(entryInfo.eqEntryFlag));
    } else {
      sigEntryEqualToOtherEntryByIndex.push(BigInt(entryIndex));
      sigEntryIsEqualToOtherEntry.push(BigInt(1n));
    }
    sigEntryProofDepth.push(BigInt(entrySignals.proof.siblings.length));
    sigEntryProofIndex.push(BigInt(entrySignals.proof.index));

    // Fill in sibling array, padded with 0s to max length.
    sigEntryProofSiblings.push(
      extendedSignalArray(entrySignals.proof.siblings, params.merkleMaxDepth)
    );
  }

  // Virtual entry hash is arbitrarily revealed according to the pattern
  // [0n,1n,1n,0n,0n,1n,...], which amounts to revealing the signer's public key
  // for the even objects and the content ID for the odd ones.
  const maxVirtualEntries = paramMaxVirtualEntries(params);
  const sigVirtualEntryIsValueHashRevealed = sigObjectContentID.flatMap(
    (_, i) => (i % 2 === 0 ? [0n, 1n] : [1n, 0n])
  );
  const sigVirtualEntryRevealedValueHash =
    sigVirtualEntryIsValueHashRevealed.map((indicator, i) =>
      indicator === 0n
        ? BABY_JUB_NEGATIVE_ONE
        : i % 2 === 0
        ? poseidon1([sigObjectContentID[i / 2]])
        : poseidon2([
            sigObjectSignerPubkeyAx[(i - 1) / 2],
            sigObjectSignerPubkeyAy[(i - 1) / 2]
          ])
    );

  // Constrain the 0th POD's signer's public key to equal the 2nd one's (if
  // there is one).  This will be the case due to our padding rule.
  const sigVirtualEntryEqualToOtherEntryByIndex = Array(maxVirtualEntries)
    .fill(0)
    .map((_, i) =>
      i === 1 && params.maxObjects > 2
        ? BigInt(params.maxEntries + 5)
        : BigInt(params.maxEntries + i)
    );
  const sigVirtualEntryIsEqualToOtherEntry =
    sigVirtualEntryEqualToOtherEntryByIndex.map((_) => 1n);

  // Constrain entry 4 (sampleEntries.K) to lie in the interval [-10n, 132n]
  const [
    numericValues,
    numericValueEntryIndices,
    numericValueInRange,
    numericMinValues,
    numericMaxValues
  ] =
    params.maxNumericValues === 0 || params.maxEntries < 5
      ? [[], [], 0n, [], []]
      : [
          padArray([sigEntryValue[4]], params.maxNumericValues, 0n),
          padArray([4n], params.maxNumericValues, BABY_JUB_NEGATIVE_ONE),
          array2Bits(padArray([1n], params.maxNumericValues, 1n)),
          padArray([-10n], params.maxNumericValues, 0n),
          padArray([132n], params.maxNumericValues, 0n)
        ];

  // A list of pairs of indices and values.
  // The values will be zipped together to form the
  // actual membership list.
  const listData = [
    [
      0,
      [sigEntryValue[0], 85n, 0n].map((x) => {
        return { type: "int", value: x };
      })
    ],
    [
      3,
      [sigEntryValue[3], 876n, 999n].map((x) => {
        return { type: "cryptographic", value: x };
      })
    ],
    [
      4,
      [sigEntryValue[4], 103n, 1n].map((x) => {
        return { type: "cryptographic", value: x };
      })
    ]
  ]
    .map((pair) => pair as [number, PODValue[]])
    // Omit those entry value indices outside of the appropriate range
    .filter((pair) => pair[0] < Math.min(params.maxEntries, testEntries.length))
    .slice(
      0,
      // Omit the tuples entirely if our circuit does not allow any.
      params.maxTuples === 0
        ? 0
        : maxTupleArity(params.maxTuples, params.tupleArity)
    );

  // Form lists, indices and indicators.
  const listComparisonValueIndex1 = listData.map((pair) => pair[0]);
  const list1 = zipLists(listData.map((pair) => pair[1]));
  const [listComparisonValueIndex2, list2]: [number[], PODValue[][]] = [
    [2],
    ["salut", "bună", "你好", "привет", "سلام", "שלום"].map((value) => {
      return [{ type: "string", value }];
    })
  ] as [number[], PODValue[][]];

  // Form lists of indices and membership lists, truncating where
  // necessary.
  const numLists = listComparisonValueIndex2.some((i) => i >= params.maxEntries)
    ? Math.min(1, params.maxLists)
    : params.maxLists;
  const indexIndicatorPairs = (
    [
      [listComparisonValueIndex1, 1],
      [listComparisonValueIndex2, 0]
    ] as [number[], number][]
  )
    // Omit index and indicator if the index is empty.
    .filter((pair) => pair[0].length > 0)
    .slice(0, numLists);

  const listComparisonValueIndices = indexIndicatorPairs.map((pair) => pair[0]);
  const isMember = indexIndicatorPairs.map((pair) => pair[1]);

  const listValidValuess = [list1, list2]
    // Omit list if it is empty
    .filter((list) => list.length > 0)
    .slice(0, numLists)
    // Truncate membership lists if necessary.
    .map((list) => list.slice(0, params.maxListElements));

  const { tupleIndices, listComparisonValueIndex, listValidValues } =
    processLists(params, listComparisonValueIndices, listValidValuess);

  const listContainsComparisonValue = array2Bits(
    extendedSignalArray(isMember.map(BigInt), params.maxLists, 1n)
  );

  return {
    inputs: {
      objectContentID: sigObjectContentID,
      objectSignerPubkeyAx: sigObjectSignerPubkeyAx,
      objectSignerPubkeyAy: sigObjectSignerPubkeyAy,
      objectSignatureR8x: sigObjectSignatureR8x,
      objectSignatureR8y: sigObjectSignatureR8y,
      objectSignatureS: sigObjectSignatureS,
      entryObjectIndex: sigEntryObjectIndex,
      entryNameHash: sigEntryNameHash,
      entryIsValueHashRevealed: array2Bits(sigEntryIsValueHashRevealed),
      virtualEntryIsValueHashRevealed: array2Bits(
        sigVirtualEntryIsValueHashRevealed
      ),
      entryEqualToOtherEntryByIndex: sigEntryEqualToOtherEntryByIndex.concat(
        sigVirtualEntryEqualToOtherEntryByIndex
      ),
      entryIsEqualToOtherEntry: array2Bits(
        sigEntryIsEqualToOtherEntry.concat(sigVirtualEntryIsEqualToOtherEntry)
      ),
      entryProofDepth: sigEntryProofDepth,
      entryProofIndex: sigEntryProofIndex,
      entryProofSiblings: sigEntryProofSiblings,
      ownerExternalNullifier: 42n,
      ownerV3EntryIndex: [
        hasOwnerV3 ? sigOwnerV3EntryIndex : BABY_JUB_NEGATIVE_ONE
      ].slice(+!params.includeOwnerV3),
      ownerSemaphoreV3IdentityNullifier: [
        hasOwnerV3 ? ownerIdentity.nullifier : BABY_JUB_NEGATIVE_ONE
      ].slice(+!params.includeOwnerV3),
      ownerSemaphoreV3IdentityTrapdoor: [
        hasOwnerV3 ? ownerIdentity.trapdoor : BABY_JUB_NEGATIVE_ONE
      ].slice(+!params.includeOwnerV3),
      ownerV3IsNullifierHashRevealed: [isNullifierHashRevealed ? 1n : 0n].slice(
        +!params.includeOwnerV3
      ),
      ownerV4EntryIndex: [
        hasOwnerV4 ? sigOwnerV4EntryIndex : BABY_JUB_NEGATIVE_ONE
      ].slice(+!params.includeOwnerV4),
      ownerSemaphoreV4SecretScalar: [
        hasOwnerV4
          ? ownerIdentityV4.secretScalar
          : BABY_JUB_SUBGROUP_ORDER_MINUS_ONE
      ].slice(+!params.includeOwnerV4),
      ownerV4IsNullifierHashRevealed: [
        isV4NullifierHashRevealed ? 1n : 0n
      ].slice(+!params.includeOwnerV4),
      numericValues,
      numericValueEntryIndices,
      numericValueInRange,
      numericMinValues,
      numericMaxValues,
      tupleIndices,
      listComparisonValueIndex,
      listContainsComparisonValue,
      listValidValues,
      globalWatermark: 1337n
    },
    outputs: {
      entryRevealedValueHash: sigEntryRevealedValueHash,
      virtualEntryRevealedValueHash: sigVirtualEntryRevealedValueHash,
      ownerV3RevealedNullifierHash: [
        isNullifierHashRevealed && hasOwnerV3
          ? poseidon2([42n, ownerIdentity.nullifier])
          : BABY_JUB_NEGATIVE_ONE
      ].slice(+!params.includeOwnerV3),
      ownerV4RevealedNullifierHash: [
        isV4NullifierHashRevealed && hasOwnerV4
          ? poseidon2([42n, ownerIdentityV4.secretScalar])
          : BABY_JUB_NEGATIVE_ONE
      ].slice(+!params.includeOwnerV4)
    }
  };
}

describe("proto-pod-gpc.ProtoPODGPC (WitnessTester) should work", function () {
  let circuit: WitnessTester<
    ProtoPODGPCInputNamesType,
    ProtoPODGPCOutputNamesType
  >;

  this.beforeAll(async () => {
    circuit = await circomkit.WitnessTester("ProtoPODGPC", {
      file: "proto-pod-gpc",
      template: "ProtoPODGPC",
      params: protoPODGPCCircuitParamArray(GPC_PARAMS),
      pubs: PROTO_POD_GPC_PUBLIC_INPUT_NAMES
    });
  });

  it("should accept a sample input", async () => {
    await circuit.expectPass(sampleInput, sampleOutput);
  });

  it("should accept dynamic input", async () => {
    let { inputs, outputs } = makeTestSignals(
      GPC_PARAMS,
      true /*isNullifierHashRevealed*/,
      true /*isV4NullifierHashRevealed*/
    );
    expect(inputs).to.deep.eq(sampleInput);
    expect(outputs).to.deep.eq(sampleOutput);
    await circuit.expectPass(inputs, outputs);

    for (const isV4NullifierHashRevealed of [true, false]) {
      ({ inputs, outputs } = makeTestSignals(
        GPC_PARAMS,
        false /*isNullifierHashRevealed*/,
        isV4NullifierHashRevealed
      ));
      await circuit.expectPass(inputs, outputs);
    }
  });

  it("should accept with different parameters", async () => {
    // { maxObjects: 3, maxEntries: 10, merkleMaxDepth: 8, ... } is the default
    // above, and is larger than the test data in all dimensions (so padding is
    // exercised).  What we're testing here is the ability to handle smaller
    // sizes, with truncated data as necessary.
    for (const params of ProtoPODGPC.CIRCUIT_PARAMETERS.map(
      (pair) => pair[0]
    )) {
      const { inputs, outputs } = makeTestSignals(
        params,
        true /*isNullifierHashRevealed*/,
        true /*isV4NullifierHashRevealed*/
      );
      const altCircuit = await circomkit.WitnessTester("ProtoPODGPC", {
        file: "proto-pod-gpc",
        template: "ProtoPODGPC",
        params: protoPODGPCCircuitParamArray(params)
      });
      await altCircuit.expectPass(inputs, outputs);
    }
  });

  // TODO(POD-P2): Add more directed tests of individual features once
  // they are more stable. Should focus on cases not already handled in
  // utests of sub-modules.  Including:
  // - Different enable/disable config of various modules.
  // - Negative testing of invalid inputs.
});

describe("proto-pod-gpc.ProtoPODGPC (Compiled test artifacts) should work", function () {
  function prepGroth16Test(
    params: ProtoPODGPCCircuitParams
  ): CircuitArtifactPaths {
    const circuitDesc = ProtoPODGPC.pickCircuit(params);
    if (!circuitDesc) {
      throw new Error(
        `None of the circuit descriptions can accommodate the following parameters: ${JSON.stringify(
          params
        )}`
      );
    }

    const artifacts = gpcArtifactPaths(
      path.join(__dirname, "../artifacts/test"),
      circuitDesc
    );
    expect(artifacts.wasmPath).to.not.be.empty;
    expect(artifacts.pkeyPath).to.not.be.empty;
    expect(artifacts.vkeyPath).to.not.be.empty;

    return artifacts;
  }

  async function groth16Test(
    artifacts: CircuitArtifactPaths,
    inputs: ProtoPODGPCInputs,
    expectedOutputs: ProtoPODGPCOutputs
  ): Promise<void> {
    const { proof, outputs, publicSignals } = await ProtoPODGPC.prove(
      inputs,
      artifacts.wasmPath,
      artifacts.pkeyPath
    );
    expect(outputs).to.deep.eq(expectedOutputs);

    // Double-check that full set of expected public signals matches.
    const expectedPublicSignals = ProtoPODGPC.makePublicSignals(
      ProtoPODGPC.filterPublicInputs(inputs),
      outputs
    ).map(BigInt);
    expect(publicSignals).to.deep.eq(expectedPublicSignals);

    const verified = await ProtoPODGPC.verify(
      artifacts.vkeyPath,
      proof,
      ProtoPODGPC.filterPublicInputs(inputs),
      outputs
    );
    expect(verified).to.be.true;
  }

  it("should accept a sample input", async () => {
    const artifacts = prepGroth16Test(GPC_PARAMS);
    await groth16Test(artifacts, sampleInput, sampleOutput);
  });

  it("should accept dynamic input", async () => {
    const artifacts = prepGroth16Test(GPC_PARAMS);

    let { inputs, outputs } = makeTestSignals(
      GPC_PARAMS,
      true /*isNullifierHashRevealed*/,
      true /*isV4NullifierHashRevealed*/
    );
    expect(inputs).to.deep.eq(sampleInput);
    expect(outputs).to.deep.eq(sampleOutput);
    await groth16Test(artifacts, inputs, outputs);

    for (const isV4NullifierHashRevealed of [true, false]) {
      ({ inputs, outputs } = makeTestSignals(
        GPC_PARAMS,
        false /*isNullifierHashRevealed*/,
        isV4NullifierHashRevealed
      ));
      await groth16Test(artifacts, inputs, outputs);
    }
  });

  it("should accept with each circuit in family", async () => {
    // { maxObjects: 3, maxEntries: 10, merkleMaxDepth: 8, ... } is the default
    // above, and is larger than the test data in all dimensions (so padding is
    // exercised).  What we're testing here is the ability to handle smaller
    // sizes, with truncated data as necessary.
    for (const cd of ProtoPODGPC.CIRCUIT_PARAMETERS.map((pair) => pair[0])) {
      // Skip the default (largest) config, already tested above.
      if (_.isEqual(cd, GPC_PARAMS)) {
        continue;
      }

      const artifacts = prepGroth16Test(cd);
      const { inputs, outputs } = makeTestSignals(
        cd,
        true /*isNullifierHashRevealed*/,
        true /*isV4NullifierHashRevealed*/
      );

      await groth16Test(artifacts, inputs, outputs);
    }
  });
});

// TODO(POD-P1): utests of statics and helpers in proto-pod-gpc.ts<|MERGE_RESOLUTION|>--- conflicted
+++ resolved
@@ -308,18 +308,13 @@
   ],
 
   // List membership module (1)
-<<<<<<< HEAD
   /*PUB*/ listComparisonValueIndex: [
-    13n,
+    16n,
     2n,
     21888242871839275222246405745257275088548364400416034343698204186575808495616n,
     21888242871839275222246405745257275088548364400416034343698204186575808495616n
   ],
   /*PUB*/ listContainsComparisonValue: 13n,
-=======
-  /*PUB*/ listComparisonValueIndex: [16n, 2n],
-  /*PUB*/ listContainsComparisonValue: 1n,
->>>>>>> f7c5c43f
   /*PUB*/ listValidValues: [
     [
       4051954411104792249383693706637209268230489664161042452028800313521865803544n,
@@ -513,7 +508,8 @@
     testEntries.push({
       name: "attendee",
       objectIndex: 2,
-      eqEntryIndex: undefined
+      eqEntryIndex: undefined,
+      eqEntryFlag: undefined
     });
   }
   const sigOwnerV3EntryIndex = 1n;
