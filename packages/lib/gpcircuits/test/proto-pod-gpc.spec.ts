--- conflicted
+++ resolved
@@ -13,15 +13,11 @@
   ProtoPODGPCInputs,
   ProtoPODGPCOutputNamesType,
   ProtoPODGPCOutputs,
-<<<<<<< HEAD
-  ProtoPODGPCParameters,
-  protoPODGPCParameterArray,
-  artifactPaths
-=======
+  ProtoPODGPCCircuitParams,
+  protoPODGPCCircuitParamArray,
   array2Bits,
   extendedSignalArray,
   gpcArtifactPaths
->>>>>>> 846973b5
 } from "../src";
 import {
   circomkit,
@@ -36,7 +32,7 @@
 const MAX_ENTRIES = 10;
 const MERKLE_MAX_DEPTH = 8;
 
-const GPC_PARAMS = ProtoPODGPCParameters(
+const GPC_PARAMS = ProtoPODGPCCircuitParams(
   MAX_OBJECTS,
   MAX_ENTRIES,
   MERKLE_MAX_DEPTH
@@ -307,7 +303,7 @@
     });
   }
   const sigOwnerEntryIndex = 1n;
-  const hasOwner = paramMaxEntries > sigOwnerEntryIndex;
+  const hasOwner = params.maxEntries > sigOwnerEntryIndex;
 
   // Build and sign test PODs.
   const pods = [];
@@ -427,14 +423,6 @@
       entryProofDepth: sigEntryProofDepth,
       entryProofIndex: sigEntryProofIndex,
       entryProofSiblings: sigEntryProofSiblings,
-<<<<<<< HEAD
-      ownerEntryIndex:
-        params.maxEntries > sigOwnerEntryIndex
-          ? sigOwnerEntryIndex
-          : BABY_JUB_NEGATIVE_ONE,
-      ownerSemaphoreV3IdentityNullifier: ownerIdentity.nullifier,
-      ownerSemaphoreV3IdentityTrapdoor: ownerIdentity.trapdoor,
-=======
       ownerEntryIndex: hasOwner ? sigOwnerEntryIndex : BABY_JUB_NEGATIVE_ONE,
       ownerSemaphoreV3IdentityNullifier: hasOwner
         ? ownerIdentity.nullifier
@@ -442,7 +430,6 @@
       ownerSemaphoreV3IdentityTrapdoor: hasOwner
         ? ownerIdentity.trapdoor
         : BABY_JUB_NEGATIVE_ONE,
->>>>>>> 846973b5
       ownerExternalNullifier: 42n,
       ownerIsNullfierHashRevealed: isNullifierHashRevealed ? 1n : 0n,
       globalWatermark: 1337n
@@ -467,7 +454,7 @@
     circuit = await circomkit.WitnessTester("ProtoPODGPC", {
       file: "proto-pod-gpc",
       template: "ProtoPODGPC",
-      params: protoPODGPCParameterArray(GPC_PARAMS),
+      params: protoPODGPCCircuitParamArray(GPC_PARAMS),
       pubs: PROTO_POD_GPC_PUBLIC_INPUT_NAMES
     });
   });
@@ -507,7 +494,7 @@
       const altCircuit = await circomkit.WitnessTester("ProtoPODGPC", {
         file: "proto-pod-gpc",
         template: "ProtoPODGPC",
-        params: protoPODGPCParameterArray(params)
+        params: protoPODGPCCircuitParamArray(params)
       });
       await altCircuit.expectPass(inputs, outputs);
     }
@@ -521,24 +508,11 @@
 });
 
 describe("proto-pod-gpc.ProtoPODGPC (Precompiled Artifacts) should work", function () {
-<<<<<<< HEAD
   function prepGroth16Test(params: ProtoPODGPCParameters): {
     artifacts: CircuitArtifactPaths;
     vkey: object;
   } {
     const circuitDesc = ProtoPODGPC.pickCircuit(params);
-=======
-  function prepGroth16Test(
-    maxObjects: number,
-    maxEntries: number,
-    merkleMaxDepth: number
-  ): CircuitArtifactPaths {
-    const circuitDesc = ProtoPODGPC.pickCircuit({
-      maxObjects,
-      maxEntries,
-      merkleMaxDepth
-    });
->>>>>>> 846973b5
     expect(circuitDesc).to.not.be.undefined;
     if (!circuitDesc) {
       throw new Error("Missing circuit desc!");
@@ -584,29 +558,12 @@
   }
 
   it("should accept a sample input", async () => {
-<<<<<<< HEAD
     const { artifacts, vkey } = prepGroth16Test(GPC_PARAMS);
     await groth16Test(artifacts, vkey, sampleInput, sampleOutput);
   });
 
   it("should accept dynamic input", async () => {
-    const { artifacts, vkey } = prepGroth16Test(GPC_PARAMS);
-=======
-    const artifacts = prepGroth16Test(
-      MAX_OBJECTS,
-      MAX_ENTRIES,
-      MERKLE_MAX_DEPTH
-    );
-    await groth16Test(artifacts, sampleInput, sampleOutput);
-  });
-
-  it("should accept dynamic input", async () => {
-    const artifacts = prepGroth16Test(
-      MAX_OBJECTS,
-      MAX_ENTRIES,
-      MERKLE_MAX_DEPTH
-    );
->>>>>>> 846973b5
+    const { artifacts, _vkey } = prepGroth16Test(GPC_PARAMS);
 
     let { inputs, outputs } = makeTestSignals(
       GPC_PARAMS,
@@ -634,15 +591,7 @@
         continue;
       }
 
-<<<<<<< HEAD
-      const { artifacts, vkey } = prepGroth16Test(cd);
-=======
-      const artifacts = prepGroth16Test(
-        cd.maxObjects,
-        cd.maxEntries,
-        cd.merkleMaxDepth
-      );
->>>>>>> 846973b5
+      const { artifacts, _vkey } = prepGroth16Test(cd);
       const { inputs, outputs } = makeTestSignals(
         cd,
         true /*isNullifierHashRevealed*/
