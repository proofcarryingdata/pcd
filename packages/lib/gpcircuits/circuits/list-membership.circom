pragma circom 2.1.8;

include "circomlib/circuits/comparators.circom";
include "circomlib/circuits/gates.circom";
include "gpc-util.circom";

/**
 * Module for checking whether a value is a member of a given list.
 * A value may be either a POD entry value hash or a combination
 * of such values (e.g. a tuple encoded as a hash).
 */
template ListMembershipModule(
    // Maximum number of valid values
    MAX_LIST_ELEMENTS
) {
    // Value to be checked.
    signal input comparisonValue; 

    // List of admissible value hashes. Assumed to have repetitions if
    // the actual list length is smaller.
    signal input validValues[MAX_LIST_ELEMENTS]; 

    // Boolean indicating whether `comparisonValue` lies in
    // `validValues`.
    signal output isMember;

    isMember <== IsZero()(
<<<<<<< HEAD
        UnnormalisedListNonMembership(MAX_LIST_ELEMENTS, MAX_LIST_ELEMENTS)(
=======
        NotEqualsAny(MAX_LIST_ELEMENTS, MAX_LIST_ELEMENTS)(
>>>>>>> cfa1f33e
            comparisonValue,
            validValues
        )
    );
}

/**
 * Helper template returning a non-zero field element if the given
<<<<<<< HEAD
 * value is not an element of the given list restricted to the first
 * `NUM_LIST_ELEMENTS` elements and zero otherwise. This is done by
 * subtracting the value from all elements of the list and folding it
 * by means of field multiplication.
 */
template UnnormalisedListNonMembership(NUM_LIST_ELEMENTS, MAX_LIST_ELEMENTS) {
     // Value to be checked.
    signal input comparisonValue; 

    // List of admissible values.
    signal input validValues[MAX_LIST_ELEMENTS];
=======
 * value is not equal to any element of the given list restricted to
 * the first `NUM_LIST_ELEMENTS` elements and zero otherwise. This is
 * done by subtracting the value from all elements of the list and
 * folding it by means of field multiplication.
 */
template NotEqualsAny(NUM_LIST_ELEMENTS, MAX_LIST_ELEMENTS) {
     // Value to be checked.
    signal input comparisonValue; 

    // List of values to check against for equality.
    signal input values[MAX_LIST_ELEMENTS];
>>>>>>> cfa1f33e

    // Indicator of whether the value is not an element of the list of
    // admissible values, viz. a non-zero field element iff the value
    // is a non-member.
<<<<<<< HEAD
    signal output isNotMember;

    if (NUM_LIST_ELEMENTS == 0) {
        isNotMember <== 1;
    } else {
        isNotMember <== MultiAND(NUM_LIST_ELEMENTS)(
            Add(NUM_LIST_ELEMENTS)(
                -comparisonValue,
                Take(NUM_LIST_ELEMENTS, MAX_LIST_ELEMENTS)(
                    validValues
=======
    signal output isNotEqual;

    if (NUM_LIST_ELEMENTS == 0) {
        isNotEqual <== 1;
    } else {
        isNotEqual <== MultiAND(NUM_LIST_ELEMENTS)(
            ArrayAddScalar(NUM_LIST_ELEMENTS)(
                -comparisonValue,
                Take(NUM_LIST_ELEMENTS, MAX_LIST_ELEMENTS)(
                    values
>>>>>>> cfa1f33e
                )
            )
        );
    }
}<|MERGE_RESOLUTION|>--- conflicted
+++ resolved
@@ -25,11 +25,7 @@
     signal output isMember;
 
     isMember <== IsZero()(
-<<<<<<< HEAD
-        UnnormalisedListNonMembership(MAX_LIST_ELEMENTS, MAX_LIST_ELEMENTS)(
-=======
         NotEqualsAny(MAX_LIST_ELEMENTS, MAX_LIST_ELEMENTS)(
->>>>>>> cfa1f33e
             comparisonValue,
             validValues
         )
@@ -38,19 +34,6 @@
 
 /**
  * Helper template returning a non-zero field element if the given
-<<<<<<< HEAD
- * value is not an element of the given list restricted to the first
- * `NUM_LIST_ELEMENTS` elements and zero otherwise. This is done by
- * subtracting the value from all elements of the list and folding it
- * by means of field multiplication.
- */
-template UnnormalisedListNonMembership(NUM_LIST_ELEMENTS, MAX_LIST_ELEMENTS) {
-     // Value to be checked.
-    signal input comparisonValue; 
-
-    // List of admissible values.
-    signal input validValues[MAX_LIST_ELEMENTS];
-=======
  * value is not equal to any element of the given list restricted to
  * the first `NUM_LIST_ELEMENTS` elements and zero otherwise. This is
  * done by subtracting the value from all elements of the list and
@@ -62,23 +45,10 @@
 
     // List of values to check against for equality.
     signal input values[MAX_LIST_ELEMENTS];
->>>>>>> cfa1f33e
 
     // Indicator of whether the value is not an element of the list of
     // admissible values, viz. a non-zero field element iff the value
     // is a non-member.
-<<<<<<< HEAD
-    signal output isNotMember;
-
-    if (NUM_LIST_ELEMENTS == 0) {
-        isNotMember <== 1;
-    } else {
-        isNotMember <== MultiAND(NUM_LIST_ELEMENTS)(
-            Add(NUM_LIST_ELEMENTS)(
-                -comparisonValue,
-                Take(NUM_LIST_ELEMENTS, MAX_LIST_ELEMENTS)(
-                    validValues
-=======
     signal output isNotEqual;
 
     if (NUM_LIST_ELEMENTS == 0) {
@@ -89,7 +59,6 @@
                 -comparisonValue,
                 Take(NUM_LIST_ELEMENTS, MAX_LIST_ELEMENTS)(
                     values
->>>>>>> cfa1f33e
                 )
             )
         );
