--- conflicted
+++ resolved
@@ -2,10 +2,6 @@
 
 include "circomlib/circuits/comparators.circom";
 include "circomlib/circuits/gates.circom";
-<<<<<<< HEAD
-include "gpc-util.circom";
-=======
->>>>>>> 2971165f
 
 /**
  * Module for checking whether a value is a member of a given list.
@@ -21,65 +17,27 @@
 
     // List of admissible value hashes. Assumed to have repetitions if
     // the actual list length is smaller.
-    signal input validValues[MAX_LIST_ELEMENTS]; 
+    signal input validValues[MAX_LIST_ELEMENTS];
 
     // Boolean indicating whether `comparisonValue` lies in
     // `validValues`.
     signal output isMember;
 
-<<<<<<< HEAD
-    isMember <== IsZero()(
-        NotEqualsAny(MAX_LIST_ELEMENTS, MAX_LIST_ELEMENTS)(
-            comparisonValue,
-            validValues
-        )
-    );
-}
-
-/**
- * Helper template returning a non-zero field element if the given
- * value is not equal to any element of the given list restricted to
- * the first `NUM_LIST_ELEMENTS` elements and zero otherwise. This is
- * done by subtracting the value from all elements of the list and
- * folding it by means of field multiplication.
- */
-template NotEqualsAny(NUM_LIST_ELEMENTS, MAX_LIST_ELEMENTS) {
-     // Value to be checked.
-    signal input comparisonValue; 
-
-    // List of values to check against for equality.
-    signal input values[MAX_LIST_ELEMENTS];
-
-    // Indicator of whether the value is not an element of the list of
-    // admissible values, viz. a non-zero field element iff the value
-    // is a non-member.
-    signal output isNotEqual;
-=======
     // Shift the values by `comparisonValue`.
     signal shiftedValues[MAX_LIST_ELEMENTS];
     for (var i = 0; i < MAX_LIST_ELEMENTS; i++) {
         shiftedValues[i] <== validValues[i] - comparisonValue;
     }
->>>>>>> 2971165f
-
-    if (NUM_LIST_ELEMENTS == 0) {
-        isNotEqual <== 1;
+    
+    if (MAX_LIST_ELEMENTS == 0) {
+        isMember <== 0;
     } else {
-<<<<<<< HEAD
-        isNotEqual <== MultiAND(NUM_LIST_ELEMENTS)(
-            ArrayAddScalar(NUM_LIST_ELEMENTS)(
-                -comparisonValue,
-                Take(NUM_LIST_ELEMENTS, MAX_LIST_ELEMENTS)(
-                    values
-                )
-=======
         // `comparisonValue` lies in `validValues` iff
         // `shiftedValues[i]` is 0 for some i, which is equivalent to
         // the product of all elements of `shiftedValues` being 0.
         isMember <== IsZero()(
             MultiAND(MAX_LIST_ELEMENTS)(
                 shiftedValues
->>>>>>> 2971165f
             )
         );
     }
