pragma circom 2.1.8;

include "circomlib/circuits/gates.circom";
include "circomlib/circuits/poseidon.circom";
include "entry.circom";
include "global.circom";
include "gpc-util.circom";
include "list-membership.circom";
include "multituple.circom";
include "numeric-value.circom";
include "object.circom";
include "ownerV3.circom";
include "ownerV4.circom";
include "virtual-entry.circom";

/**
 * This template is the top level of a prototype GPC proof.  Its template parameters are
 * the sizing parameters which define a GPC family.  Its inputs define the
 * POD objects to be proven, as well as configuring the proof.
 * 
 * There shouldn't be any "real" logic in this template, only interconnection of modules,
 * plus input/output handling.
 */
template ProtoPODGPC (
    // Indicates the number of Object modules included in this GPC, setting the
    // largest number of distinct PODs which can be expressed.  This sets the
    // size of inputs with the `object` prefix (whether arrays or bitfields).
    MAX_OBJECTS,

    // Indicates the number of Entry modules included in this GPC, setting the
    // largest number of distinct POD entries which can be expressed.  These
    // can be flexibly assigned to objects using the entryObjectIndex.  This
    // sets the size of inputs with the `entry` prefix (whether arrays or
    // bitfields).
    MAX_ENTRIES,
    
    // Max depth of the Merkle proof that this entry appears in a POD.  This
    // determines the size of the entryProofSiblings array input, and places an
    // inclusive upper bound on the proofDepth input.
    MERKLE_MAX_DEPTH,

    // Max number of numeric values.
    MAX_NUMERIC_VALUES,
    
    // Indicates the number of ListMembership modules included in this GPC,
    // setting the largest number of distinct membership lists for (tuples of)
    // entry values which can be checked.
    MAX_LISTS,
    
    // Indicates the maximum number of list entries for each list membership check.
    MAX_LIST_ELEMENTS,

    // Indicates the number of tuples included in this GPC, setting the
    // largest number of distinct tuples which can be expressed.
    MAX_TUPLES,

    // Indicates the arity (i.e. width or size) of the each tuple, e.g.
    // TUPLE_ARITY = 2 for pairs or TUPLE_ARITY = 3 for triples.
    TUPLE_ARITY,

    // Indicates whether the Semaphore V3 owner module should be
    // enabled.  Should be 0 or 1.
    INCLUDE_OWNERV3,

    // Indicates whether the Semaphore V4 owner module should be
    // enabled.  Should be 0 or 1.
    INCLUDE_OWNERV4
) {
    /*
     * 1+ ObjectModules.  Each array corresponds to one input/output for each object module.
     */

    // Root hash of each object's Merkle tree representation
    signal input objectContentID[MAX_OBJECTS];

    // Signer of each object: EdDSA public key
    signal input objectSignerPubkeyAx[MAX_OBJECTS], objectSignerPubkeyAy[MAX_OBJECTS];
    
    // Signature of each object: EdDSA signaure
    signal input objectSignatureR8x[MAX_OBJECTS], objectSignatureR8y[MAX_OBJECTS], objectSignatureS[MAX_OBJECTS];

    // Object module validates that the object's root is properly signed.
    for (var objectIndex = 0; objectIndex < MAX_OBJECTS; objectIndex++) {
        ObjectModule()(
            contentID <== objectContentID[objectIndex],
            signerPubkeyAx <== objectSignerPubkeyAx[objectIndex],
            signerPubkeyAy <== objectSignerPubkeyAy[objectIndex],
            signatureR8x <== objectSignatureR8x[objectIndex],
            signatureR8y <== objectSignatureR8y[objectIndex],
            signatureS <== objectSignatureS[objectIndex]
        );
    }

    // TODO(POD-P3): Provide a way to (optionally?) ensure objects are unique
    // (comparing content IDs, or signers, or signatures).

    /*
     * 1+ EntryModule.
     * Each array corresponds to one input/output for each entry module.  Non-array inputs
     * are packed bits, which will be split between modules within the circuit.
     */

    // Object index containing each entry.
    signal input entryObjectIndex[MAX_ENTRIES];

    // Entry name (by hash) and value.  Value's hash is implicitly included as 1st sibling.
    signal input entryNameHash[MAX_ENTRIES];
    
    // Boolean flags for entry value behavior.
    signal input entryIsValueHashRevealed /*MAX_ENTRIES packed bits*/;
    signal entryIsValueHashRevealedBits[MAX_ENTRIES] <== Num2Bits(MAX_ENTRIES)(entryIsValueHashRevealed);

    // Merkle proof of entry name's membership in the object's Merkle tree.
    signal input entryProofDepth[MAX_ENTRIES], entryProofIndex[MAX_ENTRIES] /*MERKLE_MAX_DEPTH packed bits*/ , entryProofSiblings[MAX_ENTRIES][MERKLE_MAX_DEPTH];

    // Entry value is optionally revealed by hash, or set to -1 if not.
    signal output entryRevealedValueHash[MAX_ENTRIES];

    // Convenience value: entry value hashes are present as first sibling of each entry proof.
    signal entryValueHashes[MAX_ENTRIES];
    for (var i = 0; i < MAX_ENTRIES; i++) {
        entryValueHashes[i] <== entryProofSiblings[i][0];
    }

    /*
     * 1 VirtualEntryModule.
     * Virtual entries are derived from PODs' cryptographic data,
     * e.g. the signers' public keys.
     *
     * This block pipes them in and forms signals to be fed into the
     * entry constraint, tuple and list membership modules below, as well
     * as those revealing their hashes where applicable.
     */
    
    // Maximum number of virtual entries.
    var MAX_VIRTUAL_ENTRIES = 2 * MAX_OBJECTS;

    // Total number of entries in the circuit, virtual or otherwise
    var TOTAL_ENTRIES = MAX_ENTRIES + MAX_VIRTUAL_ENTRIES;

    // Boolean flags for virtual entry behaviour.
    signal input virtualEntryIsValueHashRevealed /*MAX_VIRTUAL_ENTRIES packed bits*/;

    // Virtual entry value hashes to be computed by virtual entry module
    signal virtualEntryValueHashes[MAX_VIRTUAL_ENTRIES];

    // Virtual entry value is optionally revealed by hash, or set to -1 if not.
    signal output virtualEntryRevealedValueHash[MAX_VIRTUAL_ENTRIES];

    (virtualEntryValueHashes, virtualEntryRevealedValueHash)
        <== VirtualEntryModule(MAX_OBJECTS)(
            virtualEntryIsValueHashRevealed,
            objectContentID,
            objectSignerPubkeyAx,
            objectSignerPubkeyAy);

    // Append virtual entry hashes to entry hashes for use in the
    // entry constraint module.
    signal totalEntryValueHashes[TOTAL_ENTRIES]
        <== Append(MAX_ENTRIES, MAX_VIRTUAL_ENTRIES)(
            entryValueHashes,
            virtualEntryValueHashes);

    /*
     * 1 EntryConstraintModule for each entry, virtual or otherwise.
     */
    
    // Entry or virtual entry can be compared for equality (by hash)
    // to another entry or virtual entry (by index). An index less
    // than MAX_ENTRIES refers to an entry and an index i in
    // [MAX_ENTRIES, MAX_ENTRIES + MAX_VIRTUAL_ENTRIES[ refers to the
    // (i - MAX_ENTRIES)th virtual entry.
    // This can be disabled by comparing to self:
    //   entryEqualToOtherEntryIndex[i] = i
    signal input entryEqualToOtherEntryByIndex[TOTAL_ENTRIES];

    // Boolean flag for whether the comparison should be equality or
    // inequality.
    signal input entryIsEqualToOtherEntry /*TOTAL_ENTRIES packed bits*/;
    signal entryIsEqualToOtherEntryBits[TOTAL_ENTRIES] <== Num2Bits(TOTAL_ENTRIES)(entryIsEqualToOtherEntry);

    // Modules which scale with number of (non-virtual) entries.
    for (var entryIndex = 0; entryIndex < MAX_ENTRIES; entryIndex++) {
        // Entry module proves that an entry exists within the object's merkle tree.
        entryRevealedValueHash[entryIndex] <== EntryModule(MERKLE_MAX_DEPTH)(
            objectContentID <== InputSelector(MAX_OBJECTS)(objectContentID, entryObjectIndex[entryIndex]),
            nameHash <== entryNameHash[entryIndex],
            isValueHashRevealed <== entryIsValueHashRevealedBits[entryIndex],
            proofDepth <== entryProofDepth[entryIndex],
            proofIndex <== entryProofIndex[entryIndex],
            proofSiblings <== entryProofSiblings[entryIndex]
        );
    }

    // Items which scale with the number of total entries (real and virtual).
    for (var entryIndex = 0; entryIndex < TOTAL_ENTRIES; entryIndex++) {
        // EntryConstraint module contains constraints applied to each individual entry.
        EntryConstraintModule(TOTAL_ENTRIES)(
            valueHash <== totalEntryValueHashes[entryIndex],
            entryValueHashes <== totalEntryValueHashes,
<<<<<<< HEAD
            equalToOtherEntryByIndex <== entryEqualToOtherEntryByIndex[entryIndex]
        );
=======
            equalToOtherEntryByIndex <== entryEqualToOtherEntryByIndex[entryIndex],
            isEqualToOtherEntry <== entryIsEqualToOtherEntryBits[entryIndex]
                                                                 );
>>>>>>> f7c5c43f
    }

    /*
     * External nullifier for owner modules (if any).
     *
     * The final nullifier hash(es) will be calculated based on this
     * and the owner's identity.
     */
    signal input ownerExternalNullifier;
    
    /*
     * <=1 OwnerModuleV3 with its inputs & outputs.
     */

    // Entry containing owner's Semaphore V3 commitment (public), or -1 to disable ownership checking.
    signal input ownerV3EntryIndex[INCLUDE_OWNERV3];

    // Owner's Semaphore V3 identity (private key) kept hidden and verified.
    signal input ownerSemaphoreV3IdentityNullifier[INCLUDE_OWNERV3], ownerSemaphoreV3IdentityTrapdoor[INCLUDE_OWNERV3];

    // Indicator of whether the nullifier hash should be revealed.
    signal input ownerV3IsNullifierHashRevealed[INCLUDE_OWNERV3];

    // Owner module verifies owner's ID, and generates nullifier.
    signal output ownerV3RevealedNullifierHash[INCLUDE_OWNERV3];
    signal ownerV3IsEnabled[INCLUDE_OWNERV3];
        
    for (var i = 0; i < INCLUDE_OWNERV3; i++) {
        ownerV3IsEnabled[i] <== NOT()(IsZero()(ownerV3EntryIndex[i] + 1));
        ownerV3RevealedNullifierHash[i] <== OwnerModuleSemaphoreV3()(
            enabled <== ownerV3IsEnabled[i],
            identityNullifier <== ownerSemaphoreV3IdentityNullifier[i],
            identityTrapdoor <== ownerSemaphoreV3IdentityTrapdoor[i],
            identityCommitmentHash <== InputSelector(MAX_ENTRIES)(entryValueHashes, ownerV3IsEnabled[i] * ownerV3EntryIndex[i]),
            externalNullifier <== ownerExternalNullifier,
            isNullifierHashRevealed <== ownerV3IsNullifierHashRevealed[i]
        );
    }
    /*
     * <=1 OwnerModuleV4 with its inputs & outputs.
     */

    // Entry containing owner's Semaphore V4 commitment (public), or -1 to disable ownership checking.
    signal input ownerV4EntryIndex[INCLUDE_OWNERV4];
        
    // Owner's Semaphore V4 secret scalar (derived from private key)
    // kept hidden and verified.
    signal input ownerSemaphoreV4SecretScalar[INCLUDE_OWNERV4];

    // Indicator of whether the nullifier hash should be revealed.
    signal input ownerV4IsNullifierHashRevealed[INCLUDE_OWNERV4];
        
    // Owner module verifies owner's ID, and generates nullifier.
    signal output ownerV4RevealedNullifierHash[INCLUDE_OWNERV4];
    signal ownerV4IsEnabled[INCLUDE_OWNERV4];

    for (var i = 0; i < INCLUDE_OWNERV4; i++) {
        ownerV4IsEnabled[i] <== NOT()(IsZero()(ownerV4EntryIndex[i] + 1));
        ownerV4RevealedNullifierHash[i] <== OwnerModuleSemaphoreV4()(
            enabled <== ownerV4IsEnabled[i],
            secretScalar <== ownerSemaphoreV4SecretScalar[i],
            identityCommitment <== InputSelector(MAX_ENTRIES)(
                entryValueHashes,
                ownerV4IsEnabled[i] * ownerV4EntryIndex[i]
            ),
            externalNullifier <== ownerExternalNullifier,
            isNullifierHashRevealed <== ownerV4IsNullifierHashRevealed[i]
        );
    }
    
    /*
     * (MAX_NUMERIC_VALUES) NumericValueModules with their inputs
     */

    // Array of numeric values as well as an array of indices of
    // entries to which they correspond. These will be checked for
    // consistency in the numeric value module. These should be
    // padded with 0s and -1s respectively if necessary.
    signal input numericValues[MAX_NUMERIC_VALUES];
    signal input numericValueEntryIndices[MAX_NUMERIC_VALUES];

    // Bit-packed indicators of whether the corresponding numeric
    // values should lie within the corresponding bounds.
    signal input numericValueInRange;
    signal numericValueInRangeBits[MAX_NUMERIC_VALUES]
        <== Num2Bits(MAX_NUMERIC_VALUES)(numericValueInRange);
    
    // Arrays of (inclusive) 64-bit signed integer bounds, where the
    // ith element of each array specifies the minimum or maximum
    // value that the ith value being checked can take. Note that
    // these bounds are not constrained here; since they are public
    // inputs, they should be checked externally. These arrays should
    // be padded with 0s if necessary.
    signal input numericMinValues[MAX_NUMERIC_VALUES];
    signal input numericMaxValues[MAX_NUMERIC_VALUES];

    // Output of numeric value module (bounds check).
    signal numericValueBoundsCheck[MAX_NUMERIC_VALUES];
    
    for (var i = 0; i < MAX_NUMERIC_VALUES; i++) {
        numericValueBoundsCheck[i]
            <== NumericValueModule()(
                // Disable value hash check if index is -1.
                NOT()(
                    IsZero()(numericValueEntryIndices[i] + 1)
                      ),
                numericValues[i],
                MaybeInputSelector(MAX_ENTRIES)(
                    entryValueHashes,
                    numericValueEntryIndices[i]
                                                ),
                numericMinValues[i],
                numericMaxValues[i]);

        numericValueInRangeBits[i] === numericValueBoundsCheck[i];
    }
    
    /*
     * 1 MultiTupleModule with its inputs & outputs.
     */

    // Array of indices of elements forming the desired tuples (cf. MultiTupleModule).
    signal input tupleIndices[MAX_TUPLES][TUPLE_ARITY];

    // Hashes representing these tuples.
    signal tupleHashes[MAX_TUPLES] <== MultiTupleModule(MAX_TUPLES, TUPLE_ARITY, TOTAL_ENTRIES)(
        totalEntryValueHashes,
        tupleIndices);
    
    /*
     * (MAX_LISTS) ListMembershipModules with their inputs & outputs.
     */

    // Index of entry value (if less than `MAX_ENTRIES`) or tuple hash that ought to be a member
    // of the ith list.
    // This is equal to -1 wherever a list membership check is not required, which has the effect of
    // checking that the value 0 is a member of the list of valid values, which should also be set
    // to a list of zeroes to match.
    signal input listComparisonValueIndex[MAX_LISTS];

    // Bit-packed indicators of whether the comparison values should
    // be members of the list.
    // An entry of the unpacked bit array is equal to 1 if the corresponding
    // index in the comparison value array should be a member of the list and
    // 0 if it shouldn't.
    signal input listContainsComparisonValue /*MAX_LISTS packed bits*/;
    signal listContainsComparisonValueBits[MAX_LISTS] <== Num2Bits(MAX_LISTS)(listContainsComparisonValue);
    
    // List of accepted values for membership checks. Depending on the indices above, these need to
    // match element value hashes, tuple hashes, or a constant value of 0 for disabled checks.
    signal input listValidValues[MAX_LISTS][MAX_LIST_ELEMENTS];

    // Result of list membership check.
    signal membershipCheckResult[MAX_LISTS];

    for (var i = 0; i < MAX_LISTS; i++) {
        membershipCheckResult[i] <== ListMembershipModule(MAX_LIST_ELEMENTS)(
            MaybeInputSelector(TOTAL_ENTRIES + MAX_TUPLES)(
                Append(TOTAL_ENTRIES, MAX_TUPLES)(totalEntryValueHashes, tupleHashes),
                listComparisonValueIndex[i]),
            listValidValues[i]);

        listContainsComparisonValueBits[i] === membershipCheckResult[i];
    }
    
    /*
     * 1 GlobalModule with its inputs & outputs.
     */

    // Watermark is an arbitrary value used to uniquely identify a proof.
    signal input globalWatermark;

    // Catch-all for logic global to the circuit, not tied to any of the other modules above.
    GlobalModule()(globalWatermark);
}<|MERGE_RESOLUTION|>--- conflicted
+++ resolved
@@ -198,14 +198,9 @@
         EntryConstraintModule(TOTAL_ENTRIES)(
             valueHash <== totalEntryValueHashes[entryIndex],
             entryValueHashes <== totalEntryValueHashes,
-<<<<<<< HEAD
-            equalToOtherEntryByIndex <== entryEqualToOtherEntryByIndex[entryIndex]
-        );
-=======
             equalToOtherEntryByIndex <== entryEqualToOtherEntryByIndex[entryIndex],
             isEqualToOtherEntry <== entryIsEqualToOtherEntryBits[entryIndex]
-                                                                 );
->>>>>>> f7c5c43f
+        );
     }
 
     /*
