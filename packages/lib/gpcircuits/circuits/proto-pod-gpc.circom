--- conflicted
+++ resolved
@@ -373,19 +373,11 @@
      */
 
     // Boolean indicating whether the uniqueness module is enabled.
-<<<<<<< HEAD
-    signal input uniquenessModuleIsEnabled;
-    signal podsAreUnique <== UniquenessModule(MAX_OBJECTS)(
-        objectContentID
-    );
-    uniquenessModuleIsEnabled * (1 - podsAreUnique) === 0;
-=======
     signal input requireUniqueContentIDs;
     signal podsAreUnique <== UniquenessModule(MAX_OBJECTS)(
         objectContentID
     );
     requireUniqueContentIDs * (1 - podsAreUnique) === 0;
->>>>>>> cfa1f33e
     
     /*
      * 1 GlobalModule with its inputs & outputs.
