--- conflicted
+++ resolved
@@ -1,19 +1,15 @@
 {
-<<<<<<< HEAD
-  "proto-pod-gpc-1o-1e-5md-10l-2t-2ta": {
-    "file": "proto-pod-gpc",
-    "template": "ProtoPODGPC",
-    "params": [1, 1, 5, 10, 2, 2],
-=======
   "proto-pod-gpc_1o-1e-5md": {
     "file": "proto-pod-gpc",
     "template": "ProtoPODGPC",
     "params": [
       1,
       1,
-      5
+      5,
+      10,
+      2,
+      2
     ],
->>>>>>> 539614a4
     "pubs": [
       "objectSignerPubkeyAx",
       "objectSignerPubkeyAy",
@@ -31,21 +27,17 @@
       "globalWatermark"
     ]
   },
-<<<<<<< HEAD
-  "proto-pod-gpc-1o-5e-8md-10l-2t-3ta": {
-    "file": "proto-pod-gpc",
-    "template": "ProtoPODGPC",
-    "params": [1, 5, 8, 10, 2, 3],
-=======
-  "proto-pod-gpc_1o-5e-8md": {
+  "proto-pod-gpc_1o-5e-6md": {
     "file": "proto-pod-gpc",
     "template": "ProtoPODGPC",
     "params": [
       1,
       5,
-      8
+      6,
+      10,
+      2,
+      2
     ],
->>>>>>> 539614a4
     "pubs": [
       "objectSignerPubkeyAx",
       "objectSignerPubkeyAy",
@@ -63,21 +55,17 @@
       "globalWatermark"
     ]
   },
-<<<<<<< HEAD
-  "proto-pod-gpc-3o-10e-8md-10l-2t-2ta": {
-    "file": "proto-pod-gpc",
-    "template": "ProtoPODGPC",
-    "params": [3, 10, 8, 10, 2, 2],
-=======
   "proto-pod-gpc_3o-10e-8md": {
     "file": "proto-pod-gpc",
     "template": "ProtoPODGPC",
     "params": [
       3,
       10,
-      8
+      8,
+      10,
+      2,
+      2
     ],
->>>>>>> 539614a4
     "pubs": [
       "objectSignerPubkeyAx",
       "objectSignerPubkeyAy",
