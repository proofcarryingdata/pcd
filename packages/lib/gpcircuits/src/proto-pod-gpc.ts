--- conflicted
+++ resolved
@@ -89,13 +89,9 @@
   "entryProofSiblings",
   "virtualEntryIsValueHashRevealed",
   "entryEqualToOtherEntryByIndex",
-<<<<<<< HEAD
+  "entryIsEqualToOtherEntry",
   "ownerExternalNullifier",
   "ownerV3EntryIndex",
-=======
-  "entryIsEqualToOtherEntry",
-  "ownerEntryIndex",
->>>>>>> f7c5c43f
   "ownerSemaphoreV3IdentityNullifier",
   "ownerSemaphoreV3IdentityTrapdoor",
   "ownerV3IsNullifierHashRevealed",
@@ -169,11 +165,7 @@
   "entryIsValueHashRevealed",
   "virtualEntryIsValueHashRevealed",
   "entryEqualToOtherEntryByIndex",
-<<<<<<< HEAD
-=======
   "entryIsEqualToOtherEntry",
-  "ownerEntryIndex",
->>>>>>> f7c5c43f
   "ownerExternalNullifier",
   "ownerV3EntryIndex",
   "ownerV3IsNullifierHashRevealed",
@@ -393,13 +385,9 @@
     const outputs = ProtoPODGPC.outputsFromPublicSignals(
       intPublicSignals,
       inputs.entryNameHash.length,
-<<<<<<< HEAD
-      inputs.objectSignatureS.length,
+      2 * inputs.objectContentID.length,
       inputs.ownerV3EntryIndex.length > 0,
       inputs.ownerV4EntryIndex.length > 0
-=======
-      2 * inputs.objectContentID.length
->>>>>>> f7c5c43f
     );
     return { proof, outputs, publicSignals: intPublicSignals };
   }
@@ -445,11 +433,7 @@
       virtualEntryIsValueHashRevealed:
         allInputs.virtualEntryIsValueHashRevealed,
       entryEqualToOtherEntryByIndex: allInputs.entryEqualToOtherEntryByIndex,
-<<<<<<< HEAD
-=======
       entryIsEqualToOtherEntry: allInputs.entryIsEqualToOtherEntry,
-      ownerEntryIndex: allInputs.ownerEntryIndex,
->>>>>>> f7c5c43f
       ownerExternalNullifier: allInputs.ownerExternalNullifier,
       ownerV3EntryIndex: allInputs.ownerV3EntryIndex,
       ownerV3IsNullifierHashRevealed: allInputs.ownerV3IsNullifierHashRevealed,
@@ -518,11 +502,7 @@
       inputs.entryIsValueHashRevealed,
       inputs.virtualEntryIsValueHashRevealed,
       ...inputs.entryEqualToOtherEntryByIndex,
-<<<<<<< HEAD
-=======
       inputs.entryIsEqualToOtherEntry,
-      inputs.ownerEntryIndex,
->>>>>>> f7c5c43f
       inputs.ownerExternalNullifier,
       ...inputs.ownerV3EntryIndex,
       ...inputs.ownerV3IsNullifierHashRevealed,
