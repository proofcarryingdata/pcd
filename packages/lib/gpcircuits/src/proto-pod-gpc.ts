import { Groth16Proof, groth16 } from "snarkjs";
import circuitParamJson from "./circuitParameters.json";
import { CircuitDesc, CircuitSignal } from "./types";
import { loadVerificationKey } from "./util";

/**
 * Name identifier for the Proto-POD-GPC family of circuits.
 */
export const PROTO_POD_GPC_FAMILY_NAME = "proto-pod-gpc";

/**
 * Full set of input signals to a ProtoPODGPC proof.  See comments for
 * annotations on array size and public signals.
 */
export type ProtoPODGPCInputs = {
  // Object modules [MAX_OBJECTS].
  objectContentID: CircuitSignal /*MAX_OBJECTS*/[];
  /*PUB*/ objectSignerPubkeyAx: CircuitSignal /*MAX_OBJECTS*/[];
  /*PUB*/ objectSignerPubkeyAy: CircuitSignal /*MAX_OBJECTS*/[];
  objectSignatureR8x: CircuitSignal /*MAX_OBJECTS*/[];
  objectSignatureR8y: CircuitSignal /*MAX_OBJECTS*/[];
  objectSignatureS: CircuitSignal /*MAX_OBJECTS*/[];

  // Entry modules [MAX_ENTRIES].
  /*PUB*/ entryObjectIndex: CircuitSignal /*MAX_ENTRIES*/[];
  /*PUB*/ entryNameHash: CircuitSignal /*MAX_ENTRIES*/[];
  entryValue: CircuitSignal /*MAX_ENTRIES*/[];
  /*PUB*/ entryIsValueEnabled: CircuitSignal /*MAX_ENTRIES packed bits*/;
  /*PUB*/ entryIsValueHashRevealed: CircuitSignal /*MAX_ENTRIES packed bits*/;
  entryProofDepth: CircuitSignal /*MAX_ENTRIES*/[];
  entryProofIndex: CircuitSignal /*MAX_ENTRIES*/[] /*MERKLE_MAX_DEPTH packed bits*/;
  entryProofSiblings: CircuitSignal /*MAX_ENTRIES*/[] /*MERKLE_MAX_DEPTH*/[];

  // Entry constraint modules.
  /*PUB*/ entryEqualToOtherEntryByIndex: CircuitSignal /*MAX_ENTRIES*/[];

  // Owner module (1)
  /*PUB*/ ownerEntryIndex: CircuitSignal;
  ownerSemaphoreV3IdentityNullifier: CircuitSignal;
  ownerSemaphoreV3IdentityTrapdoor: CircuitSignal;
  /*PUB*/ ownerExternalNullifier: CircuitSignal;
  /*PUB*/ ownerIsNullfierHashRevealed: CircuitSignal;

  // Tuple module (1)
  /*PUB*/ tupleIndices: CircuitSignal /*MAX_TUPLES*/[] /*TUPLE_ARITY*/[];

  // List membership module (1)
  /*PUB*/ memberIndex: CircuitSignal;
  /*PUB*/ membershipList: CircuitSignal /*MAX_LIST_ENTRIES*/[];

  // Global module (1)
  /*PUB*/ globalWatermark: CircuitSignal;
};

/**
 * All input names, represented as a type, for use in circomkit utests.
 */
export type ProtoPODGPCInputNamesType = [
  "objectContentID",
  "objectSignerPubkeyAx",
  "objectSignerPubkeyAy",
  "objectSignatureR8x",
  "objectSignatureR8y",
  "objectSignatureS",
  "entryObjectIndex",
  "entryNameHash",
  "entryValue",
  "entryIsValueEnabled",
  "entryIsValueHashRevealed",
  "entryProofDepth",
  "entryProofIndex",
  "entryProofSiblings",
  "entryEqualToOtherEntryByIndex",
  "ownerEntryIndex",
  "ownerSemaphoreV3IdentityNullifier",
  "ownerSemaphoreV3IdentityTrapdoor",
  "ownerExternalNullifier",
  "ownerIsNullfierHashRevealed",
  "tupleIndices",
  "memberIndex",
  "membershipList",
  "globalWatermark"
];

/**
 * Only the public inputs signals to a ProtoPODGPC proof.  See comments for
 * annotations on array size and public signals.
 */
export type ProtoPODGPCPublicInputs = {
  // Object modules [MAX_OBJECTS].
  /*PUB*/ objectSignerPubkeyAx: CircuitSignal /*MAX_OBJECTS*/[];
  /*PUB*/ objectSignerPubkeyAy: CircuitSignal /*MAX_OBJECTS*/[];

  // Entry modules [MAX_ENTRIES].
  /*PUB*/ entryObjectIndex: CircuitSignal /*MAX_ENTRIES*/[];
  /*PUB*/ entryNameHash: CircuitSignal /*MAX_ENTRIES*/[];
  /*PUB*/ entryIsValueEnabled: CircuitSignal /*MAX_ENTRIES packed bits*/;
  /*PUB*/ entryIsValueHashRevealed: CircuitSignal /*MAX_ENTRIES packed bits*/;

  // Entry constraint modules.
  /*PUB*/ entryEqualToOtherEntryByIndex: CircuitSignal /*MAX_ENTRIES*/[];

  // Owner module (1)
  /*PUB*/ ownerEntryIndex: CircuitSignal;
  /*PUB*/ ownerExternalNullifier: CircuitSignal;
  /*PUB*/ ownerIsNullfierHashRevealed: CircuitSignal;

  // Tuple module (1)
  /*PUB*/ tupleIndices: CircuitSignal /*MAX_TUPLES*/[] /*TUPLE_ARITY*/[];

  // List membership module (1)
  /*PUB*/ memberIndex: CircuitSignal;
  /*PUB*/ membershipList: CircuitSignal /*MAX_LIST_ENTRIES*/[];

  // Global module (1)
  /*PUB*/ globalWatermark: CircuitSignal;
};

/**
 * Only the public input names, as run-time data.
 */
export const PROTO_POD_GPC_PUBLIC_INPUT_NAMES = [
  "objectSignerPubkeyAx",
  "objectSignerPubkeyAy",
  "entryObjectIndex",
  "entryNameHash",
  "entryIsValueEnabled",
  "entryIsValueHashRevealed",
  "entryEqualToOtherEntryByIndex",
  "ownerEntryIndex",
  "ownerExternalNullifier",
  "ownerIsNullfierHashRevealed",
  "tupleIndices",
  "memberIndex",
  "membershipList",
  "globalWatermark"
];

/**
 * All output signals from a ProtoPODGPC proof.  See comments for
 * annotations on array size and public signals.
 */
export type ProtoPODGPCOutputs = {
  entryRevealedValueHash: CircuitSignal /*MAX_ENTRIES*/[];
  ownerRevealedNulifierHash: CircuitSignal;
};

/**
 * Names of output signals from a ProtoPODGPC proof, represented as a type, for
 * use in circomkit utests.
 */
export type ProtoPODGPCOutputNamesType = [
  "entryRevealedValueHash",
  "ownerRevealedNulifierHash"
];

/**
 * Configurable size parameters for a ProtoPODGPC circuit.
 */
export type ProtoPODGPCCircuitParams = {
  /**
   * Number of POD objects which can be included in a proof.
   */
  maxObjects: number;

  /**
   * Number of POD entries which can be included in a proof.
   */
  maxEntries: number;

  /**
   * Max depth of POD merkle tree.  Max entries in any object is 2^(depth-1).
   */
  merkleMaxDepth: number;

  /**
   * Number of entries in membership list to be included in proof.
   */
  maxListEntries: number;

  /**
   * Number of tuples which can be included in a proof.
   */
  maxTuples: number;

  /**
   * Arity of tuples which can be included in a proof.
   */
  tupleArity: number;
};

/**
 * ProtoPODGPCCircuitParams constructor.
 */
export function ProtoPODGPCCircuitParams(
  maxObjects: number,
  maxEntries: number,
  merkleMaxDepth: number
): ProtoPODGPCCircuitParams {
  return { maxObjects, maxEntries, merkleMaxDepth };
}

/**
 * Mapping taking a ProtoPODGPCCircuitParams to its array representation.
 * Inverse of {@link arrayToProtoPODGPCCircuitParam}.
 * This is necessary for invocations of the circuits themselves.
 */
export function protoPODGPCCircuitParamArray(
  params: ProtoPODGPCCircuitParams
): number[] {
  return [params.maxObjects, params.maxEntries, params.merkleMaxDepth];
}

/**
 * Mapping taking an array representation of parameters to
 * a ProtoPODGPCCircuitParams object.  Inverse of
 * {@link protoPODGPCCircuitParamArray}.
 */
export function arrayToProtoPODGPCCircuitParam(
  params: number[]
): ProtoPODGPCCircuitParams {
  return ProtoPODGPCCircuitParams(params[0], params[1], params[2]);
}

/**
 * Circuit description with parameters specific to ProtoPODGPC family.
 */
export type ProtoPODGPCCircuitDesc = CircuitDesc & ProtoPODGPCCircuitParams;

/**
 * Utility functions for the ProtoPODGPC family of circuits.
 *
 * TODO(POD-P3): Factor out and generalize if/when there are multiple
 * families and we're clear on what's common between them.
 */
export class ProtoPODGPC {
  /**
   * Generate a Groth16 proof for a circuit in this family.
   *
   * @param inputs full inputs (public and private)
   * @param wasmPath path to wasm file for witness generation.
   *   See {@link artifactPaths}.
   * @param pkeyPath path to file containing proving key.
   *   See {@link artifactPaths}.
   * @returns Groth16 proof, circuit outputs, and full set of public signals
   * (primarily for verification in tests).
   */
  public static async prove(
    inputs: ProtoPODGPCInputs,
    wasmPath: string,
    pkeyPath: string
  ): Promise<{
    proof: Groth16Proof;
    outputs: ProtoPODGPCOutputs;
    publicSignals: bigint[];
  }> {
    const { proof, publicSignals } = await groth16.fullProve(
      inputs,
      wasmPath,
      pkeyPath
    );
    const intPublicSignals = publicSignals.map(BigInt);

    const outputs = ProtoPODGPC.outputsFromPublicSignals(
      intPublicSignals,
      inputs.entryNameHash.length
    );
    return { proof, outputs, publicSignals: intPublicSignals };
  }

  /**
   * Verify a proof for a circuit in this library.
   *
   * @param vkeyPath path to verification key as a JSON file.
   *   See {@link artifactPaths}.
   * @param proof Groth16 proof.
   * @param publicInputs claimed public inputs to the circuit.
   *   See {@link filterPublicInputs}
   * @param outputs claimed outputs from the circuit (generally derived from
   *   claims).
   * @returns true if the proof is valid
   */
  public static async verify(
    vkeyPath: string,
    proof: Groth16Proof,
    publicInputs: ProtoPODGPCPublicInputs,
    outputs: ProtoPODGPCOutputs
  ): Promise<boolean> {
    const publicSignals = ProtoPODGPC.makePublicSignals(publicInputs, outputs);
    return await groth16.verify(
      await loadVerificationKey(vkeyPath),
      // Snarkjs actually allows bigints (via call to stringifyBigInts in
      // ffjavascript), but @types/snarkjs doesn't know that.
      publicSignals as unknown as string[],
      proof
    );
  }

  /**
   * Extract the public inputs from the full set of proof inputs.
   */
  public static filterPublicInputs(
    allInputs: ProtoPODGPCInputs
  ): ProtoPODGPCPublicInputs {
    return {
      objectSignerPubkeyAx: allInputs.objectSignerPubkeyAx,
      objectSignerPubkeyAy: allInputs.objectSignerPubkeyAy,
      entryObjectIndex: allInputs.entryObjectIndex,
      entryNameHash: allInputs.entryNameHash,
      entryIsValueEnabled: allInputs.entryIsValueEnabled,
      entryIsValueHashRevealed: allInputs.entryIsValueHashRevealed,
      entryEqualToOtherEntryByIndex: allInputs.entryEqualToOtherEntryByIndex,
      ownerEntryIndex: allInputs.ownerEntryIndex,
      ownerExternalNullifier: allInputs.ownerExternalNullifier,
      ownerIsNullfierHashRevealed: allInputs.ownerIsNullfierHashRevealed,
      tupleIndices: allInputs.tupleIndices,
      memberIndex: allInputs.memberIndex,
      membershipList: allInputs.membershipList,
      globalWatermark: allInputs.globalWatermark
    };
  }

  /**
   * Extract named outputs from the public circuit signals.
   *
   * Because of the flattened array representation of the public signals, the
   * circuit's maxEntries parameter must be known to properly reconstruct
   * output arrays.
   */
  public static outputsFromPublicSignals(
    publicSignals: bigint[],
    maxEntries: number
  ): ProtoPODGPCOutputs {
    return {
      entryRevealedValueHash: publicSignals.slice(0, maxEntries),
      ownerRevealedNulifierHash: publicSignals[maxEntries]
    };
  }

  /**
   * Creates a set of public signals for verification, given public inputs
   * and outputs of a circuit.
   */
  public static makePublicSignals(
    inputs: ProtoPODGPCPublicInputs,
    outputs: ProtoPODGPCOutputs
  ): bigint[] {
    return [
      ...outputs.entryRevealedValueHash,
      outputs.ownerRevealedNulifierHash,
      ...inputs.objectSignerPubkeyAx,
      ...inputs.objectSignerPubkeyAy,
      ...inputs.entryObjectIndex,
      ...inputs.entryNameHash,
      inputs.entryIsValueEnabled,
      inputs.entryIsValueHashRevealed,
      ...inputs.entryEqualToOtherEntryByIndex,
      inputs.ownerEntryIndex,
      inputs.ownerExternalNullifier,
      inputs.ownerIsNullfierHashRevealed,
      ...inputs.tupleIndices.flat(),
      inputs.memberIndex,
      ...inputs.membershipList,
      inputs.globalWatermark
    ].map(BigInt);
  }

  /**
   * Picks the smallest available circuit in this family which can handle the
   * size parameters of a desired configuration.
   *
<<<<<<< HEAD
   * @param nObjects the number of objects required
   * @param nEntries the number of entries required
   * @param merkleDepth the max merkle tree depth required
   * @param nListEntries the number of list entries in the membership list
   * @param nTuples the number of tuples required
   * @param tupleArity the arity of each tuple
=======
   * @param params a lower bound on the parameters required
>>>>>>> 539614a4
   * @returns the circuit description, or undefined if no circuit can handle
   *   the required parameters.
   */
  public static pickCircuit(
<<<<<<< HEAD
    nObjects: number,
    nEntries: number,
    merkleDepth: number,
    nListEntries: number,
    nTuples: number,
    tupleArity: number
  ): ProPODGPCCircuitDesc | undefined {
    for (const circuitDesc of ProtoPODGPC.CIRCUIT_FAMILY) {
      if (
        circuitDesc.maxObjects >= nObjects &&
        circuitDesc.maxEntries >= nEntries &&
        circuitDesc.merkleMaxDepth >= merkleDepth &&
        circuitDesc.maxListEntries >= nListEntries &&
        circuitDesc.maxTuples >= nTuples &&
        circuitDesc.tupleArity === tupleArity
=======
    requiredParameters: ProtoPODGPCCircuitParams
  ): ProtoPODGPCCircuitDesc | undefined {
    for (const circuitDesc of ProtoPODGPC.CIRCUIT_FAMILY) {
      if (
        ProtoPODGPC.circuitMeetsRequirements(circuitDesc, requiredParameters)
>>>>>>> 539614a4
      ) {
        return circuitDesc;
      }
    }
    return undefined;
  }

<<<<<<< HEAD
  private static circuitNameForParams(
    maxObjects: number,
    maxEntries: number,
    merkleMaxDepth: number,
    maxListEntries: number,
    maxTuples: number,
    tupleArity: number
  ): string {
    return `${PROTO_POD_GPC_FAMILY_NAME}-${maxObjects}o-${maxEntries}e-${merkleMaxDepth}md-${maxListEntries}l-${maxTuples}t-${tupleArity}ta`;
  }

  private static curcuitDescForParams(
    maxObjects: number,
    maxEntries: number,
    merkleMaxDepth: number,
    maxListEntries: number,
    maxTuples: number,
    tupleArity: number,
=======
  /**
   * Finds the description of a circuit in this family by name.
   *
   * @param familyName the circuit family name
   * @param circuitName the name of the circuit
   * @returns the circuit description, or undefined if the name is
   *   unrecognized.
   */
  public static findCircuit(
    familyName: string,
    circuitName: string
  ): ProtoPODGPCCircuitDesc | undefined {
    if (familyName && familyName !== PROTO_POD_GPC_FAMILY_NAME) {
      return undefined;
    }
    for (const circuitDesc of ProtoPODGPC.CIRCUIT_FAMILY) {
      if (circuitName && circuitDesc.name === circuitName) {
        return circuitDesc;
      }
    }
    return undefined;
  }

  /**
   * Checks whether a described circuit can meet a required set of parameters.
   * This will be true if each of the circuit's parameters is greater than or
   * equal to the required value.
   *
   * @param circuitDesc description of the circuit to check
   * @param requiredParams the min required value of each circuit parameter
   * @returns `true` if the circuit meets the requirements.
   */
  public static circuitMeetsRequirements(
    circuitDesc: ProtoPODGPCCircuitDesc,
    requiredParams: ProtoPODGPCCircuitParams
  ): boolean {
    return (
      circuitDesc.maxObjects >= requiredParams.maxObjects &&
      circuitDesc.maxEntries >= requiredParams.maxEntries &&
      circuitDesc.merkleMaxDepth >= requiredParams.merkleMaxDepth
    );
  }

  /**
   * Calculates the merged set of parameters which meets the unified (maximum)
   * requirements of both inputs.
   *
   * @param rp1 first set of required parameters
   * @param rp2 second set of required paremeters
   * @returns unified (maximum) parameters
   */
  public static mergeRequiredParams(
    rp1: ProtoPODGPCCircuitParams,
    rp2: ProtoPODGPCCircuitParams
  ): ProtoPODGPCCircuitParams {
    const array1 = protoPODGPCCircuitParamArray(rp1);
    const array2 = protoPODGPCCircuitParamArray(rp2);
    return arrayToProtoPODGPCCircuitParam(
      array1.map((p, i) => Math.max(p, array2[i]))
    );
  }

  /**
   * Generates a circuit name based on parameters.
   */
  public static circuitNameForParams(params: ProtoPODGPCCircuitParams): string {
    return `${params.maxObjects}o-${params.maxEntries}e-${params.merkleMaxDepth}md`;
  }

  private static circuitDescForParams(
    circuitParams: ProtoPODGPCCircuitParams,
>>>>>>> 539614a4
    cost: number
  ): ProtoPODGPCCircuitDesc {
    return {
      family: PROTO_POD_GPC_FAMILY_NAME,
<<<<<<< HEAD
      name: ProtoPODGPC.circuitNameForParams(
        maxObjects,
        maxEntries,
        merkleMaxDepth,
        maxListEntries,
        maxTuples,
        tupleArity
      ),
      cost,
      maxObjects,
      maxEntries,
      merkleMaxDepth,
      maxListEntries,
      maxTuples,
      tupleArity
=======
      name: ProtoPODGPC.circuitNameForParams(circuitParams),
      cost,
      ...circuitParams
>>>>>>> 539614a4
    };
  }

  /**
   * Circuit parameters pulled from `circuitParameters.json`
   * in the form of pairs consisting of the circuit parameters
   * and the cost of the circuit in constraints.
   */
  static CIRCUIT_PARAMETERS: [ProtoPODGPCCircuitParams, number][] =
    circuitParamJson as [ProtoPODGPCCircuitParams, number][];

  /**
   * List of pre-compiled circuits, sorted in order of increasing cost.
   * These should match the declarations in circuits.json for circomkit,
   * and each should correspond to an available set of precompiled artifacts.
   */
<<<<<<< HEAD
  public static CIRCUIT_FAMILY: ProPODGPCCircuitDesc[] = [
    // TODO(POD-P2): Pick convenient circuit sizes for MVP.
    ProtoPODGPC.curcuitDescForParams(1, 1, 5, 10, 2, 2, 9556),
    ProtoPODGPC.curcuitDescForParams(1, 5, 8, 10, 2, 3, 19223),
    ProtoPODGPC.curcuitDescForParams(3, 10, 8, 10, 2, 2, 45276)
  ];
=======
  // TODO(POD-P2): Pick convenient circuit sizes for MVP.
  public static CIRCUIT_FAMILY: ProtoPODGPCCircuitDesc[] =
    ProtoPODGPC.CIRCUIT_PARAMETERS.sort((a, b) => a[1] - b[1]).map(
      (pair: [ProtoPODGPCCircuitParams, number]): ProtoPODGPCCircuitDesc =>
        ProtoPODGPC.circuitDescForParams(pair[0], pair[1])
    );
>>>>>>> 539614a4
}<|MERGE_RESOLUTION|>--- conflicted
+++ resolved
@@ -195,9 +195,19 @@
 export function ProtoPODGPCCircuitParams(
   maxObjects: number,
   maxEntries: number,
-  merkleMaxDepth: number
+  merkleMaxDepth: number,
+  maxListEntries: number,
+  maxTuples: number,
+  tupleArity: number
 ): ProtoPODGPCCircuitParams {
-  return { maxObjects, maxEntries, merkleMaxDepth };
+  return {
+    maxObjects,
+    maxEntries,
+    merkleMaxDepth,
+    maxListEntries,
+    maxTuples,
+    tupleArity
+  };
 }
 
 /**
@@ -208,7 +218,14 @@
 export function protoPODGPCCircuitParamArray(
   params: ProtoPODGPCCircuitParams
 ): number[] {
-  return [params.maxObjects, params.maxEntries, params.merkleMaxDepth];
+  return [
+    params.maxObjects,
+    params.maxEntries,
+    params.merkleMaxDepth,
+    params.maxListEntries,
+    params.maxTuples,
+    params.tupleArity
+  ];
 }
 
 /**
@@ -219,7 +236,14 @@
 export function arrayToProtoPODGPCCircuitParam(
   params: number[]
 ): ProtoPODGPCCircuitParams {
-  return ProtoPODGPCCircuitParams(params[0], params[1], params[2]);
+  return ProtoPODGPCCircuitParams(
+    params[0],
+    params[1],
+    params[2],
+    params[3],
+    params[4],
+    params[5]
+  );
 }
 
 /**
@@ -369,43 +393,16 @@
    * Picks the smallest available circuit in this family which can handle the
    * size parameters of a desired configuration.
    *
-<<<<<<< HEAD
-   * @param nObjects the number of objects required
-   * @param nEntries the number of entries required
-   * @param merkleDepth the max merkle tree depth required
-   * @param nListEntries the number of list entries in the membership list
-   * @param nTuples the number of tuples required
-   * @param tupleArity the arity of each tuple
-=======
    * @param params a lower bound on the parameters required
->>>>>>> 539614a4
    * @returns the circuit description, or undefined if no circuit can handle
    *   the required parameters.
    */
   public static pickCircuit(
-<<<<<<< HEAD
-    nObjects: number,
-    nEntries: number,
-    merkleDepth: number,
-    nListEntries: number,
-    nTuples: number,
-    tupleArity: number
-  ): ProPODGPCCircuitDesc | undefined {
-    for (const circuitDesc of ProtoPODGPC.CIRCUIT_FAMILY) {
-      if (
-        circuitDesc.maxObjects >= nObjects &&
-        circuitDesc.maxEntries >= nEntries &&
-        circuitDesc.merkleMaxDepth >= merkleDepth &&
-        circuitDesc.maxListEntries >= nListEntries &&
-        circuitDesc.maxTuples >= nTuples &&
-        circuitDesc.tupleArity === tupleArity
-=======
     requiredParameters: ProtoPODGPCCircuitParams
   ): ProtoPODGPCCircuitDesc | undefined {
     for (const circuitDesc of ProtoPODGPC.CIRCUIT_FAMILY) {
       if (
         ProtoPODGPC.circuitMeetsRequirements(circuitDesc, requiredParameters)
->>>>>>> 539614a4
       ) {
         return circuitDesc;
       }
@@ -413,26 +410,6 @@
     return undefined;
   }
 
-<<<<<<< HEAD
-  private static circuitNameForParams(
-    maxObjects: number,
-    maxEntries: number,
-    merkleMaxDepth: number,
-    maxListEntries: number,
-    maxTuples: number,
-    tupleArity: number
-  ): string {
-    return `${PROTO_POD_GPC_FAMILY_NAME}-${maxObjects}o-${maxEntries}e-${merkleMaxDepth}md-${maxListEntries}l-${maxTuples}t-${tupleArity}ta`;
-  }
-
-  private static curcuitDescForParams(
-    maxObjects: number,
-    maxEntries: number,
-    merkleMaxDepth: number,
-    maxListEntries: number,
-    maxTuples: number,
-    tupleArity: number,
-=======
   /**
    * Finds the description of a circuit in this family by name.
    *
@@ -470,6 +447,7 @@
     requiredParams: ProtoPODGPCCircuitParams
   ): boolean {
     return (
+      // TODO: Add tuples and lists.
       circuitDesc.maxObjects >= requiredParams.maxObjects &&
       circuitDesc.maxEntries >= requiredParams.maxEntries &&
       circuitDesc.merkleMaxDepth >= requiredParams.merkleMaxDepth
@@ -504,32 +482,13 @@
 
   private static circuitDescForParams(
     circuitParams: ProtoPODGPCCircuitParams,
->>>>>>> 539614a4
     cost: number
   ): ProtoPODGPCCircuitDesc {
     return {
       family: PROTO_POD_GPC_FAMILY_NAME,
-<<<<<<< HEAD
-      name: ProtoPODGPC.circuitNameForParams(
-        maxObjects,
-        maxEntries,
-        merkleMaxDepth,
-        maxListEntries,
-        maxTuples,
-        tupleArity
-      ),
-      cost,
-      maxObjects,
-      maxEntries,
-      merkleMaxDepth,
-      maxListEntries,
-      maxTuples,
-      tupleArity
-=======
       name: ProtoPODGPC.circuitNameForParams(circuitParams),
       cost,
       ...circuitParams
->>>>>>> 539614a4
     };
   }
 
@@ -546,19 +505,10 @@
    * These should match the declarations in circuits.json for circomkit,
    * and each should correspond to an available set of precompiled artifacts.
    */
-<<<<<<< HEAD
-  public static CIRCUIT_FAMILY: ProPODGPCCircuitDesc[] = [
-    // TODO(POD-P2): Pick convenient circuit sizes for MVP.
-    ProtoPODGPC.curcuitDescForParams(1, 1, 5, 10, 2, 2, 9556),
-    ProtoPODGPC.curcuitDescForParams(1, 5, 8, 10, 2, 3, 19223),
-    ProtoPODGPC.curcuitDescForParams(3, 10, 8, 10, 2, 2, 45276)
-  ];
-=======
   // TODO(POD-P2): Pick convenient circuit sizes for MVP.
   public static CIRCUIT_FAMILY: ProtoPODGPCCircuitDesc[] =
     ProtoPODGPC.CIRCUIT_PARAMETERS.sort((a, b) => a[1] - b[1]).map(
       (pair: [ProtoPODGPCCircuitParams, number]): ProtoPODGPCCircuitDesc =>
         ProtoPODGPC.circuitDescForParams(pair[0], pair[1])
     );
->>>>>>> 539614a4
 }