--- conflicted
+++ resolved
@@ -1,10 +1,7 @@
 import { Groth16Proof, groth16 } from "snarkjs";
 import { CircuitDesc, CircuitSignal } from "./types";
-<<<<<<< HEAD
 import circuitParamJson from "./circuitParameters.json";
-=======
 import { loadVerificationKey } from "./util";
->>>>>>> 846973b5
 
 /**
  * Name identifier for the Proto-POD-GPC family of circuits.
@@ -138,15 +135,9 @@
 ];
 
 /**
-<<<<<<< HEAD
- * Type containing proto POD GPC parameters.
- */
-export type ProtoPODGPCParameters = {
-=======
  * Configurable size parameters for a ProtoPODGPC circuit.
  */
 export type ProtoPODGPCCircuitParams = {
->>>>>>> 846973b5
   /**
    * Number of POD objects which can be included in a proof.
    */
@@ -164,14 +155,13 @@
 };
 
 /**
-<<<<<<< HEAD
- * ProtoPODGPCParameter constructor.
- */
-export function ProtoPODGPCParameters(
+ * ProtoPODGPCCircuitParams constructor.
+ */
+export function ProtoPODGPCCircuitParams(
   maxObjects: number,
   maxEntries: number,
   merkleMaxDepth: number
-): ProtoPODGPCParameters {
+): ProtoPODGPCCircuitParams {
   return { maxObjects, maxEntries, merkleMaxDepth };
 }
 
@@ -179,8 +169,8 @@
  * Mapping taking a ProtoPODGPCParameter to its array representation.
  * This is necessary for invocations of the circuits themselves.
  */
-export function protoPODGPCParameterArray(
-  params: ProtoPODGPCParameters
+export function protoPODGPCCircuitParamArray(
+  params: ProtoPODGPCCircuitParams
 ): number[] {
   return [params.maxObjects, params.maxEntries, params.merkleMaxDepth];
 }
@@ -188,12 +178,7 @@
 /**
  * Circuit description with parameters specific to ProtoPODGPC family.
  */
-export type ProtoPODGPCCircuitDesc = CircuitDesc & ProtoPODGPCParameters;
-=======
- * Circuit description with parameters specific to ProtoPODGPC family.
- */
 export type ProtoPODGPCCircuitDesc = CircuitDesc & ProtoPODGPCCircuitParams;
->>>>>>> 846973b5
 
 /**
  * Utility functions for the ProtoPODGPC family of circuits.
@@ -336,23 +321,11 @@
    *   the required parameters.
    */
   public static pickCircuit(
-<<<<<<< HEAD
-    params: ProtoPODGPCParameters
-  ): ProtoPODGPCCircuitDesc | undefined {
-    const paramArray = protoPODGPCParameterArray(params);
-
-    for (const circuitDesc of ProtoPODGPC.CIRCUIT_FAMILY) {
-      if (
-        protoPODGPCParameterArray(circuitDesc).every(
-          (param, i) => param >= paramArray[i]
-        )
-=======
     requiredParameters: ProtoPODGPCCircuitParams
   ): ProtoPODGPCCircuitDesc | undefined {
     for (const circuitDesc of ProtoPODGPC.CIRCUIT_FAMILY) {
       if (
         ProtoPODGPC.circuitMeetsRequirements(circuitDesc, requiredParameters)
->>>>>>> 846973b5
       ) {
         return circuitDesc;
       }
@@ -360,16 +333,6 @@
     return undefined;
   }
 
-<<<<<<< HEAD
-  public static circuitNameForParams(
-    circuitParams: ProtoPODGPCParameters
-  ): string {
-    return `${PROTO_POD_GPC_FAMILY_NAME}-${circuitParams.maxObjects}o-${circuitParams.maxEntries}e-${circuitParams.merkleMaxDepth}md`;
-  }
-
-  private static circuitDescForParams(
-    circuitParams: ProtoPODGPCParameters,
-=======
   /**
    * Finds the description of a circuit in this family by name.
    *
@@ -414,18 +377,13 @@
   }
 
   private static circuitNameForParams(
-    maxObjects: number,
-    maxEntries: number,
-    merkleMaxDepth: number
+    params: ProtoPODGPCCircuitParams
   ): string {
-    return `${maxObjects}o-${maxEntries}e-${merkleMaxDepth}md`;
+    return `${params.maxObjects}o-${params.maxEntries}e-${params.merkleMaxDepth}md`;
   }
 
   private static circuitDescForParams(
-    maxObjects: number,
-    maxEntries: number,
-    merkleMaxDepth: number,
->>>>>>> 846973b5
+    circuitParams: ProtoPODGPCCircuitParams,
     cost: number
   ): ProtoPODGPCCircuitDesc {
     return {
@@ -441,27 +399,18 @@
    * in the form of pairs consisting of the circuit parameters
    * and the cost of the circuit in constraints.
    */
-  static CIRCUIT_PARAMETERS: [ProtoPODGPCParameters, number][] =
-    circuitParamJson as [ProtoPODGPCParameters, number][];
+  static CIRCUIT_PARAMETERS: [ProtoPODGPCCircuitParams, number][] =
+    circuitParamJson as [ProtoPODGPCCircuitParams, number][];
 
   /**
    * List of pre-compiled circuits, sorted in order of increasing cost.
    * These should match the declarations in circuits.json for circomkit,
    * and each should correspond to an available set of precompiled artifacts.
    */
-<<<<<<< HEAD
   // TODO(POD-P2): Pick convenient circuit sizes for MVP.
   public static CIRCUIT_FAMILY: ProtoPODGPCCircuitDesc[] =
     ProtoPODGPC.CIRCUIT_PARAMETERS.sort((a, b) => a[1] - b[1]).map(
-      (pair: [ProtoPODGPCParameters, number]): ProtoPODGPCCircuitDesc =>
+      (pair: [ProtoPODGPCCircuitParams, number]): ProtoPODGPCCircuitDesc =>
         ProtoPODGPC.circuitDescForParams(pair[0], pair[1])
     );
-=======
-  public static CIRCUIT_FAMILY: ProtoPODGPCCircuitDesc[] = [
-    // TODO(POD-P2): Pick convenient circuit sizes for MVP.
-    ProtoPODGPC.circuitDescForParams(1, 1, 5, 9556),
-    ProtoPODGPC.circuitDescForParams(1, 5, 8, 19223),
-    ProtoPODGPC.circuitDescForParams(3, 10, 8, 45276)
-  ];
->>>>>>> 846973b5
 }