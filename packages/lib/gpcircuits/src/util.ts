--- conflicted
+++ resolved
@@ -56,7 +56,6 @@
 }
 
 /**
-<<<<<<< HEAD
  * Splits an array `arr` into chunks of size
  * `n` in order. If `arr.length` is not a multiple of `n`,
  * then the last chunk will be of length `arr.length % n`.
@@ -83,7 +82,7 @@
   f: (a: A) => Promise<B>,
   arr: A[]
 ): Promise<B[]> {
-  let outputArray: B[] = [];
+  const outputArray: B[] = [];
 
   for (const a of arr) {
     outputArray.push(await f(a));
@@ -108,8 +107,8 @@
   );
 
   return promisedChunks.flat(); // Then concatenate the chunks.
-=======
- * Returns an array which is a copy of `inputArray` extended to `totalLength`,
+}
+/** Returns an array which is a copy of `inputArray` extended to `totalLength`,
  * with new values filled with `fillValue` (default 0).  Input array is
  * returned as-is if `totalLength` is not longer than its length.
  */
@@ -143,5 +142,4 @@
     }
   }
   return bits;
->>>>>>> 846973b5
 }