import { CircomkitConfig } from "circomkit";
import * as fastfile from "fastfile";
import { PathLike } from "fs";
import path from "path";
import { CircuitArtifactPaths, CircuitDesc, CircuitSignal } from "./types";

/**
 * Represents a pre-loaded verification key to be passed to SnarkJS, as loaded
 * by {@link loadVerificationKey}.
 */
export type VerificationKey = object;

/**
 * Loads a verification key from a JSON file.
 *
 * @param vkeyPath path to load artifacts, which could be a URL (in browser)
 *   or a file path (in server or utests).
 * @returns the verification key as an object
 * @throws if file access or JSON parsing fails
 */
export async function loadVerificationKey(
  vkeyPath: string
): Promise<VerificationKey> {
  // This method of binary loading files using fastfile is the same as what is
  // used in snarkjs to load pkey and wasm artifacts.  It works for local file
  // paths (in Node) as well as URLs (in browser).
  // The string decoding and JSON parsing is specific to our use of vkeys, which
  // snarkjs assumes are already in memory via import.
  let fd: fastfile.FastFile | undefined = undefined;
  try {
    fd = await fastfile.readExisting(vkeyPath);
    const bytes = await fd.read(fd.totalSize);
    return JSON.parse(Buffer.from(bytes).toString("utf8"));
  } finally {
    if (fd !== undefined) {
      await fd.close();
    }
  }
}

/**
 * Determines the right path for loading circuit artifacts for a given
 * circuit.
 *
 * @param root root path to load artifacts, which could be a URL (in browser)
 *   or a file path (in server or utests).
 * @param cd description of the GPC circuit
 * @returns collection of artifact paths
 */
export function gpcArtifactPaths(
  root: string,
  cd: CircuitDesc
): CircuitArtifactPaths {
  if (!root.endsWith("/")) {
    root = root + "/";
  }

  return {
    wasmPath: root + `${cd.family}_${cd.name}.wasm`,
    pkeyPath: root + `${cd.family}_${cd.name}-pkey.zkey`,
    vkeyPath: root + `${cd.family}_${cd.name}-vkey.json`
  };
}

/**
 * Splits an array `arr` into chunks of size
 * `n` in order. If `arr.length` is not a multiple of `n`,
 * then the last chunk will be of length `arr.length % n`.
 */
export function toChunks<A>(arr: A[], n: number): A[][] {
  const chunks: A[][] = [[]];

  for (const a of arr) {
    const lastChunkIndex = chunks.length - 1;
    const lastChunk = chunks[lastChunkIndex];
    if (lastChunk.length < n) {
      lastChunk.push(a);
    } else {
      chunks.push([a]);
    }
  }

  return chunks;
}

/**
 * Applies a Promise-valued function to array elements
 * sequentially. Necessary to avoid OOM for particularly
 * heavy computations.
 */
export async function seqPromise<A, B>(
  f: (a: A) => Promise<B>,
  arr: A[]
): Promise<B[]> {
  const outputArray: B[] = [];

  for (const a of arr) {
    outputArray.push(await f(a));
  }

  return outputArray;
}

/**
 * Applies a Promise-values function to array eleemnts
 * `maxParallelPromises` calls at a time.
 */
export async function batchPromise<A, B>(
  maxParallelPromises: number,
  f: (a: A) => Promise<B>,
  arr: A[]
): Promise<B[]> {
  // Execute sequence of promises
  const chunks = await seqPromise(
    (arr) => Promise.all(arr.map(f)), // by mapping each `maxParallelpromises` sized chunk of `arr` by `f`
    toChunks(arr, maxParallelPromises)
  );

  return chunks.flat(); // Then concatenate the chunks.
}
/**
 * Returns an array which is a copy of `inputArray` extended to `totalLength`,
 * with new values filled with `fillValue`.  Input array is returned as-is if
 * `totalLength` is not longer than its length.
 */
export function padArray<A>(
  inputArray: A[],
  totalLength: number,
  fillValue: A
): A[] {
  if (totalLength <= inputArray.length) {
    return inputArray;
  }
  return inputArray.concat(
    new Array(totalLength - inputArray.length).fill(fillValue)
  );
}

/**
 * Version of `padArray` specialised to `CircuitSignal` arrays with
 * `0n` as default `fillValue`.
 */
export function extendedSignalArray(
  inputArray: CircuitSignal[],
  totalLength: number,
  fillValue = 0n
): CircuitSignal[] {
  return padArray(inputArray, totalLength, fillValue);
}

/**
 * Convert an array of bit signals into a single packed bigint.
 * This will throw an Error if any of the elements is not 0 or 1.
 */
export function array2Bits(boolArray: CircuitSignal[]): bigint {
  let bits = 0n;
  for (let i = 0; i < boolArray.length; i++) {
    if (BigInt(boolArray[i]) !== 0n && BigInt(boolArray[i]) !== 1n) {
      throw new Error(
        `Input to array2Bits must be 0n or 1n not ${boolArray[i]}.`
      );
    }
    if (BigInt(boolArray[i]) === 1n) {
      bits |= 1n << BigInt(i);
    }
  }
  return bits;
}

/**
<<<<<<< HEAD
 * Zips up a an array of arrays, i.e. forms pairs, triples, ... from
 * a list of two, three, ... lists.
 * Examples:
 * zipLists([[1, 2, 3], [4, 5, 6]]) === [[1,4], [2, 5], [3, 6]],
 * zipLists([[99, 976], [3, 2], [4, 7]]) === [[99, 3, 4], [976, 2, 7]].
 * Throws a `TypeError` if the lengths of the sublists are not all equal.
 */
export function zipLists<A>(lists: A[][]): A[][] {
  if (lists.length === 0) {
    return [];
  }
  const listLength = lists[0].length;
  if (lists.slice(1).some((list) => list.length !== listLength)) {
    throw new TypeError("All lists must be of the same length.");
  }
  return (
    lists
      // Embed each element of each sublist into an array.
      .map((list) => list.map((x) => [x]))
      .reduce((zippedList, list) =>
        // Concatenate each of these sublist elements to each other.
        zippedList.map((tuple, i) => tuple.concat(list[i]))
      )
  );
=======
 * Loads the configuration for Circomkit for use in unit tests or scripts.
 * All paths in the config will be fixed up to be based on the given package
 * path, rather than relative to the current working directory.
 *
 * @param gpcircuitsPackagePath file path to the root of the gpcircuits
 *   package in the repo
 * @param readFileSync callable function for readFileSync, or a compatible
 *   replacement in browser.  This is necessary to avoid polyfill errors since
 *   this function is intended for utests, but included in a library which
 *   can be loaded in a browser.
 * @returns a Circomkit config object suitable for the Circomkit constructor.
 */
export function loadCircomkitConfig(
  gpcircuitsPackagePath: string,
  readFileSync: (path: PathLike, options: BufferEncoding) => string
): Partial<CircomkitConfig> {
  function replaceConfigPath(
    configValue: string,
    gpcircuitsPath: string
  ): string {
    if (configValue.startsWith("./")) {
      return configValue.replace(/^\.\//, gpcircuitsPath + "/");
    } else if (configValue.startsWith("../")) {
      return path.join(gpcircuitsPath, configValue);
    }
    return configValue;
  }
  function replaceConfigPaths(
    config: Record<string, string | string[]>,
    gpcircuitsPath: string
  ): object {
    for (const [name, value] of Object.entries(config)) {
      if (typeof value === "string") {
        config[name] = replaceConfigPath(value, gpcircuitsPath);
      } else if (typeof value === "object" && Array.isArray(value)) {
        config[name] = value.map((p) => replaceConfigPath(p, gpcircuitsPath));
      }
    }
    return config;
  }
  return replaceConfigPaths(
    JSON.parse(
      readFileSync(path.join(gpcircuitsPackagePath, "circomkit.json"), "utf-8")
    ),
    gpcircuitsPackagePath
  ) as Partial<CircomkitConfig>;
>>>>>>> 64ac01f4
}<|MERGE_RESOLUTION|>--- conflicted
+++ resolved
@@ -168,7 +168,6 @@
 }
 
 /**
-<<<<<<< HEAD
  * Zips up a an array of arrays, i.e. forms pairs, triples, ... from
  * a list of two, three, ... lists.
  * Examples:
@@ -193,7 +192,8 @@
         zippedList.map((tuple, i) => tuple.concat(list[i]))
       )
   );
-=======
+}
+/**
  * Loads the configuration for Circomkit for use in unit tests or scripts.
  * All paths in the config will be fixed up to be based on the given package
  * path, rather than relative to the current working directory.
@@ -240,5 +240,4 @@
     ),
     gpcircuitsPackagePath
   ) as Partial<CircomkitConfig>;
->>>>>>> 64ac01f4
 }