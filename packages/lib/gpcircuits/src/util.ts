--- conflicted
+++ resolved
@@ -55,14 +55,16 @@
   };
 }
 
+// TODO: Combine with `extendedSignalArray`.
 /**
-<<<<<<< HEAD
  * Returns a copy of `inputArray` padded to length `len` with padding
  * `padding`.
  */
 export function padArray<A>(inputArr: A[], len: number, padding: A): A[] {
   return inputArr.concat(Array(len - inputArr.length).fill(padding));
-=======
+}
+
+/**
  * Splits an array `arr` into chunks of size
  * `n` in order. If `arr.length` is not a multiple of `n`,
  * then the last chunk will be of length `arr.length % n`.
@@ -152,5 +154,4 @@
     }
   }
   return bits;
->>>>>>> 539614a4
 }