--- conflicted
+++ resolved
@@ -36,12 +36,8 @@
   "dependencies": {
     "@pcd/pod": "0.1.0",
     "fastfile": "0.0.20",
-<<<<<<< HEAD
-    "snarkjs": "^0.7.3",
+    "snarkjs": "^0.7.4",
     "url-join": "4.0.1"
-=======
-    "snarkjs": "^0.7.4"
->>>>>>> 568d385a
   },
   "devDependencies": {
     "@pcd/eslint-config-custom": "0.11.0",
