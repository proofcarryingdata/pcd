{
  "name": "@pcd/gpcircuits",
  "version": "0.1.0",
  "license": "GPL-3.0-or-later",
  "main": "./dist/cjs/src/index.js",
  "module": "./dist/esm/src/index.js",
  "types": "./dist/types/src/index.d.ts",
  "exports": {
    ".": {
      "types": "./dist/types/src/index.d.ts",
      "import": "./dist/esm/src/index.js",
      "require": "./dist/cjs/src/index.js"
    }
  },
  "files": [
    "dist",
    "scripts",
    "circuits",
    "!circuits/test",
    "./CHANGELOG.md",
    "./README.md",
    "./LICENSE"
  ],
  "scripts": {
    "lint": "eslint \"**/*.ts{,x}\"",
    "build": "tsc -b tsconfig.cjs.json tsconfig.esm.json",
    "typecheck": "yarn tsc --noEmit",
    "prepublishOnly": "yarn clean && yarn build",
    "test": "ts-mocha --config ../../../.mocharc.js --exit 'test/**/*.spec.ts'",
<<<<<<< HEAD
    "clean": "rm -rf dist node_modules *.tsbuildinfo build circuits/test ptau",
    "gen-circuit-parameters": "npx tsx scripts/gen-circuit-parameters.ts",
    "gen-test-artifacts": "npx tsx scripts/gen-test-artifacts.ts"
=======
    "clean": "rm -rf dist node_modules *.tsbuildinfo build circuits/test ptau && yarn clean-test-artifacts",
    "gen-test-artifacts": "scripts/gen-test-artifacts.sh",
    "clean-test-artifacts": "rm -rf artifacts/test"
>>>>>>> 846973b5
  },
  "dependencies": {
    "@pcd/pod": "0.1.0",
    "fastfile": "0.0.20",
    "snarkjs": "^0.7.3"
  },
  "devDependencies": {
    "@pcd/eslint-config-custom": "0.11.0",
    "@pcd/tsconfig": "0.11.0",
    "@pcd/util": "^0.5.0",
    "@semaphore-protocol/identity": "^3.15.2",
    "@types/chai": "^4.3.5",
    "@types/lodash": "^4.17.0",
    "@types/mocha": "^10.0.1",
    "@zk-kit/circuits": "1.0.0-beta",
    "circomkit": "^0.0.24",
    "circomlib": "^2.0.5",
    "eslint": "^8.57.0",
    "mocha": "^10.2.0",
    "poseidon-lite": "^0.2.0",
    "ts-mocha": "^10.0.0",
    "typescript": "^5.3.3"
  },
  "publishConfig": {
    "access": "public"
  }
}<|MERGE_RESOLUTION|>--- conflicted
+++ resolved
@@ -27,15 +27,10 @@
     "typecheck": "yarn tsc --noEmit",
     "prepublishOnly": "yarn clean && yarn build",
     "test": "ts-mocha --config ../../../.mocharc.js --exit 'test/**/*.spec.ts'",
-<<<<<<< HEAD
-    "clean": "rm -rf dist node_modules *.tsbuildinfo build circuits/test ptau",
+    "clean": "rm -rf dist node_modules *.tsbuildinfo build circuits/test ptau && yarn clean-test-artifacts",
     "gen-circuit-parameters": "npx tsx scripts/gen-circuit-parameters.ts",
-    "gen-test-artifacts": "npx tsx scripts/gen-test-artifacts.ts"
-=======
-    "clean": "rm -rf dist node_modules *.tsbuildinfo build circuits/test ptau && yarn clean-test-artifacts",
-    "gen-test-artifacts": "scripts/gen-test-artifacts.sh",
+    "gen-test-artifacts": "npx tsx scripts/gen-test-artifacts.ts",
     "clean-test-artifacts": "rm -rf artifacts/test"
->>>>>>> 846973b5
   },
   "dependencies": {
     "@pcd/pod": "0.1.0",
