--- conflicted
+++ resolved
@@ -33,7 +33,6 @@
 import _ from "lodash";
 import {
   GPCBoundConfig,
-  GPCProofConfig,
   GPCProofEntryConfig,
   GPCProofInputs,
   GPCProofObjectConfig,
@@ -729,15 +728,9 @@
 export function compileProofPODUniqueness(proofConfig: {
   uniquePODs?: boolean;
 }): {
-<<<<<<< HEAD
-  uniquenessModuleIsEnabled: CircuitSignal;
-} {
-  return { uniquenessModuleIsEnabled: BigInt(proofConfig.uniquePODs ?? false) };
-=======
   requireUniqueContentIDs: CircuitSignal;
 } {
   return { requireUniqueContentIDs: BigInt(proofConfig.uniquePODs ?? false) };
->>>>>>> cfa1f33e
 }
 
 function compileProofVirtualEntry<
