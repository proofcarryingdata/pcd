--- conflicted
+++ resolved
@@ -482,7 +482,6 @@
           for (const element of inputList) {
             const elementWidth = widthOfEntryOrTuple(element);
 
-<<<<<<< HEAD
             if (!_.isEqual(elementWidth, comparisonWidth)) {
               throw new TypeError(
                 `Membership list ${listName} in input contains element of width ${elementWidth} while comparison value with identifier ${JSON.stringify(
@@ -492,9 +491,9 @@
             }
           }
 
-          // The comparison value should be a (non-)member of the list. We relax
-          // the type checking here to avoid false negatives due to
-          // serialisation-related type discrepancies.
+          // The comparison value should be a (non-)member of the list. We compare
+          // hashes as this reflects how the values will be treated in the
+          // circuit.
           const isComparisonValueInList = inputList.find((element) =>
             _.isEqual(
               applyOrMap(podValueHash, element),
@@ -512,17 +511,9 @@
               )} corresponding to identifier ${JSON.stringify(
                 comparisonId
               )} is not a member of list ${JSON.stringify(listName)}.`
-=======
-          if (!_.isEqual(elementWidth, comparisonWidth)) {
-            throw new TypeError(
-              `Membership list ${listName} in input contains element of width ${elementWidth} while comparison value with identifier ${JSON.stringify(
-                comparisonId
-              )} has width ${comparisonWidth}.`
->>>>>>> 5e981468
             );
           }
 
-<<<<<<< HEAD
           if (
             membershipIndicator === LIST_NONMEMBERSHIP &&
             isComparisonValueInList !== undefined
@@ -535,26 +526,6 @@
               )} is a member of list ${JSON.stringify(listName)}.`
             );
           }
-=======
-        // The comparison value should lie in the membership list. We compare
-        // hashes as this reflects how the values will be treated in the
-        // circuit.
-        if (
-          inputList.find((element) =>
-            _.isEqual(
-              applyOrMap(podValueHash, element),
-              applyOrMap(podValueHash, comparisonValue)
-            )
-          ) === undefined
-        ) {
-          throw new Error(
-            `Comparison value ${jsonBigSerializer.stringify(
-              comparisonValue
-            )} corresponding to identifier ${JSON.stringify(
-              comparisonId
-            )} is not a member of list ${JSON.stringify(listName)}.`
-          );
->>>>>>> 5e981468
         }
       }
     }
