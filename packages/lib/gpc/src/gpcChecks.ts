--- conflicted
+++ resolved
@@ -62,16 +62,6 @@
   widthOfEntryOrTuple
 } from "./gpcUtil";
 
-<<<<<<< HEAD
-// TODO(POD-P3): Split out the parts of this which should be public from
-// internal implementation details.  E.g. the returning of ciruit parameters
-// isn't relevant to checking objects after deserialization.
-
-// TODO(POD-P4): Integrate most of the checking logic here into the Valibot
-// schema currently used only for JSON conversion.
-
-=======
->>>>>>> 61a603a8
 /**
  * Checks the validity of the arguments for generating a proof.  This will throw
  * if any of the arguments is malformed, or if the different fields do not
