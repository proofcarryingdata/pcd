import {
  ProtoPODGPC,
  ProtoPODGPCCircuitDesc,
  requiredNumTuples
} from "@pcd/gpcircuits";
import {
  EDDSA_PUBKEY_TYPE_STRING,
  POD,
  PODName,
  PODValue,
  PODValueTuple,
  POD_INT_MAX,
  POD_INT_MIN,
  applyOrMap,
  calcMinMerkleDepthForEntries,
  checkPODName,
  checkPODValue,
  checkPublicKeyFormat,
  encodePublicKey,
  podValueHash,
  requireType
} from "@pcd/pod";
import { Identity as IdentityV4 } from "@semaphore-protocol/core";
import { Identity } from "@semaphore-protocol/identity";
import JSONBig from "json-bigint";
import _ from "lodash";
import {
  GPCBoundConfig,
  GPCIdentifier,
  GPCProofConfig,
  GPCProofEntryBoundsCheckConfig,
  GPCProofEntryConfig,
  GPCProofInputs,
  GPCProofObjectConfig,
  GPCRevealedClaims,
  GPCRevealedObjectClaims,
  PODEntryIdentifier,
  SEMAPHORE_V3,
  SEMAPHORE_V4,
  TupleIdentifier
} from "./gpcTypes";
import {
  ClosedInterval,
  GPCProofMembershipListConfig,
  GPCRequirements,
  LIST_MEMBERSHIP,
  LIST_NONMEMBERSHIP,
  canonicalizeBoundsCheckConfig,
  checkPODEntryIdentifier,
  checkPODEntryName,
  isVirtualEntryIdentifier,
  isVirtualEntryName,
  listConfigFromProofConfig,
  resolvePODEntry,
  resolvePODEntryIdentifier,
  resolvePODEntryOrTupleIdentifier,
  splitCircuitIdentifier,
  widthOfEntryOrTuple
} from "./gpcUtil";
// TODO(POD-P2): Split out the parts of this which should be public from
// internal implementation details.  E.g. the returning of ciruit parameters
// isn't relevant to checking objects after deserialization.

const jsonBigSerializer = JSONBig({
  useNativeBigInt: true,
  alwaysParseAsBig: true
});

/**
 * Checks the validity of the arguments for generating a proof.  This will throw
 * if any of the arguments is malformed, or if the different fields do not
 * correctly correspond to each other.
 *
 * @param proofConfig proof configuration
 * @param proofInputs proof inputs
 * @returns the circuit size requirements for proving with these arguments
 * @throws TypeError if one of the objects is malformed
 * @throws Error if logical requirements between fields are not met
 */
export function checkProofArgs(
  proofConfig: GPCProofConfig,
  proofInputs: GPCProofInputs
): GPCRequirements {
  // Check that config and inputs are individually valid, and extract their
  // circuit requirements.
  const circuitReq = mergeRequirements(
    checkProofConfig(proofConfig),
    checkProofInputs(proofInputs)
  );

  // Check that config and inputs properly correspond to each other.
  checkProofInputsForConfig(proofConfig, proofInputs);

  return circuitReq;
}

/**
 * Checks the validity of a proof configuration, throwing if it is invalid.
 *
 * @param proofConfig proof configuration
 * @returns the circuit size requirements for proving with this configuration
 * @throws TypeError if one of the objects is malformed
 * @throws Error if logical requirements between fields are not met
 */
export function checkProofConfig(proofConfig: GPCProofConfig): GPCRequirements {
  if (proofConfig.circuitIdentifier !== undefined) {
    requireType("circuitIdentifier", proofConfig.circuitIdentifier, "string");
  }

  if (Object.keys(proofConfig.pods).length === 0) {
    throw new TypeError("Must prove at least one object.");
  }
  let totalObjects = 0;
  let totalEntries = 0;
  let requiredMerkleDepth = 0;
  let totalNumericValues = 0;
  let includeOwnerV3 = false;
  let includeOwnerV4 = false;
  for (const [objName, objConfig] of Object.entries(proofConfig.pods)) {
    checkPODName(objName);
    const { nEntries, nBoundsChecks, hasOwnerV3, hasOwnerV4 } =
      checkProofObjConfig(objName, objConfig);
    totalObjects++;
    totalEntries += nEntries;
    requiredMerkleDepth = Math.max(
      requiredMerkleDepth,
      calcMinMerkleDepthForEntries(nEntries)
    );
    totalNumericValues += nBoundsChecks;
    includeOwnerV3 ||= hasOwnerV3;
    includeOwnerV4 ||= hasOwnerV4;
  }

  if (proofConfig.tuples !== undefined) {
    checkProofTupleConfig(proofConfig);
  }

  const listConfig: GPCProofMembershipListConfig =
    listConfigFromProofConfig(proofConfig);

  const numLists = Object.keys(listConfig).length;

  const maxListSize = numLists > 0 ? 1 : 0;

  const tupleArities = Object.fromEntries(
    Object.entries(proofConfig.tuples ?? {}).map((pair) => [
      pair[0],
      pair[1].entries.length
    ])
  );

  return GPCRequirements(
    totalObjects,
    totalEntries,
    requiredMerkleDepth,
    totalNumericValues,
    numLists,
    maxListSize,
    tupleArities,
    includeOwnerV3,
    includeOwnerV4
  );
}

function checkProofObjConfig(
  nameForErrorMessages: string,
  objConfig: GPCProofObjectConfig
): {
  nEntries: number;
  nBoundsChecks: number;
  hasOwnerV3: boolean;
  hasOwnerV4: boolean;
} {
  if (Object.keys(objConfig.entries).length === 0) {
    throw new TypeError(
      `Must prove at least one entry in object "${nameForErrorMessages}".`
    );
  }

  let nEntries = 0;
  let nBoundsChecks = 0;
  let hasOwnerV3 = false;
  let hasOwnerV4 = false;
  for (const [entryName, entryConfig] of Object.entries(objConfig.entries)) {
    checkPODEntryName(entryName, true);
<<<<<<< HEAD
    const { hasBoundsCheck, hasOwnerV3Check, hasOwnerV4Check } =
      checkProofEntryConfig(
        `${nameForErrorMessages}.${entryName}`,
        entryConfig
      );
    nEntries++;
    nBoundsChecks += +hasBoundsCheck;
    hasOwnerV3 ||= hasOwnerV3Check;
    hasOwnerV4 ||= hasOwnerV4Check;
=======
    const { nBoundsChecks: nEntryBoundsChecks } = checkProofEntryConfig(
      `${nameForErrorMessages}.${entryName}`,
      entryConfig
    );
    nEntries++;
    nBoundsChecks += nEntryBoundsChecks;
>>>>>>> e54faca6
  }
  if (objConfig.signerPublicKey !== undefined) {
    checkProofEntryConfig(
      `${nameForErrorMessages}.$signerPublicKey`,
      objConfig.signerPublicKey
    );
  }
  return { nEntries, nBoundsChecks, hasOwnerV3, hasOwnerV4 };
}

export function checkProofEntryConfig(
  nameForErrorMessages: string,
  entryConfig: GPCProofEntryConfig
<<<<<<< HEAD
): {
  hasBoundsCheck: boolean;
  hasOwnerV3Check: boolean;
  hasOwnerV4Check: boolean;
} {
=======
): { nBoundsChecks: number } {
>>>>>>> e54faca6
  requireType(
    `${nameForErrorMessages}.isValueRevealed`,
    entryConfig.isRevealed,
    "boolean"
  );

  if (entryConfig.isOwnerID !== undefined) {
    if (isVirtualEntryIdentifier(nameForErrorMessages)) {
      throw new Error("Can't use isOwnerID on a virtual entry.");
    }

    if (![SEMAPHORE_V3, SEMAPHORE_V4].includes(entryConfig.isOwnerID)) {
      throw new TypeError(`Invalid owner ID type ${entryConfig.isOwnerID}.`);
    }

    if (entryConfig.equalsEntry !== undefined) {
      throw new Error("Can't use isOwnerID and equalsEntry on the same entry.");
    }
  }

  if (entryConfig.equalsEntry !== undefined) {
    checkPODEntryIdentifier(
      `${nameForErrorMessages}.equalsEntry`,
      entryConfig.equalsEntry
    );
  }

  const nBoundsChecks = checkProofEntryBoundsCheckConfig(
    nameForErrorMessages,
    entryConfig
  );

  return { nBoundsChecks };
}

export function checkProofEntryBoundsCheckConfig(
  nameForErrorMessages: string,
  entryConfig: GPCProofEntryBoundsCheckConfig
): number {
  // Canonicalize to simplify in cases where this is necessary.
  const boundsCheckConfig = canonicalizeBoundsCheckConfig(
    entryConfig.inRange,
    entryConfig.notInRange
  );
  let nBoundsChecks = 0;

  for (const [checkType, inRange] of [
    ["bounds check", boundsCheckConfig.inRange],
    ["out of bounds check", boundsCheckConfig.notInRange]
  ] as [string, ClosedInterval][]) {
    if (inRange !== undefined) {
      if (inRange.min < POD_INT_MIN) {
        throw new RangeError(
          `Minimum value of ${checkType} for entry ${nameForErrorMessages} is less than smallest admissible value ${POD_INT_MIN}.`
        );
      }
      if (inRange.max > POD_INT_MAX) {
        throw new RangeError(
          `Maximum value of ${checkType} for entry ${nameForErrorMessages} is greater than largest admissible ${POD_INT_MAX}.`
        );
      }
      if (inRange.max < inRange.min) {
        throw new Error(
          "Minimum value of ${checkType} for entry ${nameForErrorMesages} must be less than or equal to its maximum value."
        );
      }
      nBoundsChecks += 1;
    }
  }

<<<<<<< HEAD
  const hasOwnerV3Check = entryConfig.isOwnerID === SEMAPHORE_V3;
  const hasOwnerV4Check = entryConfig.isOwnerID === SEMAPHORE_V4;

  return { hasBoundsCheck, hasOwnerV3Check, hasOwnerV4Check };
=======
  // If `entryConfig.inRange` is contained in `entryConfig.notInRange`, there is an empty intersection.
  if (
    boundsCheckConfig.inRange &&
    boundsCheckConfig.notInRange &&
    boundsCheckConfig.inRange.min >= boundsCheckConfig.notInRange.min &&
    boundsCheckConfig.inRange.max <= boundsCheckConfig.notInRange.max
  ) {
    throw new Error(
      `Range constraints for ${nameForErrorMessages} are incompatible with each other.`
    );
  }

  return nBoundsChecks;
>>>>>>> e54faca6
}

export function checkProofTupleConfig(proofConfig: GPCProofConfig): void {
  for (const [tupleName, tupleConfig] of Object.entries(
    proofConfig.tuples ?? {}
  )) {
    if (tupleConfig.entries.length < 2) {
      throw new TypeError(
        `Tuple ${tupleName} specifies invalid tuple configuration. Tuples must have arity at least 2.`
      );
    }

    for (const entryId of tupleConfig.entries) {
      checkPODEntryIdentifierExists(tupleName, entryId, proofConfig.pods);
    }
  }
}

export function checkListMembershipInput(
  membershipLists: Record<PODName, PODValue[] | PODValueTuple[]>
): Record<PODName, number> {
  const numListElements = Object.fromEntries(
    Object.entries(membershipLists).map((pair) => [pair[0], pair[1].length])
  );

  // All lists of valid values must be non-empty.
  for (const [listName, listLength] of Object.entries(numListElements)) {
    if (listLength === 0) {
      throw new Error(`Membership list ${listName} is empty.`);
    }
  }

  // All lists should be width homogeneous.
  for (const [listName, validValueList] of Object.entries(membershipLists)) {
    // First ensure that there are no tuples of arity less than 2.
    for (const value of validValueList as PODValueTuple[]) {
      if (Array.isArray(value) && value.length < 2) {
        throw new TypeError(
          `Membership list ${listName} in input contains an invalid tuple. Tuples must have arity at least 2.`
        );
      }
    }
    // Check width homogeneity.
    const expectedWidth = widthOfEntryOrTuple(validValueList[0]);
    for (const value of validValueList.slice(1)) {
      const valueWidth = widthOfEntryOrTuple(value);
      if (valueWidth !== expectedWidth) {
        throw new TypeError(
          `Membership list ${listName} in input has a type mismatch: It contains an element of width ${expectedWidth} and one of width ${valueWidth}.`
        );
      }
    }
  }

  return numListElements;
}

/**
 * Checks the validity of a proof inputs, throwing if they are invalid.
 *
 * @param proofInputs proof inputs
 * @returns the circuit size requirements for proving with this configuration
 * @throws TypeError if one of the objects is malformed
 * @throws Error if logical requirements between fields are not met
 */
export function checkProofInputs(proofInputs: GPCProofInputs): GPCRequirements {
  requireType("pods", proofInputs.pods, "object");

  let totalObjects = 0;
  let requiredMerkleDepth = 0;
  for (const [podName, pod] of Object.entries(proofInputs.pods)) {
    checkPODName(podName);
    requireType(`pods.${podName}`, pod, "object");
    if (!(pod instanceof POD)) {
      throw new TypeError(`pods.${podName} must be a POD object.`);
    }
    totalObjects++;
    requiredMerkleDepth = Math.max(
      requiredMerkleDepth,
      pod.content.merkleTreeDepth
    );
  }

  if (proofInputs.owner !== undefined) {
    if (proofInputs.owner.semaphoreV3 !== undefined) {
      requireType(`owner.SemaphoreV3`, proofInputs.owner.semaphoreV3, "object");
      if (!(proofInputs.owner.semaphoreV3 instanceof Identity)) {
        throw new TypeError(
          `owner.semaphoreV3 must be a SemaphoreV3 Identity object.`
        );
      }
    }

    if (proofInputs.owner.semaphoreV4 !== undefined) {
      requireType(`owner.SemaphoreV4`, proofInputs.owner.semaphoreV4, "object");
      if (!(proofInputs.owner.semaphoreV4 instanceof IdentityV4)) {
        throw new TypeError(
          `owner.semaphoreV4 must be a SemaphoreV4 Identity object.`
        );
      }
    }

    if (proofInputs.owner.externalNullifier !== undefined) {
      if (
        proofInputs.owner.semaphoreV3 === undefined &&
        proofInputs.owner.semaphoreV4 === undefined
      ) {
        throw new Error(
          `An external nullifier cannot be specified without an accompanying identity object.`
        );
      } else {
        checkPODValue(
          "owner.externalNullifier",
          proofInputs.owner.externalNullifier
        );
      }
    }
  }

  const numListElements =
    proofInputs.membershipLists === undefined
      ? {}
      : checkListMembershipInput(proofInputs.membershipLists);

  const maxListSize = Math.max(...Object.values(numListElements));

  if (proofInputs.watermark !== undefined) {
    checkPODValue("watermark", proofInputs.watermark);
  }

  return GPCRequirements(
    totalObjects,
    totalObjects,
    requiredMerkleDepth,
    // Numeric values (bounds checks) are handled solely in the proof config,
    // hence we return 0 here.
    0,
    // The number of required lists cannot be properly deduced here, so we
    // return 0.
    0,
    maxListSize,
    // The tuple arities are handled solely in the proof config, hence we return
    // an empty object here.
    {}
  );
}

/**
 * Checks that proof config and inputs correctly correspond to each other, and
 * that the provided inputs meet the requirements of the proof.
 *
 * The individual arguments are assumed to already be valid
 * (see {@link checkProofConfig} and {@link checkProofInputs}).
 *
 * @param proofConfig proof config
 * @param proofInputs proof inputs
 * @throws ReferenceError if named objects or entries do not exist
 * @throws Error if logical requirements between fields, or the requirements
 *   of the proof are not met.
 */
export function checkProofInputsForConfig(
  proofConfig: GPCProofConfig,
  proofInputs: GPCProofInputs
): void {
  // TODO(POD-P3): Think whether we should actually check proof requirements
  // here, vs. letting prove() simply fail.  At minimum this function could
  // simply check references between confing and inputs.

  // Config and inputs should have same number of objects.
  const nConfiguredObjects = Object.keys(proofConfig.pods).length;
  const nInputObjects = Object.keys(proofInputs.pods).length;
  if (nConfiguredObjects !== nInputObjects) {
    throw new Error(
      `Incorrect number of input objects.` +
        `  Configuration expects ${nConfiguredObjects}.` +
        `  Input includes ${nInputObjects}.`
    );
  }

  // Examine config for each object.
  let hasOwnerEntry = false;
  for (const [objName, objConfig] of Object.entries(proofConfig.pods)) {
    // This named object in config should be provided in input.
    const pod = proofInputs.pods[objName];
    if (pod === undefined) {
      throw new ReferenceError(
        `Configured POD object ${objName} not provided in inputs.`
      );
    }

    // Examine config for each entry.
    for (const [entryName, entryConfig] of Object.entries(objConfig.entries)) {
      // This named entry should exist in the given POD.
      const podValue = resolvePODEntry(entryName, pod);

      if (podValue === undefined) {
        throw new ReferenceError(
          `Configured entry ${objName}.${entryName} doesn't exist in input.`
        );
      }

      // If this entry identifies the owner, we should have a matching Identity.
      if (entryConfig.isOwnerID !== undefined) {
        hasOwnerEntry = true;
        if (
          proofInputs.owner?.semaphoreV3 === undefined &&
          proofInputs.owner?.semaphoreV4 === undefined
        ) {
          throw new Error(
            "Proof configuration expects owner, but no owner identity given."
          );
        }

        for (const [ownerIDType, ownerID] of [
          [SEMAPHORE_V3, proofInputs.owner.semaphoreV3?.commitment],
          [
            SEMAPHORE_V4,
            proofInputs.owner.semaphoreV4?.publicKey
              ? encodePublicKey(proofInputs.owner.semaphoreV4?.publicKey)
              : undefined
          ]
        ]) {
          if (entryConfig.isOwnerID === ownerIDType) {
            if (ownerID === undefined) {
              throw new ReferenceError(
                `Configured owner commitment in POD references missing identity.`
              );
            } else if (
              (ownerIDType === SEMAPHORE_V3 &&
                podValue.type !== "cryptographic") ||
              (ownerIDType === SEMAPHORE_V4 &&
                podValue.type !== EDDSA_PUBKEY_TYPE_STRING)
            ) {
              throw new Error(
                "Semaphore V3 owner identity commitment must be of cryptographic type and Semaphore V4 owner identity must be of EdDSA public key type."
              );
            } else if (podValue.value !== ownerID) {
              throw new Error(
                `Configured owner commitment in POD doesn't match given identity.`
              );
            } else {
              break;
            }
          }
        }
      }

      // Identified equal entry must also exist.
      if (entryConfig.equalsEntry !== undefined) {
        const otherValue = resolvePODEntryIdentifier(
          entryConfig.equalsEntry,
          proofInputs.pods
        );
        if (otherValue === undefined) {
          throw new ReferenceError(
            `Input entry ${objName}.${entryName} should be proved to equal` +
              ` ${entryConfig.equalsEntry} which doesn't exist in input.`
          );
        }

        if (podValueHash(otherValue) !== podValueHash(podValue)) {
          throw new Error(
            `Input entry ${objName}.${entryName} doesn't equal ${entryConfig.equalsEntry}.`
          );
        }
      }

      // Check bounds for entry
      checkProofBoundsCheckInputsForConfig(
        `${objName}.${entryName}`,
        entryConfig,
        podValue
      );
    }
  }
  // Check that nullifier isn't requested if it's not linked to anything.
  // An owner ID not checked against a commitment can be any arbitray numbers.
  if (proofInputs.owner?.externalNullifier !== undefined && !hasOwnerEntry) {
    throw new Error("Nullifier requires an entry containing owner ID.");
  }

  checkProofListMembershipInputsForConfig(proofConfig, proofInputs);
}

export function checkProofBoundsCheckInputsForConfig(
  entryName: PODEntryIdentifier,
  entryConfig: GPCProofEntryConfig,
  entryValue: PODValue
): void {
  if (entryConfig.inRange !== undefined) {
    if (entryValue.type !== "int") {
      throw new TypeError(
        `Proof configuration for entry ${entryName} has bounds check but entry value is not of type "int".`
      );
    }
    if (entryValue.value < entryConfig.inRange.min) {
      throw new RangeError(
        `Entry ${entryName} is less than its prescribed minimum value ${entryConfig.inRange.min}.`
      );
    }
    if (entryValue.value > entryConfig.inRange.max) {
      throw new RangeError(
        `Entry ${entryName} is greater than its prescribed maximum value ${entryConfig.inRange.max}.`
      );
    }
  }
  if (entryConfig.notInRange !== undefined) {
    if (entryValue.type !== "int") {
      throw new TypeError(
        `Proof configuration for entry ${entryName} has out of bounds check but entry value is not of type "int".`
      );
    }
    if (
      entryConfig.notInRange.min <= entryValue.value &&
      entryValue.value <= entryConfig.notInRange.max
    ) {
      throw new RangeError(
        `Entry ${entryName} does not lie outside of the interval [${entryConfig.notInRange.min},${entryConfig.notInRange.max}].`
      );
    }
  }
}

export function checkProofListMembershipInputsForConfig(
  proofConfig: GPCProofConfig,
  proofInputs: GPCProofInputs
): void {
  // Config and input list membership checks should have the same list names.
  const listConfig: GPCProofMembershipListConfig =
    listConfigFromProofConfig(proofConfig);
  checkInputListNamesForConfig(
    listConfig,
    Object.keys(proofInputs.membershipLists ?? {})
  );

  // The list membership check's list of valid values should be well formed in
  // the sense that the types of list values and comparison values should match
  // up.
  if (proofInputs.membershipLists !== undefined) {
    for (const [
      comparisonId,
      { type: membershipIndicator, listIdentifier }
    ] of Object.entries(listConfig)) {
      const inputList = proofInputs.membershipLists[listIdentifier];

      // The configuration and input list element types should
      // agree.
      const comparisonValue = resolvePODEntryOrTupleIdentifier(
        comparisonId as PODEntryIdentifier | TupleIdentifier,
        proofInputs.pods,
        proofConfig.tuples
      );

      if (comparisonValue === undefined) {
        throw new ReferenceError(
          `Comparison value with identifier ${comparisonId} should be compared against the list ${listIdentifier} but it doesn't exist in the proof input.`
        );
      }

      // The comparison value and list value widths should match up.
      const comparisonWidth = widthOfEntryOrTuple(comparisonValue);

      for (const element of inputList) {
        const elementWidth = widthOfEntryOrTuple(element);

        if (!_.isEqual(elementWidth, comparisonWidth)) {
          throw new TypeError(
            `Membership list ${listIdentifier} in input contains element of width ${elementWidth} while comparison value with identifier ${JSON.stringify(
              comparisonId
            )} has width ${comparisonWidth}.`
          );
        }
      }

      // The comparison value should be a (non-)member of the list. We compare
      // hashes as this reflects how the values will be treated in the
      // circuit.
      const isComparisonValueInList = inputList.find((element) =>
        _.isEqual(
          applyOrMap(podValueHash, element),
          applyOrMap(podValueHash, comparisonValue)
        )
      );

      if (
        membershipIndicator === LIST_MEMBERSHIP &&
        isComparisonValueInList === undefined
      ) {
        throw new Error(
          `Comparison value ${jsonBigSerializer.stringify(
            comparisonValue
          )} corresponding to identifier ${JSON.stringify(
            comparisonId
          )} is not a member of list ${JSON.stringify(listIdentifier)}.`
        );
      }

      if (
        membershipIndicator === LIST_NONMEMBERSHIP &&
        isComparisonValueInList !== undefined
      ) {
        throw new Error(
          `Comparison value ${jsonBigSerializer.stringify(
            comparisonValue
          )} corresponding to identifier ${JSON.stringify(
            comparisonId
          )} is a member of list ${JSON.stringify(listIdentifier)}.`
        );
      }
    }
  }
}

export function checkInputListNamesForConfig(
  listConfig: GPCProofMembershipListConfig,
  listNames: PODName[]
): void {
  // Config and input list membership checks should have the same list names.
  const configListNames = new Set(
    Object.values(listConfig).map((config) => config.listIdentifier)
  );
  const inputListNames = new Set(listNames);

  if (!_.isEqual(configListNames, inputListNames)) {
    throw new Error(
      `Config and input list mismatch.` +
        `  Configuration expects lists ${JSON.stringify(
          Array.from(configListNames)
        )}.` +
        `  Input contains ${JSON.stringify(Array.from(inputListNames))}.`
    );
  }
}

/**
 * Checks the validity of the arguments for verifying a proof.  This will throw
 * if any of the arguments is malformed, or if the different fields do not
 * correctly correspond to each other.
 *
 * @param boundConfig proof configuration bound to a specific circuit
 * @param revealedClaims revealed values from the proof
 * @returns the circuit size requirements for proving with these arguments
 * @throws TypeError if one of the objects is malformed
 * @throws Error if logical requirements between fields are not met
 */
export function checkVerifyArgs(
  boundConfig: GPCBoundConfig,
  revealedClaims: GPCRevealedClaims
): GPCRequirements {
  // Check that config and inputs are individually valid, and extract their
  // circuit requirements.
  const circuitReq = mergeRequirements(
    checkBoundConfig(boundConfig),
    checkRevealedClaims(revealedClaims)
  );

  // Check that config and inputs properly correspond to each other.
  checkVerifyClaimsForConfig(boundConfig, revealedClaims);

  return circuitReq;
}

/**
 * Checks the validity of a proof configuration, throwing if it is invalid.
 *
 * @param boundConfig bound configuration
 * @returns the size requirements for proving with this configuration
 * @throws TypeError if one of the objects is malformed
 * @throws Error if logical requirements between fields are not met
 */
export function checkBoundConfig(boundConfig: GPCBoundConfig): GPCRequirements {
  if (boundConfig.circuitIdentifier === undefined) {
    throw new TypeError("Bound config must include circuit identifier.");
  }

  return checkProofConfig(boundConfig);
}

/**
 * Checks the validity of revealed claims for verification, throwing if they
 * are invalid.
 *
 * @param revealedClaims revealed claims to be verified
 * @returns the circuit size requirements for proving with this configuration
 * @throws TypeError if one of the objects is malformed
 * @throws Error if logical requirements between fields are not met
 */
export function checkRevealedClaims(
  revealedClaims: GPCRevealedClaims
): GPCRequirements {
  let totalObjects = 0;
  let totalEntries = 0;
  let requiredMerkleDepth = 0;
  for (const [objName, objClaims] of Object.entries(revealedClaims.pods)) {
    checkPODName(objName);
    const nEntries = checkRevealedObjectClaims(objName, objClaims);
    totalObjects++;
    totalEntries += nEntries;
    requiredMerkleDepth = Math.max(
      requiredMerkleDepth,
      calcMinMerkleDepthForEntries(nEntries)
    );
  }

  if (revealedClaims.owner !== undefined) {
    checkPODValue(
      "owner.externalNullifier",
      revealedClaims.owner.externalNullifier
    );
    if ("nullifierHashV3" in revealedClaims.owner) {
      requireType(
        "owner.nullifierHashV3",
        revealedClaims.owner.nullifierHashV3,
        "bigint"
      );
    } else {
      requireType(
        "owner.nullifierHashV4",
        revealedClaims.owner.nullifierHashV4,
        "bigint"
      );
    }
  }

  const numListElements =
    revealedClaims.membershipLists === undefined
      ? {}
      : checkListMembershipInput(revealedClaims.membershipLists);

  const maxListSize = Math.max(...Object.values(numListElements));

  if (revealedClaims.watermark !== undefined) {
    checkPODValue("watermark", revealedClaims.watermark);
  }

  return GPCRequirements(
    totalObjects,
    totalEntries,
    requiredMerkleDepth,
    0,
    0,
    maxListSize,
    {}
  );
}

function checkRevealedObjectClaims(
  nameForErrorMessages: string,
  objClaims: GPCRevealedObjectClaims
): number {
  let nEntries = 0;
  if (objClaims.entries !== undefined) {
    for (const [entryName, entryValue] of Object.entries(objClaims.entries)) {
      checkPODName(entryName);
      checkPODValue(`${nameForErrorMessages}.${entryName}`, entryValue);
      nEntries++;
    }
    if (nEntries === 0) {
      throw new TypeError(
        `Revealed object "${nameForErrorMessages}" entries should be undefined not empty.`
      );
    }
  }

  if (objClaims.signerPublicKey !== undefined) {
    requireType("signerPublicKey", objClaims.signerPublicKey, "string");
    checkPublicKeyFormat(objClaims.signerPublicKey);
  }

  return nEntries;
}

/**
 * Checks that verify config and claims correctly correspond to each other.
 *
 * The individual arguments are assumed to already be valid
 * (see {@link checkBoundConfig} and {@link checkRevealedClaims}).
 *
 * @param boundConfig bound config to verify
 * @param revealedClaims revealed claims to verify
 * @throws ReferenceError if named objects or entries do not exist
 * @throws Error if logical requirements between fields, or the requirements
 *   of the proof are not met.
 */
export function checkVerifyClaimsForConfig(
  boundConfig: GPCBoundConfig,
  revealedClaims: GPCRevealedClaims
): void {
  // Each configured entry to be revealed should be revealed in claims.
  for (const [objName, objConfig] of Object.entries(boundConfig.pods)) {
    // Examine config for each revealed entry.
    for (const [entryName, entryConfig] of Object.entries(objConfig.entries)) {
      if (entryConfig.isRevealed) {
        // This named object in config should be provided in claims.
        const objClaims = revealedClaims.pods[objName];
        if (objClaims === undefined) {
          throw new ReferenceError(
            `Configuration reveals entry "${objName}.${entryName}" but the` +
              ` POD is not revealed in claims.`
          );
        }

        // Claims must contain PODs.
        if (objClaims.entries === undefined) {
          throw new ReferenceError(
            `Configuration reveals entry "${objName}.${entryName}", but no` +
              ` entries are revealed in claims.`
          );
        }

        // This named entry should exist in the given POD.
        const revealedValue = objClaims.entries[entryName];
        if (revealedValue === undefined) {
          throw new ReferenceError(
            `Configuration reveals entry "${objName}.${entryName}" which` +
              ` doesn't exist in claims.`
          );
        }

        // This named entry should satisfy the bounds set out in the proof
        // configuration (if any).
        checkProofBoundsCheckInputsForConfig(
          `${objName}.${entryName}`,
          entryConfig,
          revealedValue
        );
      }
    }

    // Examine config for signer's public key.
    if (objConfig.signerPublicKey?.isRevealed ?? true) {
      // This named object in config should be provided in claims.
      const objClaims = revealedClaims.pods[objName];
      if (objClaims === undefined) {
        throw new ReferenceError(
          `Configuration reveals signer's public key of object "${objName}" but
          the POD is not revealed in claims.`
        );
      }
      const revealedSignerKey = objClaims.signerPublicKey;
      if (revealedSignerKey === undefined) {
        throw new ReferenceError(
          `Configuration reveals signer's key of object "${objName}" which` +
            ` doesn't exist in claims.`
        );
      }
    }
  }

  // The revealed claims should not include any PODs not in the config.
  const revealedObjs = Object.keys(revealedClaims.pods);
  if (revealedObjs.some((objName) => boundConfig.pods[objName] === undefined)) {
    throw new ReferenceError(
      `Revealed claims contain POD(s) not present in the proof configuration. Revealed claims contain PODs ${revealedObjs} while the configuration contains PODs ${Object.keys(
        boundConfig.pods
      )}.`
    );
  }

  // Reverse check that each revealed entry and object exists and is revealed in
  // config. Object signers' public keys need not be specified in the config if
  // revealed, though they should be if not.
  for (const [objName, objClaims] of Object.entries(revealedClaims.pods)) {
    const objConfig = boundConfig.pods[objName];
    if (objConfig === undefined) {
      throw new ReferenceError(
        `Claims include object "${objName}" which doesn't exist in config.`
      );
    }
    if (objClaims.signerPublicKey === undefined) {
      const signerPublicKeyConfig = objConfig.signerPublicKey;
      if (signerPublicKeyConfig === undefined) {
        throw new ReferenceError(
          `Claims do not reveal signer' public key of object "${objName}" which
             doesn't exist in config.`
        );
      }
    }
    if (objClaims.entries !== undefined) {
      for (const entryName of Object.keys(objClaims.entries)) {
        const entryConfig = objConfig.entries[entryName];
        if (entryConfig === undefined) {
          throw new ReferenceError(
            `Claims reveal entry "${objName}.${entryName}" which doesn't exist` +
              ` in config.`
          );
        }

        if (!entryConfig.isRevealed) {
          throw new ReferenceError(
            `Claims reveal entry "${objName}.${entryName}" which is not` +
              ` revealed in config.`
          );
        }
      }
    }
  }

  // Config and input list membership checks should have the same list names.
  const { circuitIdentifier: _circuitId, ...proofConfig } = boundConfig;
  const listConfig: GPCProofMembershipListConfig =
    listConfigFromProofConfig(proofConfig);
  checkInputListNamesForConfig(
    listConfig,
    Object.keys(revealedClaims.membershipLists ?? {})
  );
}

/**
 * Picks the smallest available circuit in this family which can handle the
 * size parameters of a desired configuration.
 *
 * @param circuitReq the circuit size requirements
 * @returns the circuit description, or undefined if no circuit can handle
 *   the required parameters.
 * @throws Error if there are no circuits satisfying the given requirements.
 */
export function pickCircuitForRequirements(
  circuitReq: GPCRequirements
): ProtoPODGPCCircuitDesc {
  for (const circuitDesc of ProtoPODGPC.CIRCUIT_FAMILY) {
    if (circuitDescMeetsRequirements(circuitDesc, circuitReq)) {
      return circuitDesc;
    }
  }

  throw new Error(
    `There are no circuits with parameters satisfying these requirements: ${JSON.stringify(
      circuitReq
    )}`
  );
}

/**
 * Checks whether a described circuit can meet given GPC size requirements.
 *
 * @param circuitDesc description of the circuit to check
 * @param circuitReq the circuit size requirements
 * @returns `true` if the circuit meets the requirements.
 */
export function circuitDescMeetsRequirements(
  circuitDesc: ProtoPODGPCCircuitDesc,
  circuitReq: GPCRequirements
): boolean {
  // Check tuple parameter compatibility.
  const tupleCheck =
    // If we don't require tuples, then this check passes.
    Object.keys(circuitReq.tupleArities).length === 0 ||
    // Else we ought to be checking a circuit that can accommodate tuples.
    (circuitDesc.tupleArity >= 2 &&
      // The circuit description should have enough tuples of arity `tupleArity` to
      // cover all input tuples when represent as a chain of tuples of arity `arity`.
      // This is determined by the `requiredNumTuples` procedure.
      circuitDesc.maxTuples >=
        Object.values(circuitReq.tupleArities)
          .map((arity) => requiredNumTuples(circuitDesc.tupleArity, arity))
          .reduce((sum, requiredNum) => sum + requiredNum, 0));
  return (
    tupleCheck &&
    circuitDesc.maxObjects >= circuitReq.nObjects &&
    circuitDesc.maxEntries >= circuitReq.nEntries &&
    circuitDesc.merkleMaxDepth >= circuitReq.merkleMaxDepth &&
    circuitDesc.maxNumericValues >= circuitReq.nNumericValues &&
    circuitDesc.maxLists >= circuitReq.nLists &&
    // The circuit description should be able to contain the largest of the lists.
    circuitDesc.maxListElements >= circuitReq.maxListSize &&
    // If we require an owner module, the circuit had better include it, else
    // it does not matter.
    (circuitDesc.includeOwnerV3 || !circuitReq.includeOwnerV3) &&
    (circuitDesc.includeOwnerV4 || !circuitReq.includeOwnerV4)
  );
}

/**
 * Calculates the merged set of GPC size requirements meeting the unified
 * (maximum) requirements of both inputs.
 *
 * @param rs1 first set of required sizes
 * @param rs2 second set of required sizes
 * @returns unified (maximum) sizes
 * @throws Error if the requirements cannot be merged
 */
export function mergeRequirements(
  rs1: GPCRequirements,
  rs2: GPCRequirements
): GPCRequirements {
  // Either `rs1` or `rs2` specifies the tuple arities.
  if (
    Object.keys(rs1.tupleArities).length > 0 &&
    Object.keys(rs2.tupleArities).length > 0
  ) {
    throw new Error(
      `At least one of the tuple arity requirements must be empty.`
    );
  }

  const tupleArities =
    Object.keys(rs1.tupleArities).length === 0
      ? rs2.tupleArities
      : rs1.tupleArities;

  return GPCRequirements(
    Math.max(rs1.nObjects, rs2.nObjects),
    Math.max(rs1.nEntries, rs2.nEntries),
    Math.max(rs1.merkleMaxDepth, rs2.merkleMaxDepth),
    Math.max(rs1.nNumericValues, rs2.nNumericValues),
    Math.max(rs1.nLists, rs2.nLists),
    Math.max(rs1.maxListSize, rs2.maxListSize),
    tupleArities,
    rs1.includeOwnerV3 || rs2.includeOwnerV3,
    rs1.includeOwnerV4 || rs2.includeOwnerV4
  );
}

/**
 * Checks that the circuit size requirements for a proof can be satisfied
 * by a known circuit.  This is not an exact match, but instead each parameter
 * of the chosen circuit must be able to accommodate the specified GPC input
 * sizes.
 *
 * If the circuit name is not given, this will pick the smallest supported
 * circuit which can satisfy the requirements.
 *
 * @param circuitReq the circuit size requirements
 * @param circuitIdentifier a specific circuit to be used
 * @returns the full description of the circuit to be used for the proof
 * @throws Error if no known circuit can support the given parameters, or if
 *   the named circuit cannot do so.
 */
export function checkCircuitRequirements(
  requiredParameters: GPCRequirements,
  circuitIdentifier?: GPCIdentifier
): ProtoPODGPCCircuitDesc {
  if (circuitIdentifier !== undefined) {
    const { familyName, circuitName } =
      splitCircuitIdentifier(circuitIdentifier);
    const foundDesc = ProtoPODGPC.findCircuit(familyName, circuitName);
    if (foundDesc === undefined) {
      throw new Error(`Unknown circuit name: "${circuitIdentifier}"`);
    }
    if (!circuitDescMeetsRequirements(foundDesc, requiredParameters)) {
      throw new Error(
        `Specified circuit "${circuitIdentifier}" does not meet proof requirements.`
      );
    }
    return foundDesc;
  } else {
    const pickedDesc = pickCircuitForRequirements(requiredParameters);
    if (pickedDesc === undefined) {
      throw new Error(`No supported circuit meets proof requirements.`);
    }
    return pickedDesc;
  }
}

/**
 * Checks whether a POD entry identifier exists in the proof configuration for
 * the purpose of tuple checking.
 *
 * @param tupleNameForErrorMessages tuple name (provided for error messages)
 * @param entryIdentifier the identifier to check
 * @throws ReferenceError if the identifier does not exist or is invalid
 */
export function checkPODEntryIdentifierExists(
  tupleNameForErrorMessages: PODName,
  entryIdentifier: PODEntryIdentifier,
  pods: Record<PODName, GPCProofObjectConfig>
): void {
  // Check that the tuples reference entries included in the config.
  const [podName, entryName] = checkPODEntryIdentifier(
    tupleNameForErrorMessages,
    entryIdentifier
  );
  const pod = pods[podName];

  if (pod === undefined) {
    throw new ReferenceError(
      `Tuple ${tupleNameForErrorMessages} refers to entry ${entryName} in non-existent POD ${podName}.`
    );
  }

  // If the entry name is virtual, it need not be in the proof configuration.
  if (!isVirtualEntryName(entryName)) {
    const entry = pod.entries[entryName];

    if (entry === undefined) {
      throw new ReferenceError(
        `Tuple ${tupleNameForErrorMessages} refers to non-existent entry ${entryName} in POD ${podName}.`
      );
    }
  }
}<|MERGE_RESOLUTION|>--- conflicted
+++ resolved
@@ -183,24 +183,18 @@
   let hasOwnerV4 = false;
   for (const [entryName, entryConfig] of Object.entries(objConfig.entries)) {
     checkPODEntryName(entryName, true);
-<<<<<<< HEAD
-    const { hasBoundsCheck, hasOwnerV3Check, hasOwnerV4Check } =
-      checkProofEntryConfig(
-        `${nameForErrorMessages}.${entryName}`,
-        entryConfig
-      );
+    const {
+      nBoundsChecks: nEntryBoundsChecks,
+      hasOwnerV3Check,
+      hasOwnerV4Check
+    } = checkProofEntryConfig(
+      `${nameForErrorMessages}.${entryName}`,
+      entryConfig
+    );
     nEntries++;
-    nBoundsChecks += +hasBoundsCheck;
+    nBoundsChecks += nEntryBoundsChecks;
     hasOwnerV3 ||= hasOwnerV3Check;
     hasOwnerV4 ||= hasOwnerV4Check;
-=======
-    const { nBoundsChecks: nEntryBoundsChecks } = checkProofEntryConfig(
-      `${nameForErrorMessages}.${entryName}`,
-      entryConfig
-    );
-    nEntries++;
-    nBoundsChecks += nEntryBoundsChecks;
->>>>>>> e54faca6
   }
   if (objConfig.signerPublicKey !== undefined) {
     checkProofEntryConfig(
@@ -214,15 +208,11 @@
 export function checkProofEntryConfig(
   nameForErrorMessages: string,
   entryConfig: GPCProofEntryConfig
-<<<<<<< HEAD
 ): {
-  hasBoundsCheck: boolean;
   hasOwnerV3Check: boolean;
   hasOwnerV4Check: boolean;
+  nBoundsChecks: number;
 } {
-=======
-): { nBoundsChecks: number } {
->>>>>>> e54faca6
   requireType(
     `${nameForErrorMessages}.isValueRevealed`,
     entryConfig.isRevealed,
@@ -255,7 +245,10 @@
     entryConfig
   );
 
-  return { nBoundsChecks };
+  const hasOwnerV3Check = entryConfig.isOwnerID === SEMAPHORE_V3;
+  const hasOwnerV4Check = entryConfig.isOwnerID === SEMAPHORE_V4;
+
+  return { hasOwnerV3Check, hasOwnerV4Check, nBoundsChecks };
 }
 
 export function checkProofEntryBoundsCheckConfig(
@@ -293,12 +286,6 @@
     }
   }
 
-<<<<<<< HEAD
-  const hasOwnerV3Check = entryConfig.isOwnerID === SEMAPHORE_V3;
-  const hasOwnerV4Check = entryConfig.isOwnerID === SEMAPHORE_V4;
-
-  return { hasBoundsCheck, hasOwnerV3Check, hasOwnerV4Check };
-=======
   // If `entryConfig.inRange` is contained in `entryConfig.notInRange`, there is an empty intersection.
   if (
     boundsCheckConfig.inRange &&
@@ -312,7 +299,6 @@
   }
 
   return nBoundsChecks;
->>>>>>> e54faca6
 }
 
 export function checkProofTupleConfig(proofConfig: GPCProofConfig): void {
