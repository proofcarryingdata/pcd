import { POD, PODEntries, PODName, PODValue, PODValueTuple } from "@pcd/pod";
import { Identity as IdentityV4 } from "@semaphore-protocol/core";
import { Identity } from "@semaphore-protocol/identity";
import { Groth16Proof } from "snarkjs";
import { ClosedInterval } from "./gpcUtil";

/**
 * String specifying a named entry, virtual or otherwise, in a named object, in
 * the format `objectName.entryName`.  Each of the sub-parts should be a valid
 * PODName, checked by {@link POD_NAME_REGEX} or {@link POD_VIRTUAL_NAME_REGEX}.
 *
 * Examples: "ticket1.eventID", "award.$signerPublicKey"
 */
export type PODEntryIdentifier = `${PODName}.${PODName | PODVirtualEntryName}`;

/**
 * Regex matching legal entry identifiers for virtual POD entries; these are of
 * the form `${PODName}.${PODVirtualEntryName}`.
 */
export const POD_VIRTUAL_ENTRY_IDENTIFIER_REGEX = new RegExp(
  /([A-Za-z_]\w*)\.\$(signerPublicKey|contentID)$/
);

/**
 * String specifying valid virtual entry name.
 */
export type PODVirtualEntryName = "$signerPublicKey" | "$contentID";

/**
 * Regex matching legal names for POD virtual entries. Matches
 * `PODVirtualEntryName`.
 */
export const POD_VIRTUAL_NAME_REGEX = new RegExp(
  /^\$(signerPublicKey|contentID)$/
);

/**
 * Optional set of lists for checking POD entry (or tuple) value
 * (non-)membership in the form of a record mapping list names to lists of
 * either POD values or POD value tuples.

 * Proof configurations with list membership checks refer to these lists by
 * name, and this record should appear in both the proof inputs and the revealed
 * claims. Each list must be non-empty, and these lists may be used for multiple
 * list (non-)membership checks in {@link GPCProofEntryConfig} and
 * {@link GPCProofTupleConfig}. These lists are duplicated on the circuit level
 * so that the circuit size is proportional to the number of membership checks
 * rather than the number of distinct lists.
 */
export type PODMembershipLists = Record<PODName, PODValue[] | PODValueTuple[]>;

// Single source of truth for tuple prefix (used internally).
// This should not be a valid {@link PODName} to avoid name clashes.
export const TUPLE_PREFIX = "$tuple";
type TuplePrefix = typeof TUPLE_PREFIX;

/**
 * String specifying a named tuple in the format `tuple.tupleName`.
 * `tupleName` should be a valid PODName checked by {@link POD_NAME_REGEX}.
 */
export type TupleIdentifier = `${TuplePrefix}.${PODName}`;

/**
 * String specifying a specific GPC circuit, identified by its family name
 * and circuit name.
 */
export type GPCIdentifier = `${string}_${string}`;

/**
 * String specifying the identity protocol used in the `isOwnerID`
 * field of {@link GPCProofEntryConfig}.
 */
export type IdentityProtocol = typeof SEMAPHORE_V3 | typeof SEMAPHORE_V4;

/**
 * Semaphore V3 identity protocol string
 */
export const SEMAPHORE_V3 = "SemaphoreV3";

/**
 * Semaphore V4 identity protocol string
 */
export const SEMAPHORE_V4 = "SemaphoreV4";

/**
 * GPCProofConfig for a single generic POD entry, virtual or otherwise,
 * specifying which features and constraints should be enabled for that entry.
 */
export type GPCProofEntryConfigCommon = {
  /**
   * Indicates whether this entry should be revealed in the proof.  Setting
   * this to `true` will result in the entry's value being included in
   * {@link GPCRevealedClaims}, and its hash being verified in
   * {@link gpcVerify}. Note that for signers' public keys, the absence
   * of a config amounts to setting this to `true`.
   */
  isRevealed: boolean;

  /**
   * Indicates that this entry must be equal to another entry.  The other
   * entry is specified by a 2-part {@link PODEntryIdentifier} string
   * used to find the entry in one of the pods in {@link GPCProofInputs}.
   *
   * Comparison in the proof circuit is based on the hash produced by
   * {@link podValueHash}.  This means values of different types can be
   * considered equal if they are treated in the same way by circuits.
   *
   * If undefined, there is no equality constraint.
   *
   * This feature cannot be combined with `notEqualsEntry` or `isOwnerID` on the
   * same entry (since it shares the same constraints in the circuit).  Since
   * equality constraints can be specified in either direction, you can still
   * constrain an owner entry by specifying it on the non-owner entry.
   */
  equalsEntry?: PODEntryIdentifier;

  /**
   * Indicates that this entry must not be equal to another entry.  The other
   * entry is specified by a 2-part {@link PODEntryIdentifier} string used to
   * find the entry in one of the pods in {@link GPCProofInputs}.
   *
   * Comparison in the proof circuit is based on the hash produced by
   * {@link podValueHash}.  This means values of different types can be
   * considered equal if they are treated in the same way by circuits.
   *
   * If undefined, there is no inequality constraint.
   *
   * This feature cannot be combined with `equalsEntry` or `isOwnerID` on the
   * same entry (since it shares the same constraints in the circuit). Since
   * inequality constraints can be specified in either direction, you can still
   * constrain an owner entry by specifying it on the non-owner entry.
   */
  notEqualsEntry?: PODEntryIdentifier;

  /**
   * Indicates a single list in which this entry must lie, which corresponds to
   * exactly one list membership check in the circuit. This feature is optional,
   * and if it is enabled, `isNotMemberOf` must be disabled, since having both
   * enabled is equivalent to `isMemberOf` being checked for the set-theoretic
   * difference of the two list. Note that if an inclusion in multiple lists is
   * to be checked, the set-theoretic intersection of all of these lists can be
   * formed and used as the single membership list to check.
   */
  isMemberOf?: PODName;

  /**
   * Indicates a list in which this entry must *not* lie, which corresponds to
   * exactly one list non-membership check in the circuit. This feature is
   * optional, and if it is enabled, `isMemberOf` must be disabled, since having
   * both enabled is equivalent to `isMemberOf` being checked for the
   * set-theoretic difference of the two lists. Note that if an exclusion from
   * multiple lists is to be checked, the set-theoretic union of all of these
   * lists can be formed and used as the single non-membership list to check.
   */
  isNotMemberOf?: PODName;

  // TODO(POD-P3): Constraints on entry values can go here.  Lower/upper bounds,
  // comparison to constant, etc.
  // TODO(POD-P3): Think about where to represent "filtering" inputs in
  // public ways.  E.g. comparison to a constant requires revealing anyway,
  // so isn't handled by this layer for now, but that could be a convenience
  // feature for use cases where the verifier uses a hard-coded config.
};

/**
 * Bounds check configuration for an individual entry. This specifies the bounds
 * checks required for that entry.
 */
export type GPCProofEntryBoundsCheckConfig = {
  /**
   * Indicates the range/interval/bounds within which this entry should
   * lie. Both (inclusive) bounds must be specified, and they should be
   * signed 64-bit integer values. They will always be revealed by virtue of
   * their inclusion in the proof configuration.
   */
  inRange?: ClosedInterval;

  /**
   * Indicates the range/interval/bounds outside of which this entry should
   * lie. Both (inclusive) bounds must be specified, and they should be signed
   * 64-bit integer values. They will always be revealed by virtue of their
   * inclusion in the proof configuration.
   */
  notInRange?: ClosedInterval;
};

/**
 * GPCProofConfig for a single non-virtual POD entry, specifying which features
 * and constraints should be enabled for that entry.
 */
export type GPCProofEntryConfig = GPCProofEntryConfigCommon &
  GPCProofEntryBoundsCheckConfig & {
    /**
     * Indicates that this entry must match the public ID of the owner identity
     * given in {@link GPCProofInputs}. For Semaphore V3 this is the owner's
     * Semaphore commitment (a cryptographic value), whereas for Semaphore V4 this
     * is the owner's EdDSA public key (a PODEdDSAPublicKeyValue) that hashes to
     * their identity commitment.
     *
     * Comparison in the proof circuit is based on the hash produced by
     * {@link podValueHash}.  This means values of different types can be
     * considered equal if they are treated in the same way by circuits.
     *
     * If undefined, there is no owner-related constraint on this entry.
     *
     * This feature cannot be combined with `equalsEntry` on the same entry (since
     * it shares the same constraints in the circuit).  However since equality
     * constraints can be specified in either direction, you can still constrain
     * an owner entry by specifying it on the non-owner entry.
     */
    isOwnerID?: IdentityProtocol;
  };

/**
 * GPCProofConfig for a single POD object, specifying which featuers and
 * constraints should be enabled for that object and its entries.
 */
export type GPCProofObjectConfig = {
  /**
   * The entries of this object to be proven.  This is generally not all of
   * the entries of a POD, but only the entries which need to be proven.
   *
   * For each entry here, the GPC will prove that an entry by that name exists
   * in the POD's Merkle tree representation.  The entry's name is always
   * revealed by its hash in the proof, with the full name included in the
   * {@link GPCBoundConfig}.  The entry's value may be hidden or revealed, or
   * constrained in other ways based on other parts of this configuration.
   */
  entries: Record<PODName, GPCProofEntryConfig>;

  /**
   * The content ID of this object to be proven. The GPC can choose
   * to simply reveal it or else hide it but constrain it to lie in a list or
   * be equal to another object's signing key. If this configuration
   * is undefined, the content ID will not be revealed.
   */
  contentID?: GPCProofEntryConfigCommon;

  /**
   * The signer's public key of this object to be proven. The GPC can choose
   * to simply reveal it or else hide it but constrain it to lie in a list or
   * be equal to another object's signing key. If this configuration
   * is undefined, the signer's public key will be revealed.
   */
  signerPublicKey?: GPCProofEntryConfigCommon;

  // TODO(POD-P3): Is there anything to configure at this level?  Or can we
  // collapose it?
  // TODO(POD-P3): Think about where to represent "filtering" inputs in
  // public ways.  E.g. requiring a specific signer, which is revealed anyway,
  // so isn't handled by this layer for now, but that could be a convenience
  // feature for use cases where the verifier uses a hard-coded config.
};

/**
 * GPCProofConfig for a single tuple, specifying which entries lie in the tuple
 * and which membership lists the tuple lies in.
 */
export type GPCProofTupleConfig = {
  /**
   * Identifiers of the POD entries that form the tuple (in order). These must
   * be POD entry identifiers, not tuples.
   */
  entries: PODEntryIdentifier[];

  /**
   * Indicates a list in which this entry must lie. The same remarks in
   * {@link GPCProofEntryConfig} regarding `isMemberOf` apply here.
   */
  isMemberOf?: PODName;

  /**
   * Indicates a list in which this entry must *not* lie. The same remarks in
   * {@link GPCProofEntryConfig} regarding `isNotMemberOf` apply here.
   */
  isNotMemberOf?: PODName;
};

/**
 * Contains the specific constraints to be proven in a GPC proof.  GPC
 * configuration tends to be fixed and reusable, as distinct from
 * {@link GPCProofInputs} which tends to differ for each proof.
 *
 * The primary use of this type is as an argument to {@link gpcProve}, which
 * will automatically pick a ZK circuit to fit the configuration and inputs.
 * Proving will produce a {@link GPCBoundConfig} usuable for verification
 * via {@link gpcVerify}.  You can also call {@link gpcBindConfig} to explicitly
 * create a canonical config which can be reused for multiple proofs and
 * verifiations.
 *
 * See the documentation of the various fields and subtypes for more details.
 */
export type GPCProofConfig = {
  /**
   * {@link GPCIdentifier} specifying a specific ZK circuit to use in proving
   * and verifying.  If not specified, {@link gpcProve} or {@link gpcBindConfig}
   * will pick the smallest supported circuit which can handle this
   * configuration.
   *
   * See {@link ProtoPODGPC.CIRCUIT_FAMILY} for supported circuits.)
   */
  circuitIdentifier?: GPCIdentifier;

  /**
   * Indicates the number of objects to be included in the proof, and the
   * constrants to be proven about those objects in each {@link GPCProofConfig}.
   *
   * Each POD object mentioned here must be provided in {@link GPCProofInputs}.
   * The GPC proof will validate that the POD's signature is valid, and reveal
   * the signer's public key.  The POD's content ID and other global info is
   * not revealed in the proof.  Other features and constraints for this POD
   * and its entries are optionally specified in {@link GPCProofObjectConfig}.
   *
   * The names assigned here are used to refer these PODs in
   * {@link GPCProofInputs}, as well as in {@link PODEntryIdentifier} strings
   * elsewhere in configuration.  They are also used to assign a standard
   * order to the PODs in the circuit.  The names are not cryptographically
   * verified, since they are not a part of the PODs, but simply a convenience
   * for configuration.
   */
  pods: Record<PODName, GPCProofObjectConfig>;

  /**
<<<<<<< HEAD
   * Indicates whether the configured PODs are unique. If this is true, it
   * enables the POD uniqueness module on the circuit level.
=======
   * Indicates whether the configured PODs should have unique content IDs.
   * If this is true, it enables the POD uniqueness module on the circuit level.
>>>>>>> cfa1f33e
   */
  uniquePODs?: boolean;

  /**
   * Defines named tuples of POD entries. The tuples' names lie in a separate
   * namespace and are internally prefixed with '$tuple.'. These tuples must be
   * of arity (i.e. size/width) at least 2.
   */
  tuples?: Record<PODName, GPCProofTupleConfig>;
};

/**
 * A {@link GPCProofConfig} which has been checked, bound, and canonicalized
 * by a call to {@link gpcBindConfig} or {@link gpcProve}.  A bound config
 * should be deterministic and compatible so that reusing the same
 * `GPCBoundConfig` will always result in the same proof and verification
 * behavior circuit, even if new circuits are added to the family.  This
 * is intended to allow for cases where the config doesn't need to be
 * transmitted separately along with every proof, but is already known
 * to the verifier.
 *
 * In the type system, the only difference from a {@link GPCProofConfig} is that
 * the ciruit identifier is a required field, fixing the choice of circuit.
 * However, there are other properties which a `GPCBoundConfig` is expected to
 * meet after the steps used to generate it:
 *
 * - Checking verifies that the contents of the configuration is valid, and
 *   should be usable to generate proofs (with appropriate inputs).
 * - Binding fills in the circuit identifier in the config and validates
 *   that the config fits within the circuit's parameters.  Using a bound
 *   config for future proofs ensures the same circuit is used.
 * - Canonicalizing eliminates optional fields containing default values,
 *   eliminates any unknown fields, and also ensures that object and entry names
 *   iterate in sorted order.  This ensures that two configs which behave the
 *   same are also deep equal for easy comparison.
 *
 * Note that these steps cannot verify anything about future inputs.  In
 * particular the max POD size supported by an auto-selected circuit might
 * not be sufficient for all inputs.  If you need a larger size, you can pick
 * your circuit explicitly using the circuitIdentifier argument.
 */
export type GPCBoundConfig = GPCProofConfig & {
  /**
   * {@link GPCIdentifier} specifying a specific ZK circuit to use in proving
   * and verifying.  Same meaning as in {@link GPCProofConfig} except here it
   * is a required field.
   *
   * See {@link ProtoPODGPC.CIRCUIT_FAMILY} for supported circuits.)
   */
  circuitIdentifier: GPCIdentifier;
};

/**
 * Mathematical proof generated by {@link gpcProve}.  This this should be
 * treated as an opaque object.  It is serializable directly as JSON.
 *
 * Currently this is always a Groth16 proof as generated by SnarkJS, but that
 * is subject to change if different proving systems are supported in future.
 */
export type GPCProof = Groth16Proof;

/**
 * Optional part of {@link GPCProofInputs} relating to an owner's identity, which
 * at present may be either a Semaphore V3 or Semaphore V4 identity.
 */
export type GPCProofOwnerInputs = {
  /**
   * The owner's identity using Semaphore V3. This need not be specified if no
   * entry has {@link isOwnerID} equal to "SemaphoreV3".
   */
  semaphoreV3?: Identity;

  /**
   * The owner's identity using Semaphore V4. This need not be specified if no
   * entry has {@link isOwnerID} equal to "SemaphoreV4".
   */
  semaphoreV4?: IdentityV4;

  /**
   * If this field is set, a nullifier hash will be calculated and revealed
   * in the proof.  The hash is uniquely tied to this value, and to the
   * owner's private identity.  This allows identifying duplicate proofs (e.g.
   * to avoid double spending or voting) without de-anonymizing the owner.
   *
   * This field can be a {@link PODValue} of any type, and will be represented
   * in the circuit as a number or a hash as appropriate.  When the proof
   * is verified, the external nullifier is also verified (as a public input).
   *
   * This field cannot be set if no entry is marked with {@link isOwnerID},
   * because such a nullifier would not be cryptographically tied to anything
   * verifiable.
   */
  externalNullifier?: PODValue;
};

/**
 * Contains the specific input data for proof.  GPC inputs tend to differ for
 * each proof, as opposed to configuration (see {@link GPCProofConfig} which
 * tends to be fixed and reusable.
 *
 * The purpose of this type is as input to {@link gpcProve}, which will
 * automatically pick a ZK circuit to fit the configuration and inputs.
 * Redacted portions of this type will be present in the resulting
 * {@link GPCRevealedClaims}.  These claims can be used to describe the contents
 * of the proof, and also passed to {@link gpcVerify} to verify the proof.
 *
 * See the documentation of the various fields and subtypes for more details.
 */
export type GPCProofInputs = {
  /**
   * PODs for each of the object included in this proof.
   *
   * The names assigned here are used to link these objects back to their
   * configuration in {@link GPCProofConfig}.  The names are not
   * cryptographically verified, but merely a convenience for configuration.
   */
  pods: Record<PODName, POD>;

  /**
   * Configuration for the "owner" of this circuit.  If included, the
   * proof will validate the given owner identity, and may optionally
   * correlate that identity to one or more POD entries to establish ownership
   * of those PODs.
   *
   * The owner's identity is never directly revealed, though POD entries which
   * contain the owner's public ID can be configured to be revealed.  A
   * nullifier can also be calculated which is tied to the owner's identity,
   * to allow identifying duplicate proofs without de-anonymizing.
   *
   * This field can be omitted if an owner is not needed for any entry
   * an entry with {@link isOwnerID} set.
   */
  owner?: GPCProofOwnerInputs;

  /*
   * Named lists of valid values for each list (non-)membership check.
   *
   * The names assigned here are used to link these lists to their
   * (non-)membership checks in {@link GPCProofEntryConfig} and {@link
   * GPCProofTupleConfig}, and their values may be primitive (i.e. of type
   * PODValue) or tuples (represented as PODValueTuple = PODValue[]).
   */
  membershipLists?: PODMembershipLists;

  /**
   * If this field is set, the given value will be included in the resulting
   * proof.  This allows identifying a proof as tied to a specific use case, to
   * avoid reuse.  Unlike a nullifier, this watermark is not cryptographically
   * tied to any specific input data.
   *
   * This field can be a {@link PODValue} of any type, and will be represented
   * in the circuit as a number or a hash as appropriate.  When the proof
   * is verified, the watermark is also verified (as a public input).
   */
  watermark?: PODValue;
};

/**
 * The part of {@link GPCRevealedClaims} claims relating to a single POD object.
 */
export type GPCRevealedObjectClaims = {
  /**
   * Redacted set of {@link PODEntries} only for the entries revealed by proof
   * configuration.  When the proof is verified, these entries are also
   * verified, while the POD's other entries remain hidden.
   *
   * Note that PODValues are represented in GPC circuits as a single number
   * and/or hash.  Values of different types can be considered identical if
   * they are numerically equal, or hash in the same way.  E.g. an `int` or
   * `cryptographic` value are considered the same if their value is equal.
   */
  entries?: PODEntries;

  /**
   * Potentially redacted content ID of this POD. The proof confirms that this
   * is computed properly.
   */
  contentID?: bigint;

  /**
   * Potentially redacted EdDSA public key of the issuer of this POD.  The proof
   * confirms that the POD has a valid signature under this key.
   */
  signerPublicKey?: string;
};

/**
 * Optional part of {@link GPCRevealedClaims} claims relating to an owner's
 * identity.
 */
export type GPCRevealedOwnerClaims = {
  /**
   * If this field is set, it matches the corresponding field in
   * {@link GPCProofInputs}, and {@link nullifierHash} will also be set.  The
   * hash is uniquely tied to this value, and to the owner's private identity.
   * This allows identifying duplicate proofs (e.g. to avoid double spending
   * or voting) without de-anonymizing the owner.
   *
   * This field can be a {@link PODValue} of any type, and will be represented
   * in the circuit as a number or a hash as appropriate.  When the proof
   * is verified, the external nullifier is also verified (as a public input).
   */
  externalNullifier: PODValue;

  /**
   * If set, this is a hash calculated in the proof, tied to the {@link
   * externalNullifier} value and the owner's Semaphore V3 identity.  This
   * allows identifying duplicate proofs (e.g. to avoid double spending or
   * voting) without de-anonymizing the owner.
   */
  nullifierHashV3?: bigint;

  /**
   * If set, this is a hash calculated in the proof, tied to the {@link
   * externalNullifier} value and the owner's Semaphore V4 identity.  This
   * allows identifying duplicate proofs (e.g. to avoid double spending or
   * voting) without de-anonymizing the owner.
   */
  nullifierHashV4?: bigint;
};

/**
 * Contains the public data revealed in a GPC proof.  These are redacted or
 * derived from {@link GPCProofInputs}.  GPC inputs and claims tend to differ
 * for each proof, as opposed to configuration (see {@link GPCBoundConfig} which
 * tends to be fixed and reusable.
 *
 * The purpose of this type is to describe the proof to users and to other code,
 * and to serve as input to {@link gpcVerify}, so it can verify that the proof
 * is valid and matches the claims.
 *
 * See the documentation of the various fields and subtypes for more details.
 */
export type GPCRevealedClaims = {
  /**
   * Redacted set of information revealed about each of the POD objects
   * included in the proof.
   *
   * The names assigned here are used to link these objects back to their
   * configuration in {@link GPCProofConfig}.  The names are not
   * cryptographically verified, but merely a convenience for configuration.
   */
  pods: Record<PODName, GPCRevealedObjectClaims>;

  /**
   * Revealed information about the owner specified in the proof, if any.
   *
   * The owner's identity is never directly revealed.  Instead if a nullifier
   * was calcluated, the information required to interpret it is included here.
   *
   * The owner's identity may also be linked to individual entries of each POD,
   * but this is optional as specified in configuration.  The presence or
   * absence of this field is unaffected by the entry configuration.
   */
  owner?: GPCRevealedOwnerClaims;

  /*
   * Named lists of valid values for each list (non-)membership check. These
   * values may be primitive (i.e. of type PODValue) or tuples (represented as
   * PODValueTuple = PODValue[]).  Each list must be non-empty.
   */
  membershipLists?: PODMembershipLists;

  /**
   * If this field is set, it matches the corresponding field in
   * {@link GPCProofInputs}.  This allows identifying a proof as tied to a
   * specific use case, to avoid reuse.  Unlike a nullifier, this watermark is
   * not cryptographically tied to any specific input data.
   *
   * This field can be a {@link PODValue} of any type, and will be represented
   * in the circuit as a number or a hash as appropriate.  When the proof
   * is verified, the watermark is also verified (as a public input).
   */
  watermark?: PODValue;
};

/**
 * Converts a record of membership lists to one of membership sets.
 *
 * @param membershipLists the lists to convert
 * @returns a record of membership sets
 */
export function membershipListsToSets(
  membershipLists: PODMembershipLists
): Record<PODName, Set<PODValue> | Set<PODValueTuple>> {
  return Object.fromEntries(
    Object.entries(membershipLists).map((pair) => [
      pair[0],
      new Set(pair[1] as (PODValue | PODValueTuple)[]) as
        | Set<PODValue>
        | Set<PODValueTuple>
    ])
  );
}<|MERGE_RESOLUTION|>--- conflicted
+++ resolved
@@ -321,13 +321,8 @@
   pods: Record<PODName, GPCProofObjectConfig>;
 
   /**
-<<<<<<< HEAD
-   * Indicates whether the configured PODs are unique. If this is true, it
-   * enables the POD uniqueness module on the circuit level.
-=======
    * Indicates whether the configured PODs should have unique content IDs.
    * If this is true, it enables the POD uniqueness module on the circuit level.
->>>>>>> cfa1f33e
    */
   uniquePODs?: boolean;
 
