export { type ProtoPODGPCCircuitDesc } from "@pcd/gpcircuits";
export * from "./gpc";
export * from "./gpcJSON";
<<<<<<< HEAD
export * from "./gpcTypes";
=======
export * from "./gpcSerialize";
export * from "./gpcTypes";

// TODO(POD-P4): Make these hidden again if they're unneded.  The pre/post
// prove/verify steps should cover the need, but making these available to
// devs gives them an alternative.
export {
  compileProofConfig,
  compileVerifyConfig,
  makeRevealedClaims
} from "./gpcCompile";
>>>>>>> 61a603a8
<|MERGE_RESOLUTION|>--- conflicted
+++ resolved
@@ -1,10 +1,6 @@
 export { type ProtoPODGPCCircuitDesc } from "@pcd/gpcircuits";
 export * from "./gpc";
 export * from "./gpcJSON";
-<<<<<<< HEAD
-export * from "./gpcTypes";
-=======
-export * from "./gpcSerialize";
 export * from "./gpcTypes";
 
 // TODO(POD-P4): Make these hidden again if they're unneded.  The pre/post
@@ -14,5 +10,4 @@
   compileProofConfig,
   compileVerifyConfig,
   makeRevealedClaims
-} from "./gpcCompile";
->>>>>>> 61a603a8
+} from "./gpcCompile";