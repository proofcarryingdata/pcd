--- conflicted
+++ resolved
@@ -25,17 +25,12 @@
   sampleEntries2
 } from "./common";
 
-<<<<<<< HEAD
 describe("gpc library (Compiled test artifacts) should work", async function () {
-  function makeMinimalArgs(includeWatermark?: boolean): {
-=======
-describe("gpc library (Precompiled Artifacts) should work", async function () {
   function makeMinimalArgs(
     includeWatermark?: boolean,
     includeList?: boolean,
     includeTuple?: boolean
   ): {
->>>>>>> 568d385a
     proofConfig: GPCProofConfig;
     proofInputs: GPCProofInputs;
     expectedRevealedClaims: GPCRevealedClaims;
