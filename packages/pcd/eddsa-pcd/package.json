--- conflicted
+++ resolved
@@ -32,15 +32,9 @@
     "clean": "rm -rf dist node_modules *.tsbuildinfo"
   },
   "dependencies": {
-<<<<<<< HEAD
-    "@pcd/pcd-types": "0.14.0",
-    "@pcd/util": "0.8.0",
-    "@zk-kit/eddsa-poseidon": "^1.1.0",
-=======
     "@pcd/pcd-types": "0.15.0",
     "@pcd/util": "0.9.0",
-    "@zk-kit/eddsa-poseidon": "~1.0.4",
->>>>>>> 1a2ece90
+    "@zk-kit/eddsa-poseidon": "^1.1.0",
     "poseidon-lite": "^0.3.0",
     "uuid": "^9.0.0"
   },
