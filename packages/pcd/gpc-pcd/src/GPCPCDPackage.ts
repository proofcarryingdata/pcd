import {
  GPCProofConfig,
  GPCProofInputs,
  deserializeGPCBoundConfig,
  deserializeGPCProofConfig,
  deserializeGPCRevealedClaims,
  gpcProve,
  gpcVerify,
  podMembershipListsFromSimplifiedJSON,
  serializeGPCBoundConfig,
  serializeGPCRevealedClaims
} from "@pcd/gpc";
import {
  ArgumentTypeName,
  DisplayOptions,
  PCDPackage,
  ProveDisplayOptions,
  SerializedPCD
} from "@pcd/pcd-types";
import {
  POD,
  PODName,
  PODStringValue,
  POD_NAME_REGEX,
  checkPODName
} from "@pcd/pod";
import { PODPCD, PODPCDPackage, PODPCDTypeName, isPODPCD } from "@pcd/pod-pcd";
import { SemaphoreIdentityPCDPackage } from "@pcd/semaphore-identity-pcd";
import { requireDefinedParameter } from "@pcd/util";
import { v4 as uuid } from "uuid";
import {
  GPCPCD,
  GPCPCDArgs,
  GPCPCDClaim,
  GPCPCDInitArgs,
  GPCPCDProof,
  GPCPCDTypeName,
  PODPCDArgValidatorParams
} from "./GPCPCD";

let savedInitArgs: GPCPCDInitArgs | undefined = undefined;

/**
 * Initialize GPCPCDPackage.
 */
export async function init(args: GPCPCDInitArgs): Promise<void> {
  if (args.zkArtifactPath === undefined || args.zkArtifactPath === "") {
    throw new Error("No ZK artifact path given");
  }
  savedInitArgs = args;
}

function ensureInitialized(): string {
  if (
    savedInitArgs === undefined ||
    savedInitArgs.zkArtifactPath === undefined
  ) {
    throw new Error("No ZK artifact path given.  Was init skipped?");
  }
  return savedInitArgs.zkArtifactPath;
}

async function checkProofArgs(args: GPCPCDArgs): Promise<{
  proofConfig: GPCProofConfig;
  proofInputs: GPCProofInputs;
}> {
  if (!args.proofConfig.value) {
    throw new Error("No proof config value provided");
  }
  const proofConfig = deserializeGPCProofConfig(args.proofConfig.value);

  if (!args.pods.value) {
    throw new Error("No PODs provided");
  }
  const pods: Record<PODName, POD> = Object.fromEntries(
    await Promise.all(
      Object.entries(args.pods.value).map(async ([podName, podPCDArg]) => {
        checkPODName(podName);

        if (!podPCDArg.value) {
          throw new Error(`No PODPCD value provided for POD ${podName}`);
        }

        const podPCD = await PODPCDPackage.deserialize(podPCDArg.value.pcd);
        if (!isPODPCD(podPCD)) {
          throw new Error("Wrong PCD type provided for PODPCD ${podName}");
        }

        return [podName, podPCD.pod];
      })
    )
  );

  if (Object.keys(pods).length === 0) {
    throw new Error("No PODs provided");
  }

  const serializedIdentityPCD = args.identity.value?.pcd;
  if (!serializedIdentityPCD) {
    throw new Error("Cannot make proof: missing owner PCD");
  }
  const ownerSemaphorePCD =
    serializedIdentityPCD !== undefined
      ? await SemaphoreIdentityPCDPackage.deserialize(serializedIdentityPCD)
      : undefined;

  const externalNullifier =
    args.externalNullifier.value !== undefined
      ? ({
          type: "string",
          value: args.externalNullifier.value
        } satisfies PODStringValue)
      : undefined;
  if (externalNullifier !== undefined && ownerSemaphorePCD === undefined) {
    throw new Error("External nullifier requires an owner identity PCD.");
  }

  const membershipLists =
    args.membershipLists.value !== undefined
      ? args.membershipLists.value
      : undefined;

  const watermark =
    args.watermark.value !== undefined
      ? ({
          type: "string",
          value: args.watermark.value
        } satisfies PODStringValue)
      : undefined;

  return {
    proofConfig,
    proofInputs: {
      pods,
      ...(ownerSemaphorePCD !== undefined
        ? {
            owner: {
              semaphoreV3: ownerSemaphorePCD?.claim?.identity,
              externalNullifier: externalNullifier
            }
          }
        : {}),
      ...(membershipLists !== undefined
        ? {
            membershipLists:
              podMembershipListsFromSimplifiedJSON(membershipLists)
          }
        : {}),
      watermark: watermark
    }
  };
}

/**
 * Creates a new {@link GPCPCD} by generating an {@link GPCPCDProof}
 * and deriving an {@link GPCPCDClaim} from the given {@link GPCPCDArgs}.
 *
 * This generates a ZK proof using the given config and inputs using a
 * selected circuit from the supported family.
 *
 * @throws if the arguments are invalid
 */
export async function prove(args: GPCPCDArgs): Promise<GPCPCD> {
  const zkArtifactPath = ensureInitialized();
  const { proofConfig, proofInputs } = await checkProofArgs(args);
  const id =
    args.id !== undefined && typeof args.id.value === "string"
      ? args.id.value
      : uuid();

  const { boundConfig, revealedClaims, proof } = await gpcProve(
    proofConfig,
    proofInputs,
    zkArtifactPath
  );

  return new GPCPCD(
    id,
    {
      config: boundConfig,
      revealed: revealedClaims
    },
    { groth16Proof: proof }
  );
}

/**
 * Verifies a POD PCD by checking that its {@link GPCPCDClaim} corresponds to
 * its {@link GPCPCDProof}.
 *
 * This confirms that the claimed configuration and revealed inputs match
 * what was used to prove.
 */
export async function verify(pcd: GPCPCD): Promise<boolean> {
  const zkArtifactPath = ensureInitialized();
  return gpcVerify(
    pcd.proof.groth16Proof,
    pcd.claim.config,
    pcd.claim.revealed,
    zkArtifactPath
  );
}

/**
 * Serializes a {@link GPCPCD}.
 *
 * @param pcd The GPC PCD to be serialized.
 * @returns The serialized version of the GPC PCD.
 */
export async function serialize(pcd: GPCPCD): Promise<SerializedPCD<GPCPCD>> {
  return {
    type: GPCPCDTypeName,
    pcd: JSON.stringify({
      id: pcd.id,
      claim: {
        // These fields are pre-serialized to a string so that JSONBig isn't
        // needed above.
        config: serializeGPCBoundConfig(pcd.claim.config),
        revealed: serializeGPCRevealedClaims(pcd.claim.revealed)
      },
      proof: pcd.proof
    })
  };
}

/**
 * Deserializes a serialized {@link GPCPCD}.
 * @param serialized The serialized PCD to deserialize.
 * @returns The deserialized version of the POD PCD.
 */
export async function deserialize(serialized: string): Promise<GPCPCD> {
  const deserialized = JSON.parse(serialized);

  // TODO(POD-P2): More careful schema validation, likely with Zod, with
  // special handling of the PODEntries type and subtypes.
  // TODO(POD-P3): Backward-compatible schema versioning.
  requireDefinedParameter(deserialized.id, "id");
  requireDefinedParameter(deserialized.claim, "claim");
  requireDefinedParameter(deserialized.claim.config, "config");
  const deserializedConfig = deserializeGPCBoundConfig(
    deserialized.claim.config
  );
  requireDefinedParameter(deserialized.claim.revealed, "revealed");
  const deserializedRevealed = deserializeGPCRevealedClaims(
    deserialized.claim.revealed
  );

  requireDefinedParameter(deserialized.proof, "proof");
  requireDefinedParameter(deserialized.proof.groth16Proof, "groth16Proof");

  return new GPCPCD(
    deserialized.id,
    { config: deserializedConfig, revealed: deserializedRevealed },
    deserialized.proof
  );
}

/**
 * Provides the information about the {@link GPCPCD} that will be displayed
 * to users on Zupass.
 *
 * @param pcd The GPC PCD instance.
 * @returns The information to be displayed, specifically `header` and `displayName`.
 */
export function getDisplayOptions(pcd: GPCPCD): DisplayOptions {
  return {
    header: "GPC Proof PCD",
    displayName: "gpc-proof-" + pcd.id
  };
}

function validateInputPOD(
  podName: PODName,
  podPCD: PODPCD,
  params: PODPCDArgValidatorParams | undefined
): boolean {
  if (podPCD.type !== PODPCDTypeName) {
    return false;
  }

  if (params?.proofConfig !== undefined) {
    let proofConfig: GPCProofConfig;
    try {
      proofConfig = deserializeGPCProofConfig(params.proofConfig);
    } catch (e) {
      if (e instanceof TypeError) {
        params.notFoundMessage = e.message;
        return false;
      }
      throw e;
    }

    // POD podName should be present in the config and have all
    // entries specified there.
    const podConfig = proofConfig.pods[podName];
    if (podConfig === undefined) {
      params.notFoundMessage = `The proof configuration does not contain this POD.`;
      return false;
    } else {
      const entries = Object.keys(podConfig.entries);
      // Enumerate POD entries
      const podEntries = podPCD.pod.content.asEntries();
      // Return true iff all elements of `entries` are keys of `podEntries`
      return entries.every((entryName) => podEntries[entryName] !== undefined);
    }
  }

  // TODO(POD-P3): Use validatorParams to filter by more constraints
  // not included in config.
  // E.g. require revealed value to be a specific value, or require
  // public key to be a specific key.
  return true;
}

export function getProveDisplayOptions(): ProveDisplayOptions<GPCPCDArgs> {
  return {
    defaultArgs: {
      proofConfig: {
        argumentType: ArgumentTypeName.String,
        defaultVisible: true,
        displayName: "Proof Configuration",
        description: `This specifies what to prove about the inputs, and which
        parts of the inputs are revealed.`
      },
      pods: {
        argumentType: ArgumentTypeName.RecordContainer,
        defaultVisible: true,
        displayName: "POD",
        description: "Generate a proof for the selected POD object",
<<<<<<< HEAD
        validate: (
          podName: PODName,
          podPCD: PODPCD,
          params: PODPCDArgValidatorParams | undefined
        ): boolean => {
          if (podPCD.type !== PODPCDTypeName) {
            return false;
          }

          if (params?.proofConfig !== undefined) {
            let proofConfig: GPCProofConfig;
            try {
              proofConfig = deserializeGPCProofConfig(params.proofConfig);
            } catch (e) {
              if (e instanceof TypeError) {
                params.notFoundMessage = e.message;
                return false;
              }
              throw e;
            }

            // POD podName should be present in the config and have all
            // non-virtual entries specified there.
            const podConfig = proofConfig.pods[podName];
            if (podConfig === undefined) {
              params.notFoundMessage = `The proof configuration does not contain this POD.`;
              return false;
            } else {
              const entries = Object.keys(podConfig.entries).filter(
                // Entry should not be virtual.
                (entryName) => entryName.match(POD_NAME_REGEX) !== null
              );
              // Enumerate POD entries
              const podEntries = podPCD.pod.content.asEntries();
              // Return true iff all elements of `entries` are keys of `podEntries`
              return entries.every(
                (entryName) => podEntries[entryName] !== undefined
              );
            }
          }

          // TODO(POD-P3): Use validatorParams to filter by more constraints
          // not included in config.
          // E.g. require revealed value to be a specific value, or require
          // public key to be a specific key.
          return true;
        },
=======
        validate: validateInputPOD,
>>>>>>> bf4dd5e9
        validatorParams: {
          notFoundMessage: "You do not have any eligible POD PCDs."
        }
      },
      identity: {
        argumentType: ArgumentTypeName.PCD,
        defaultVisible: false,
        displayName: "User Identity",
        description: `Your identity is used to prove your ownership of PODs.
        Your Zupass comes with a primary Semaphore Identity which represents a
        user in the Semaphore protocol.`
      },
      membershipLists: {
        argumentType: ArgumentTypeName.String,
        defaultVisible: false,
        description: `These are the the lists of allowed or disallowed values
        for membership checks in the proof configuration.`
      },
      watermark: {
        argumentType: ArgumentTypeName.String,
        defaultVisible: false,
        description: `This watermark will be included in the proof.  It can be
        used tie this proof to a specific purpose.`
      },
      externalNullifier: {
        argumentType: ArgumentTypeName.String,
        defaultVisible: false,
        description: `This input is combined with your identity to produce a
        nullifier, which can be used to identify proofs which come from the
        same user, without deanonymizing the user.`
      },
      id: {
        argumentType: ArgumentTypeName.String,
        defaultVisible: false,
        description: `Unique identifier for the resulting proof PCD.  This is
        used to store it in Zupass, but is not a cryptographic part of the
        proof.`
      }
    }
  };
}

/**
 * The PCD package of the POD PCD. It exports an object containing
 * the code necessary to operate on this PCD data.
 */
export const GPCPCDPackage: PCDPackage<
  GPCPCDClaim,
  GPCPCDProof,
  GPCPCDArgs,
  GPCPCDInitArgs
> = {
  name: GPCPCDTypeName,
  getDisplayOptions,
  init,
  getProveDisplayOptions,
  prove,
  verify,
  serialize,
  deserialize
};<|MERGE_RESOLUTION|>--- conflicted
+++ resolved
@@ -327,57 +327,7 @@
         defaultVisible: true,
         displayName: "POD",
         description: "Generate a proof for the selected POD object",
-<<<<<<< HEAD
-        validate: (
-          podName: PODName,
-          podPCD: PODPCD,
-          params: PODPCDArgValidatorParams | undefined
-        ): boolean => {
-          if (podPCD.type !== PODPCDTypeName) {
-            return false;
-          }
-
-          if (params?.proofConfig !== undefined) {
-            let proofConfig: GPCProofConfig;
-            try {
-              proofConfig = deserializeGPCProofConfig(params.proofConfig);
-            } catch (e) {
-              if (e instanceof TypeError) {
-                params.notFoundMessage = e.message;
-                return false;
-              }
-              throw e;
-            }
-
-            // POD podName should be present in the config and have all
-            // non-virtual entries specified there.
-            const podConfig = proofConfig.pods[podName];
-            if (podConfig === undefined) {
-              params.notFoundMessage = `The proof configuration does not contain this POD.`;
-              return false;
-            } else {
-              const entries = Object.keys(podConfig.entries).filter(
-                // Entry should not be virtual.
-                (entryName) => entryName.match(POD_NAME_REGEX) !== null
-              );
-              // Enumerate POD entries
-              const podEntries = podPCD.pod.content.asEntries();
-              // Return true iff all elements of `entries` are keys of `podEntries`
-              return entries.every(
-                (entryName) => podEntries[entryName] !== undefined
-              );
-            }
-          }
-
-          // TODO(POD-P3): Use validatorParams to filter by more constraints
-          // not included in config.
-          // E.g. require revealed value to be a specific value, or require
-          // public key to be a specific key.
-          return true;
-        },
-=======
         validate: validateInputPOD,
->>>>>>> bf4dd5e9
         validatorParams: {
           notFoundMessage: "You do not have any eligible POD PCDs."
         }
