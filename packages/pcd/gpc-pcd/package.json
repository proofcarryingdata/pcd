{
  "name": "@pcd/gpc-pcd",
  "version": "0.3.0",
  "license": "GPL-3.0-or-later",
  "main": "./dist/cjs/src/index.js",
  "module": "./dist/esm/src/index.js",
  "types": "./dist/types/src/index.d.ts",
  "exports": {
    ".": {
      "types": "./dist/types/src/index.d.ts",
      "import": "./dist/esm/src/index.js",
      "require": "./dist/cjs/src/index.js"
    }
  },
  "files": [
    "dist",
    "./CHANGELOG.md",
    "./README.md",
    "./LICENSE"
  ],
  "scripts": {
    "lint": "eslint \"**/*.ts{,x}\"",
    "build": "tsc -b tsconfig.cjs.json tsconfig.esm.json",
    "postbuild": "fix-esm-import-path ./dist/esm/src",
    "typecheck": "yarn tsc --noEmit",
    "prepublishOnly": "yarn clean && yarn build",
    "test": "ts-mocha --type-check --config ../../../.mocharc.js --exit 'test/**/*.spec.ts'",
    "clean": "rm -rf dist node_modules *.tsbuildinfo"
  },
  "dependencies": {
    "@pcd/gpc": "0.3.0",
    "@pcd/pcd-types": "0.14.0",
    "@pcd/pod-pcd": "0.4.0",
    "@pcd/semaphore-identity-pcd": "0.14.0",
    "@pcd/util": "0.8.0",
    "@types/lodash": "^4.17.5",
    "json-bigint": "^1.0.0",
    "lodash": "^4.17.21",
    "snarkjs": "^0.7.4",
    "uuid": "^9.0.0"
  },
  "devDependencies": {
    "@pcd/eslint-config-custom": "0.14.0",
    "@pcd/pod": "0.4.0",
<<<<<<< HEAD
    "@pcd/proto-pod-gpc-artifacts": "0.12.0",
=======
    "@pcd/proto-pod-gpc-artifacts": "0.11.0",
    "@pcd/semaphore-identity-v3-wrapper": "0.0.1",
>>>>>>> b102ba68
    "@pcd/tsconfig": "0.14.0",
    "@types/chai": "^4.3.5",
    "@types/mocha": "^10.0.1",
    "@types/snarkjs": "^0.7.5",
    "eslint": "^8.57.0",
    "fix-esm-import-path": "^1.10.0",
    "mocha": "^10.2.0",
    "ts-mocha": "^10.0.0",
    "typescript": "^5.3.3"
  },
  "publishConfig": {
    "access": "public"
  }
}<|MERGE_RESOLUTION|>--- conflicted
+++ resolved
@@ -42,12 +42,8 @@
   "devDependencies": {
     "@pcd/eslint-config-custom": "0.14.0",
     "@pcd/pod": "0.4.0",
-<<<<<<< HEAD
     "@pcd/proto-pod-gpc-artifacts": "0.12.0",
-=======
-    "@pcd/proto-pod-gpc-artifacts": "0.11.0",
     "@pcd/semaphore-identity-v3-wrapper": "0.0.1",
->>>>>>> b102ba68
     "@pcd/tsconfig": "0.14.0",
     "@types/chai": "^4.3.5",
     "@types/mocha": "^10.0.1",
