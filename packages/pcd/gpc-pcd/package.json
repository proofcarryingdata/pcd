{
  "name": "@pcd/gpc-pcd",
  "version": "0.0.8",
  "license": "GPL-3.0-or-later",
  "main": "./dist/cjs/src/index.js",
  "module": "./dist/esm/src/index.js",
  "types": "./dist/types/src/index.d.ts",
  "exports": {
    ".": {
      "types": "./dist/types/src/index.d.ts",
      "import": "./dist/esm/src/index.js",
      "require": "./dist/cjs/src/index.js"
    }
  },
  "files": [
    "dist",
    "./CHANGELOG.md",
    "./README.md",
    "./LICENSE"
  ],
  "scripts": {
    "lint": "eslint \"**/*.ts{,x}\"",
    "build": "tsc -b tsconfig.cjs.json tsconfig.esm.json",
    "postbuild": "fix-esm-import-path ./dist/esm/src",
    "typecheck": "yarn tsc --noEmit",
    "prepublishOnly": "yarn clean && yarn build",
    "test": "ts-mocha --type-check --config ../../../.mocharc.js --exit 'test/**/*.spec.ts'",
    "clean": "rm -rf dist node_modules *.tsbuildinfo"
  },
  "dependencies": {
    "@pcd/gpc": "0.0.8",
    "@pcd/pcd-types": "0.11.4",
    "@pcd/pod-pcd": "0.1.7",
    "@pcd/semaphore-identity-pcd": "0.11.6",
    "@pcd/util": "0.5.4",
    "@types/lodash": "^4.17.5",
    "json-bigint": "^1.0.0",
    "lodash": "^4.17.21",
    "snarkjs": "^0.7.4",
    "uuid": "^9.0.0"
  },
  "devDependencies": {
    "@pcd/eslint-config-custom": "0.11.4",
<<<<<<< HEAD
    "@pcd/pod": "0.1.5",
    "@pcd/proto-pod-gpc-artifacts": "0.10.0",
=======
    "@pcd/pod": "0.1.7",
    "@pcd/proto-pod-gpc-artifacts": "0.9.0",
>>>>>>> f8a12862
    "@pcd/tsconfig": "0.11.4",
    "@semaphore-protocol/identity": "^3.15.2",
    "@types/chai": "^4.3.5",
    "@types/mocha": "^10.0.1",
    "@types/snarkjs": "^0.7.5",
    "eslint": "^8.57.0",
    "fix-esm-import-path": "^1.10.0",
    "mocha": "^10.2.0",
    "ts-mocha": "^10.0.0",
    "typescript": "^5.3.3"
  },
  "publishConfig": {
    "access": "public"
  }
}<|MERGE_RESOLUTION|>--- conflicted
+++ resolved
@@ -41,13 +41,8 @@
   },
   "devDependencies": {
     "@pcd/eslint-config-custom": "0.11.4",
-<<<<<<< HEAD
-    "@pcd/pod": "0.1.5",
     "@pcd/proto-pod-gpc-artifacts": "0.10.0",
-=======
     "@pcd/pod": "0.1.7",
-    "@pcd/proto-pod-gpc-artifacts": "0.9.0",
->>>>>>> f8a12862
     "@pcd/tsconfig": "0.11.4",
     "@semaphore-protocol/identity": "^3.15.2",
     "@types/chai": "^4.3.5",
