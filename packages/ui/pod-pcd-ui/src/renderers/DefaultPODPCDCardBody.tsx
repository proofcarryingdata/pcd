--- conflicted
+++ resolved
@@ -1,16 +1,4 @@
-<<<<<<< HEAD
-import {
-  Card,
-  FieldLabel,
-  HiddenText,
-  Separator,
-  Spacer,
-  styled,
-  TextContainer
-} from "@pcd/passport-ui";
-=======
 import { Card, HiddenText, styled, TextContainer } from "@pcd/passport-ui";
->>>>>>> bb4f287a
 import { podEntriesToSimplifiedJSON } from "@pcd/pod";
 import { PODPCD } from "@pcd/pod-pcd";
 
@@ -48,40 +36,4 @@
       </Card>
     </div>
   );
-}
-
-const StyledPre = styled.pre`
-  color: var(--text-primary);
-  // TODO: check about this font-family
-  // font-family: "Roboto Mono";
-  font-size: 14px;
-  font-weight: 400;
-  line-height: 135%; /* 18.9px */
-`;
-
-export function DefaultPODPCDCardBody2({ pcd }: { pcd: PODPCD }): JSX.Element {
-  return (
-    <div style={{ display: "flex", gap: 8, flexDirection: "column" }}>
-      <TextContainer
-        style={{
-          overflow: "auto",
-          maxHeight: "280px",
-          backgroundColor: "#F6F8FD"
-        }}
-      >
-        <StyledPre>
-          {podEntriesToSimplifiedJSON(pcd.claim.entries, 2)}
-        </StyledPre>
-      </TextContainer>
-      <Card title="EdDSA PUBLIC KEY">
-        <HiddenText
-          text={pcd.claim.signerPublicKey}
-          style={{ overflowX: "auto" }}
-        />
-      </Card>
-      <Card title="EdDSA SIGNATURE">
-        <HiddenText text={pcd.proof.signature} style={{ overflowX: "auto" }} />
-      </Card>
-    </div>
-  );
 }