import { QRDisplayWithRegenerateAndStorage, styled } from "@pcd/passport-ui";
import { PCDUI } from "@pcd/pcd-types";
import { PODTicketPCD } from "@pcd/pod-ticket-pcd";
import { IPODTicketData } from "@pcd/pod-ticket-pcd/src/schema";
import html2canvas from "html2canvas";
import { useCallback, useRef, useState } from "react";
import urlJoin from "url-join";

type NEW_UI__AddOns = {
  onClick: () => void;
  text: string;
};
export interface PODTicketPCDCardProps {
  ticketData: IPODTicketData;
  idBasedVerifyURL: string;
  addOns?: NEW_UI__AddOns;
}

export const PODTicketPCDUI: PCDUI<PODTicketPCD, PODTicketPCDCardProps> = {
  renderCardBody: PODTicketCardBody
};

function PODTicketCardBody({
  pcd,
  idBasedVerifyURL,
  addOns
}: {
  pcd: PODTicketPCD;
  idBasedVerifyURL: string;
  addOns?: NEW_UI__AddOns;
}): JSX.Element {
  return (
    <PODTicketCardBodyImpl
      ticketData={pcd.claim.ticket}
      idBasedVerifyURL={idBasedVerifyURL}
      addOns={addOns}
    />
  );
}

export function PODTicketCardBodyImpl({
  ticketData,
  idBasedVerifyURL,
  addOns
}: PODTicketPCDCardProps): JSX.Element {
  const ticketImageRef = useRef<HTMLDivElement>(null);

  const [downloading, setDownloading] = useState(false);

<<<<<<< HEAD
=======
  if (newUI) {
    return (
      <NEW_UI__Container>
        <NEW_UI__TicketImageContainer ref={ticketImageRef}>
          {!ticketData.qrCodeOverrideImageUrl && (
            <TicketQR
              ticketData={ticketData}
              idBasedVerifyURL={idBasedVerifyURL}
            />
          )}
          {ticketData.qrCodeOverrideImageUrl && (
            <TicketImage hidePadding={true} ticketData={ticketData} />
          )}
          <NEW_UI__InfoContainer>
            <NEW_UI__AttendeeName>
              {ticketData?.attendeeName.toUpperCase() || "Unknown"}
            </NEW_UI__AttendeeName>
            <NEW_UI__ExtraInfoContainer>
              <NEW_UI__ExtraInfo>{ticketData?.attendeeEmail}</NEW_UI__ExtraInfo>
              <NEW_UI__ExtraInfo>•</NEW_UI__ExtraInfo>
              <NEW_UI__ExtraInfo>{ticketData?.ticketName}</NEW_UI__ExtraInfo>
            </NEW_UI__ExtraInfoContainer>
          </NEW_UI__InfoContainer>
        </NEW_UI__TicketImageContainer>
        <div>
          <NEW_UI__ExtraSection
            onClick={async () => {
              if (downloading) return;
              setDownloading(true);
              const ticketElement = ticketImageRef.current;
              if (!ticketElement) return;
              await shareOrDownloadImage(
                ticketElement,
                (ticketData?.eventName || "event-ticket-data") + ".png"
              );
              setDownloading(false);
            }}
          >
            <NEW_UI__ExtraSectionText $disabled={downloading}>
              Download ticket
            </NEW_UI__ExtraSectionText>
            <DownloadIcon />
          </NEW_UI__ExtraSection>
          {addOns && (
            <NEW_UI__ExtraSection onClick={addOns.onClick}>
              <NEW_UI__ExtraSectionText>{addOns.text}</NEW_UI__ExtraSectionText>
              <QRIcon />
            </NEW_UI__ExtraSection>
          )}
        </div>
      </NEW_UI__Container>
    );
  }
>>>>>>> 172ca717
  return (
    <NEW_UI__Container>
      <NEW_UI__TicketImageContainer ref={ticketImageRef}>
        <TicketQR ticketData={ticketData} idBasedVerifyURL={idBasedVerifyURL} />
        <NEW_UI__InfoContainer>
          <NEW_UI__AttendeeName>
            {ticketData?.attendeeName.toUpperCase() || "Unknown"}
          </NEW_UI__AttendeeName>
          <NEW_UI__ExtraInfoContainer>
            <NEW_UI__ExtraInfo>{ticketData?.attendeeEmail}</NEW_UI__ExtraInfo>
            <NEW_UI__ExtraInfo>•</NEW_UI__ExtraInfo>
            <NEW_UI__ExtraInfo>{ticketData?.ticketName}</NEW_UI__ExtraInfo>
          </NEW_UI__ExtraInfoContainer>
        </NEW_UI__InfoContainer>
      </NEW_UI__TicketImageContainer>
      <div>
        <NEW_UI__ExtraSection
          onClick={async () => {
            if (downloading) return;
            setDownloading(true);
            const ticketElement = ticketImageRef.current;
            if (!ticketElement) return;
            await shareOrDownloadImage(
              ticketElement,
              (ticketData?.eventName || "event-ticket-data") + ".png"
            );
            setDownloading(false);
          }}
        >
          <NEW_UI__ExtraSectionText $disabled={downloading}>
            Download ticket
          </NEW_UI__ExtraSectionText>
          <DownloadIcon />
        </NEW_UI__ExtraSection>
        {addOns && (
          <NEW_UI__ExtraSection onClick={addOns.onClick}>
            <NEW_UI__ExtraSectionText>{addOns.text}</NEW_UI__ExtraSectionText>
            <QRIcon />
          </NEW_UI__ExtraSection>
        )}
      </div>
    </NEW_UI__Container>
  );
}
export function TicketQR({
  ticketData,
  idBasedVerifyURL
}: {
  ticketData: IPODTicketData;
  idBasedVerifyURL: string;
}): JSX.Element {
  const generate = useCallback(async () => {
    if (
      [
        "53edb3e7-6733-41e0-a9be-488877c5c572", // eth berlin
        "508313ea-f16b-4729-bdf0-281c64493ca9", //  eth prague
        "5074edf5-f079-4099-b036-22223c0c6995" // devcon 7
      ].includes(ticketData.eventId) &&
      ticketData.ticketSecret
    ) {
      return ticketData.ticketSecret;
    }

    return linkToTicket(
      idBasedVerifyURL,
      ticketData.ticketId,
      ticketData.eventId
    );
  }, [
    idBasedVerifyURL,
    ticketData.eventId,
    ticketData.ticketId,
    ticketData.ticketSecret
  ]);

  return (
    <QRDisplayWithRegenerateAndStorage
      generateQRPayload={generate}
      maxAgeMs={1000 * 60}
      uniqueId={ticketData.ticketId}
    />
  );
}

function makeIdBasedVerifyLink(baseUrl: string, ticketId: string): string {
  return urlJoin(baseUrl, `?id=${ticketId}`);
}

export function linkToTicket(
  baseUrl: string,
  ticketId: string,
  eventId: string
): string {
  const encodedId = Buffer.from(
    JSON.stringify({
      ticketId: ticketId,
      eventId: eventId,
      timestamp: Date.now().toString()
    })
  ).toString("base64");
  return makeIdBasedVerifyLink(baseUrl, encodedId);
}

<<<<<<< HEAD
// Might be back soon, consider reuse of this component TicketImage
// packages/ui/eddsa-ticket-pcd-ui/src/CardBody.tsx
// function TicketImage({
//   ticketData,
//   hidePadding
// }: {
//   ticketData: IPODTicketData;
//   hidePadding?: boolean;
// }): JSX.Element {
//   const { imageUrl, imageAltText } = ticketData;
//   if (hidePadding) return <img src={imageUrl} alt={imageAltText} />;
//   return (
//     <div style={{ padding: "8px" }}>
//       <img src={imageUrl} alt={imageAltText} />
//     </div>
//   );
// }
=======
const Container = styled.span`
  padding: 16px;
  overflow: hidden;
  width: 100%;
`;

const TicketInfo = styled.div`
  margin-top: 8px;
  display: flex;
  justify-content: center;
  align-items: center;
  flex-direction: column;
`;

function TicketImage({
  ticketData,
  hidePadding
}: {
  ticketData: IPODTicketData;
  hidePadding?: boolean;
}): JSX.Element {
  const { imageAltText, qrCodeOverrideImageUrl } = ticketData;
  if (hidePadding) return <img src={qrCodeOverrideImageUrl} />;
  return (
    <div style={{ padding: "8px" }}>
      <img src={qrCodeOverrideImageUrl} alt={imageAltText} />
    </div>
  );
}
>>>>>>> 172ca717

const NEW_UI__Container = styled.div`
  font-family: Rubik;
  border-radius: 16px;
  border: 2px solid var(--text-white, #fff);
  background: var(--bg-white-transparent, rgba(255, 255, 255, 0.8));

  /* shadow-sm */
  box-shadow: 0px 1px 2px 0px rgba(0, 0, 0, 0.05);
  display: flex;
  flex-direction: column;
  gap: 16px;
`;

const NEW_UI__TicketImageContainer = styled.div`
  display: flex;
  flex-direction: column;
  gap: 16px;
  padding: 16px 16px 0px 16px;
`;

const NEW_UI__InfoContainer = styled.div`
  display: flex;
  flex-direction: column;
  justify-content: center;
  align-items: flex-start;
`;
const NEW_UI__AttendeeName = styled.div`
  color: #9a4ac9;
  font-size: 20px;
  font-style: normal;
  font-weight: 800;
  line-height: 135%; /* 27px */
  font-family: Barlow, sans-serif;
`;

const NEW_UI__ExtraInfoContainer = styled.div`
  display: flex;
  gap: 4px;
`;
const NEW_UI__ExtraInfo = styled.div`
  color: var(--text-primary);

  font-size: 14px;
  font-style: normal;
  font-weight: 400;
  line-height: 135%; /* 18.9px */
`;

const NEW_UI__ExtraSection = styled.div`
  display: flex;
  flex-direction: row;
  border-top: 1px solid #eee;
  padding: 16px;
  justify-content: space-between;

  cursor: pointer;
  user-select: none;
  &:focus {
    outline: none;
    background-color: "var(--text-tertiary)";
  }
  &:active {
    background-color: "var(--text-tertiary)";
  }
`;

const NEW_UI__ExtraSectionText = styled.div<{ $disabled?: boolean }>`
  color: ${({ $disabled }): string =>
    $disabled ? "var(--text-tertiary)" : "var(--text-primary)"};
  font-family: Rubik;
  font-size: 16px;
  font-weight: 400;
  line-height: 135%;
`;

const DownloadIcon = (): JSX.Element => (
  <svg
    width={20}
    height={20}
    xmlns="http://www.w3.org/2000/svg"
    fill="none"
    viewBox="0 0 24 24"
    strokeWidth={1.5}
    stroke="var(--text-tertiary)"
    className="size-6"
  >
    <path
      strokeLinecap="round"
      strokeLinejoin="round"
      d="M13.5 6H5.25A2.25 2.25 0 0 0 3 8.25v10.5A2.25 2.25 0 0 0 5.25 21h10.5A2.25 2.25 0 0 0 18 18.75V10.5m-10.5 6L21 3m0 0h-5.25M21 3v5.25"
    />
  </svg>
);

const QRIcon = (): JSX.Element => (
  <svg
    width={20}
    height={20}
    xmlns="http://www.w3.org/2000/svg"
    fill="none"
    viewBox="0 0 24 24"
    strokeWidth={1.5}
    stroke="var(--text-tertiary)"
    className="size-6"
  >
    <path
      strokeLinecap="round"
      strokeLinejoin="round"
      d="M3.75 4.875c0-.621.504-1.125 1.125-1.125h4.5c.621 0 1.125.504 1.125 1.125v4.5c0 .621-.504 1.125-1.125 1.125h-4.5A1.125 1.125 0 0 1 3.75 9.375v-4.5ZM3.75 14.625c0-.621.504-1.125 1.125-1.125h4.5c.621 0 1.125.504 1.125 1.125v4.5c0 .621-.504 1.125-1.125 1.125h-4.5a1.125 1.125 0 0 1-1.125-1.125v-4.5ZM13.5 4.875c0-.621.504-1.125 1.125-1.125h4.5c.621 0 1.125.504 1.125 1.125v4.5c0 .621-.504 1.125-1.125 1.125h-4.5A1.125 1.125 0 0 1 13.5 9.375v-4.5Z"
    />
    <path
      strokeLinecap="round"
      strokeLinejoin="round"
      d="M6.75 6.75h.75v.75h-.75v-.75ZM6.75 16.5h.75v.75h-.75v-.75ZM16.5 6.75h.75v.75h-.75v-.75ZM13.5 13.5h.75v.75h-.75v-.75ZM13.5 19.5h.75v.75h-.75v-.75ZM19.5 13.5h.75v.75h-.75v-.75ZM19.5 19.5h.75v.75h-.75v-.75ZM16.5 16.5h.75v.75h-.75v-.75Z"
    />
  </svg>
);

const shareOrDownloadImage = async (
  ticketElement: HTMLElement | null,
  fileName: string
): Promise<void> => {
  if (!ticketElement) return;

  const canvas: HTMLCanvasElement = await html2canvas(ticketElement);
  const blob: Blob | null = await new Promise((resolve) =>
    canvas.toBlob(resolve, "image/png")
  );
  if (!blob) return; // Ensure the blob exists before proceeding

  const downloadImage = (blob: Blob, fileName: string): void => {
    const url = URL.createObjectURL(blob);
    const link = document.createElement("a");
    link.href = url;
    link.download = fileName;
    link.click();
    URL.revokeObjectURL(url);
  };
  const file = new File([blob], fileName, { type: "image/png" });
  if (navigator.share && navigator.canShare({ files: [file] })) {
    try {
      await navigator.share({
        files: [file]
      });
    } catch (e) {
      console.error("Error sharing image", e);
      // Ignore errors related to the user aborting the share or a share already in progress
      if (
        e instanceof Error &&
        ["AbortError", "InvalidStateError"].includes(e.name)
      )
        return;
      downloadImage(blob, fileName);
    }
  } else {
    downloadImage(blob, fileName);
  }
};<|MERGE_RESOLUTION|>--- conflicted
+++ resolved
@@ -47,66 +47,18 @@
 
   const [downloading, setDownloading] = useState(false);
 
-<<<<<<< HEAD
-=======
-  if (newUI) {
-    return (
-      <NEW_UI__Container>
-        <NEW_UI__TicketImageContainer ref={ticketImageRef}>
-          {!ticketData.qrCodeOverrideImageUrl && (
-            <TicketQR
-              ticketData={ticketData}
-              idBasedVerifyURL={idBasedVerifyURL}
-            />
-          )}
-          {ticketData.qrCodeOverrideImageUrl && (
-            <TicketImage hidePadding={true} ticketData={ticketData} />
-          )}
-          <NEW_UI__InfoContainer>
-            <NEW_UI__AttendeeName>
-              {ticketData?.attendeeName.toUpperCase() || "Unknown"}
-            </NEW_UI__AttendeeName>
-            <NEW_UI__ExtraInfoContainer>
-              <NEW_UI__ExtraInfo>{ticketData?.attendeeEmail}</NEW_UI__ExtraInfo>
-              <NEW_UI__ExtraInfo>•</NEW_UI__ExtraInfo>
-              <NEW_UI__ExtraInfo>{ticketData?.ticketName}</NEW_UI__ExtraInfo>
-            </NEW_UI__ExtraInfoContainer>
-          </NEW_UI__InfoContainer>
-        </NEW_UI__TicketImageContainer>
-        <div>
-          <NEW_UI__ExtraSection
-            onClick={async () => {
-              if (downloading) return;
-              setDownloading(true);
-              const ticketElement = ticketImageRef.current;
-              if (!ticketElement) return;
-              await shareOrDownloadImage(
-                ticketElement,
-                (ticketData?.eventName || "event-ticket-data") + ".png"
-              );
-              setDownloading(false);
-            }}
-          >
-            <NEW_UI__ExtraSectionText $disabled={downloading}>
-              Download ticket
-            </NEW_UI__ExtraSectionText>
-            <DownloadIcon />
-          </NEW_UI__ExtraSection>
-          {addOns && (
-            <NEW_UI__ExtraSection onClick={addOns.onClick}>
-              <NEW_UI__ExtraSectionText>{addOns.text}</NEW_UI__ExtraSectionText>
-              <QRIcon />
-            </NEW_UI__ExtraSection>
-          )}
-        </div>
-      </NEW_UI__Container>
-    );
-  }
->>>>>>> 172ca717
   return (
     <NEW_UI__Container>
       <NEW_UI__TicketImageContainer ref={ticketImageRef}>
-        <TicketQR ticketData={ticketData} idBasedVerifyURL={idBasedVerifyURL} />
+        {!ticketData.qrCodeOverrideImageUrl && (
+          <TicketQR
+            ticketData={ticketData}
+            idBasedVerifyURL={idBasedVerifyURL}
+          />
+        )}
+        {ticketData.qrCodeOverrideImageUrl && (
+          <TicketImage hidePadding={true} ticketData={ticketData} />
+        )}
         <NEW_UI__InfoContainer>
           <NEW_UI__AttendeeName>
             {ticketData?.attendeeName.toUpperCase() || "Unknown"}
@@ -206,39 +158,6 @@
   return makeIdBasedVerifyLink(baseUrl, encodedId);
 }
 
-<<<<<<< HEAD
-// Might be back soon, consider reuse of this component TicketImage
-// packages/ui/eddsa-ticket-pcd-ui/src/CardBody.tsx
-// function TicketImage({
-//   ticketData,
-//   hidePadding
-// }: {
-//   ticketData: IPODTicketData;
-//   hidePadding?: boolean;
-// }): JSX.Element {
-//   const { imageUrl, imageAltText } = ticketData;
-//   if (hidePadding) return <img src={imageUrl} alt={imageAltText} />;
-//   return (
-//     <div style={{ padding: "8px" }}>
-//       <img src={imageUrl} alt={imageAltText} />
-//     </div>
-//   );
-// }
-=======
-const Container = styled.span`
-  padding: 16px;
-  overflow: hidden;
-  width: 100%;
-`;
-
-const TicketInfo = styled.div`
-  margin-top: 8px;
-  display: flex;
-  justify-content: center;
-  align-items: center;
-  flex-direction: column;
-`;
-
 function TicketImage({
   ticketData,
   hidePadding
@@ -254,7 +173,6 @@
     </div>
   );
 }
->>>>>>> 172ca717
 
 const NEW_UI__Container = styled.div`
   font-family: Rubik;
