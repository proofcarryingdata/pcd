import {
  EdDSATicketPCD,
  EdDSATicketPCDPackage,
  TicketCategory,
  getEdDSATicketData
} from "@pcd/eddsa-ticket-pcd";
import { ZUCONNECT_23_DAY_PASS_PRODUCT_ID } from "@pcd/passport-interface";
import { styled } from "@pcd/passport-ui";
import { PCDUI } from "@pcd/pcd-types";
import { toCanvas } from "html-to-image";
import React, { useRef, useState } from "react";
import { TicketQR } from "./TicketQR";

type NEW_UI__AddOns = {
  onClick: () => void;
  text: string;
};
export interface EdDSATicketPCDCardProps {
  // The URL to use when encoding a serialized PCD on the query string.
  verifyURL: string;
  // The URL to use for the simpler case of sending some identifiers rather
  // than a whole serialized ZkEdDSAEventTicketPCD.
  // This can be useful to ensure the smallest possible QR code payload.
  // If this parameter is set, then the default QR code will use this URL.
  // "ZK mode" will then be enabled, allowing the user to switch to using the
  // `verifyURL` with a ZK proof of their ticket as the payload.
  idBasedVerifyURL: string;
  // If true, hides the visual padding around the image
  hidePadding?: boolean;
  // when clicked on the the addons sections, if there is any, do something
  addOns?: NEW_UI__AddOns;
}

export const EdDSATicketPCDUI: PCDUI<EdDSATicketPCD, EdDSATicketPCDCardProps> =
  {
    renderCardBody: EdDSATicketPCDCardBody,
    getHeader
  };

function EdDSATicketPCDCardBody({
  pcd,
  verifyURL,
  idBasedVerifyURL,
  addOns
}: {
  pcd: EdDSATicketPCD;
} & EdDSATicketPCDCardProps): JSX.Element {
  const ticketImageRef = useRef<HTMLDivElement>(null);
  const ticketData = getEdDSATicketData(pcd);
  const [downloading, setDownloading] = useState(false);

  // If ticket has an `eventStartDate` render the `qrCodeOverrideImageUrl`, if it exists
  // Else, render the `imageUrl`, if it existss
  const imageToRender = ticketData?.eventStartDate
    ? ticketData.qrCodeOverrideImageUrl
    : ticketData?.imageUrl;

  return (
    <NEW_UI__Container>
      <NEW_UI__TicketImageContainer ref={ticketImageRef}>
<<<<<<< HEAD
        <TicketQR
          pcd={pcd}
          verifyURL={verifyURL}
          idBasedVerifyURL={idBasedVerifyURL}
        />
=======
        {!imageToRender && (
          <TicketQR
            pcd={pcd}
            identityPCD={identityPCD}
            verifyURL={verifyURL}
            idBasedVerifyURL={idBasedVerifyURL}
            zk={idBasedVerifyURL !== undefined}
          />
        )}
        {imageToRender && (
          <TicketImage
            imageUrl={imageToRender}
            imageAltText={ticketData?.imageAltText}
            hidePadding={true}
          />
        )}
>>>>>>> ef2c077e
        <NEW_UI__InfoContainer>
          <NEW_UI__AttendeeName>
            {ticketData?.attendeeName.toUpperCase() || "Unknown"}
          </NEW_UI__AttendeeName>
          <NEW_UI__ExtraInfoContainer>
            <NEW_UI__ExtraInfo>{ticketData?.attendeeEmail}</NEW_UI__ExtraInfo>
            <NEW_UI__ExtraInfo>•</NEW_UI__ExtraInfo>
            <NEW_UI__ExtraInfo>{ticketData?.ticketName}</NEW_UI__ExtraInfo>
          </NEW_UI__ExtraInfoContainer>
        </NEW_UI__InfoContainer>
      </NEW_UI__TicketImageContainer>
      <div>
        <NEW_UI__ExtraSection
          onClick={async () => {
            if (downloading) return;
            setDownloading(true);
            const ticketElement = ticketImageRef.current;
            if (!ticketElement) return;
            await shareOrDownloadImage(
              ticketElement,
              (ticketData?.eventName || "event-ticket-data") + ".jpeg"
            );
            setDownloading(false);
          }}
        >
          <NEW_UI__ExtraSectionText $disabled={downloading}>
            Download ticket
          </NEW_UI__ExtraSectionText>
          <DownloadIcon />
        </NEW_UI__ExtraSection>
        {addOns && (
          <NEW_UI__ExtraSection onClick={addOns.onClick}>
            <NEW_UI__ExtraSectionText>{addOns.text}</NEW_UI__ExtraSectionText>
            <QRIcon />
          </NEW_UI__ExtraSection>
        )}
      </div>
    </NEW_UI__Container>
  );
}

function TicketImage({
  imageUrl,
  imageAltText,
  hidePadding
}: {
  imageUrl: string;
  imageAltText: string | undefined;
  hidePadding?: boolean;
}): JSX.Element {
  if (hidePadding) return <img src={imageUrl} alt={imageAltText} />;
  return (
    <div style={{ padding: "8px" }}>
      <img src={imageUrl} alt={imageAltText} />
    </div>
  );
}

function getHeader({ pcd }: { pcd: EdDSATicketPCD }): JSX.Element {
  let header;
  if (
    pcd.claim.ticket.ticketCategory === TicketCategory.ZuConnect &&
    pcd.claim.ticket.productId === ZUCONNECT_23_DAY_PASS_PRODUCT_ID
  ) {
    header = "ZUCONNECT '23 DAY PASS";
  } else {
    header = EdDSATicketPCDPackage.getDisplayOptions?.(pcd).header ?? "";
  }

  return <Uppercase>{header}</Uppercase>;
}

const Uppercase = styled.span`
  text-transform: uppercase;
`;

const NEW_UI__Container = styled.div`
  font-family: Rubik;
  border-radius: 16px;
  border: 2px solid var(--text-white, #fff);
  background: var(--bg-white-transparent, rgba(255, 255, 255, 0.8));

  /* shadow-sm */
  box-shadow: 0px 1px 2px 0px rgba(0, 0, 0, 0.05);
  display: flex;
  flex-direction: column;
  gap: 16px;
`;

const NEW_UI__TicketImageContainer = styled.div`
  display: flex;
  flex-direction: column;
  gap: 16px;
  padding: 16px 16px 0px 16px;
  background: var(--bg-white-transparent, rgba(255, 255, 255, 0.8));
`;

const NEW_UI__InfoContainer = styled.div`
  display: flex;
  flex-direction: column;
  justify-content: center;
  align-items: flex-start;
`;
const NEW_UI__AttendeeName = styled.div`
  color: #9a4ac9;
  font-size: 20px;
  font-style: normal;
  font-weight: 800;
  line-height: 135%; /* 27px */
  font-family: Barlow, sans-serif;
`;

const NEW_UI__ExtraInfoContainer = styled.div`
  display: flex;
  gap: 4px;
`;
const NEW_UI__ExtraInfo = styled.div`
  color: var(--text-primary);

  font-size: 14px;
  font-style: normal;
  font-weight: 400;
  line-height: 135%; /* 18.9px */
`;

const NEW_UI__ExtraSection = styled.div`
  display: flex;
  flex-direction: row;
  border-top: 1px solid #eee;
  padding: 16px;
  justify-content: space-between;
  cursor: pointer;
  user-select: none;
  &:focus {
    outline: none;
    background-color: "var(--text-tertiary)";
  }
  &:active {
    background-color: "var(--text-tertiary)";
  }
`;

const NEW_UI__ExtraSectionText = styled.div<{ $disabled?: boolean }>`
  color: ${({ $disabled }): string =>
    $disabled ? "var(--text-tertiary)" : "var(--text-primary)"};
  font-family: Rubik;
  font-size: 16px;
  font-weight: 400;
  line-height: 135%;
`;

const DownloadIcon = (): JSX.Element => (
  <svg
    width={20}
    height={20}
    xmlns="http://www.w3.org/2000/svg"
    fill="none"
    viewBox="0 0 24 24"
    strokeWidth={1.5}
    stroke="var(--text-tertiary)"
    className="size-6"
  >
    <path
      strokeLinecap="round"
      strokeLinejoin="round"
      d="M13.5 6H5.25A2.25 2.25 0 0 0 3 8.25v10.5A2.25 2.25 0 0 0 5.25 21h10.5A2.25 2.25 0 0 0 18 18.75V10.5m-10.5 6L21 3m0 0h-5.25M21 3v5.25"
    />
  </svg>
);

const QRIcon = (): JSX.Element => (
  <svg
    width={20}
    height={20}
    xmlns="http://www.w3.org/2000/svg"
    fill="none"
    viewBox="0 0 24 24"
    strokeWidth={1.5}
    stroke="var(--text-tertiary)"
    className="size-6"
  >
    <path
      strokeLinecap="round"
      strokeLinejoin="round"
      d="M3.75 4.875c0-.621.504-1.125 1.125-1.125h4.5c.621 0 1.125.504 1.125 1.125v4.5c0 .621-.504 1.125-1.125 1.125h-4.5A1.125 1.125 0 0 1 3.75 9.375v-4.5ZM3.75 14.625c0-.621.504-1.125 1.125-1.125h4.5c.621 0 1.125.504 1.125 1.125v4.5c0 .621-.504 1.125-1.125 1.125h-4.5a1.125 1.125 0 0 1-1.125-1.125v-4.5ZM13.5 4.875c0-.621.504-1.125 1.125-1.125h4.5c.621 0 1.125.504 1.125 1.125v4.5c0 .621-.504 1.125-1.125 1.125h-4.5A1.125 1.125 0 0 1 13.5 9.375v-4.5Z"
    />
    <path
      strokeLinecap="round"
      strokeLinejoin="round"
      d="M6.75 6.75h.75v.75h-.75v-.75ZM6.75 16.5h.75v.75h-.75v-.75ZM16.5 6.75h.75v.75h-.75v-.75ZM13.5 13.5h.75v.75h-.75v-.75ZM13.5 19.5h.75v.75h-.75v-.75ZM19.5 13.5h.75v.75h-.75v-.75ZM19.5 19.5h.75v.75h-.75v-.75ZM16.5 16.5h.75v.75h-.75v-.75Z"
    />
  </svg>
);

const shareOrDownloadImage = async (
  ticketElement: HTMLElement | null,
  fileName: string
): Promise<void> => {
  if (!ticketElement) return;

  const canvas: HTMLCanvasElement = await toCanvas(ticketElement);
  const blob: Blob | null = await new Promise((resolve) =>
    canvas.toBlob(resolve, "image/jpeg")
  );
  if (!blob) return; // Ensure the blob exists before proceeding

  const downloadImage = (blob: Blob, fileName: string): void => {
    const url = URL.createObjectURL(blob);
    const link = document.createElement("a");
    link.href = url;
    link.download = fileName;
    link.click();
    URL.revokeObjectURL(url);
  };
  const file = new File([blob], fileName, { type: "image/jpeg" });
  if (navigator.share && navigator.canShare({ files: [file] })) {
    try {
      await navigator.share({
        files: [file]
      });
    } catch (e) {
      console.error("Error sharing image", e);
      // Ignore errors related to the user aborting the share or a share already in progress
      if (
        e instanceof Error &&
        ["AbortError", "InvalidStateError"].includes(e.name)
      )
        return;
      downloadImage(blob, fileName);
    }
  } else {
    downloadImage(blob, fileName);
  }
};<|MERGE_RESOLUTION|>--- conflicted
+++ resolved
@@ -58,20 +58,11 @@
   return (
     <NEW_UI__Container>
       <NEW_UI__TicketImageContainer ref={ticketImageRef}>
-<<<<<<< HEAD
-        <TicketQR
-          pcd={pcd}
-          verifyURL={verifyURL}
-          idBasedVerifyURL={idBasedVerifyURL}
-        />
-=======
         {!imageToRender && (
           <TicketQR
             pcd={pcd}
-            identityPCD={identityPCD}
             verifyURL={verifyURL}
             idBasedVerifyURL={idBasedVerifyURL}
-            zk={idBasedVerifyURL !== undefined}
           />
         )}
         {imageToRender && (
@@ -81,7 +72,6 @@
             hidePadding={true}
           />
         )}
->>>>>>> ef2c077e
         <NEW_UI__InfoContainer>
           <NEW_UI__AttendeeName>
             {ticketData?.attendeeName.toUpperCase() || "Unknown"}
