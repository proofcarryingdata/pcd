import {
  EdDSATicketPCD,
  EdDSATicketPCDPackage,
  TicketCategory,
  getEdDSATicketData
} from "@pcd/eddsa-ticket-pcd";
import { ZUCONNECT_23_DAY_PASS_PRODUCT_ID } from "@pcd/passport-interface";
import { styled } from "@pcd/passport-ui";
import { PCDUI } from "@pcd/pcd-types";
import { SemaphoreIdentityPCD } from "@pcd/semaphore-identity-pcd";
import html2canvas from "html2canvas";
import { useRef, useState } from "react";
import { TicketQR } from "./TicketQR";

type NEW_UI__AddOns = {
  onClick: () => void;
  text: string;
};
export interface EdDSATicketPCDCardProps {
  // The user's Semaphore identity is necessary for generating a ZK proof from
  // the EdDSATicketPCD.
  identityPCD: SemaphoreIdentityPCD;
  // The URL to use when encoding a serialized PCD on the query string.
  verifyURL: string;
  // The URL to use for the simpler case of sending some identifiers rather
  // than a whole serialized ZkEdDSAEventTicketPCD.
  // This can be useful to ensure the smallest possible QR code payload.
  // If this parameter is set, then the default QR code will use this URL.
  // "ZK mode" will then be enabled, allowing the user to switch to using the
  // `verifyURL` with a ZK proof of their ticket as the payload.
  idBasedVerifyURL?: string;
  // If true, hides the visual padding around the image
  hidePadding?: boolean;
  // when clicked on the the addons sections, if there is any, do something
  addOns?: NEW_UI__AddOns;
}

export const EdDSATicketPCDUI: PCDUI<EdDSATicketPCD, EdDSATicketPCDCardProps> =
  {
    renderCardBody: EdDSATicketPCDCardBody,
    getHeader
  };

function EdDSATicketPCDCardBody({
  pcd,
  identityPCD,
  verifyURL,
  idBasedVerifyURL,
  addOns
}: {
  pcd: EdDSATicketPCD;
} & EdDSATicketPCDCardProps): JSX.Element {
  const ticketImageRef = useRef<HTMLDivElement>(null);
  const ticketData = getEdDSATicketData(pcd);
  const [downloading, setDownloading] = useState(false);

<<<<<<< HEAD
=======
  const onToggle = useCallback(() => {
    setZk(!zk);
  }, [zk]);

  const redact = zk && idBasedVerifyURL !== undefined;
  if (newUI) {
    return (
      <NEW_UI__Container>
        <NEW_UI__TicketImageContainer ref={ticketImageRef}>
          {!ticketData?.qrCodeOverrideImageUrl && (
            <TicketQR
              pcd={pcd}
              identityPCD={identityPCD}
              verifyURL={verifyURL}
              idBasedVerifyURL={idBasedVerifyURL}
              zk={zk}
            />
          )}
          {ticketData?.qrCodeOverrideImageUrl && (
            <TicketImage pcd={pcd} hidePadding={true} />
          )}
          <NEW_UI__InfoContainer>
            <NEW_UI__AttendeeName>
              {ticketData?.attendeeName.toUpperCase() || "Unknown"}
            </NEW_UI__AttendeeName>
            <NEW_UI__ExtraInfoContainer>
              <NEW_UI__ExtraInfo>{ticketData?.attendeeEmail}</NEW_UI__ExtraInfo>
              <NEW_UI__ExtraInfo>•</NEW_UI__ExtraInfo>
              <NEW_UI__ExtraInfo>{ticketData?.ticketName}</NEW_UI__ExtraInfo>
            </NEW_UI__ExtraInfoContainer>
          </NEW_UI__InfoContainer>
        </NEW_UI__TicketImageContainer>
        <div>
          <NEW_UI__ExtraSection
            onClick={async () => {
              if (downloading) return;
              setDownloading(true);
              const ticketElement = ticketImageRef.current;
              if (!ticketElement) return;
              await shareOrDownloadImage(
                ticketElement,
                (ticketData?.eventName || "event-ticket-data") + ".png"
              );
              setDownloading(false);
            }}
          >
            <NEW_UI__ExtraSectionText $disabled={downloading}>
              Download ticket
            </NEW_UI__ExtraSectionText>
            <DownloadIcon />
          </NEW_UI__ExtraSection>
          {addOns && (
            <NEW_UI__ExtraSection onClick={addOns.onClick}>
              <NEW_UI__ExtraSectionText>{addOns.text}</NEW_UI__ExtraSectionText>
              <QRIcon />
            </NEW_UI__ExtraSection>
          )}
        </div>
      </NEW_UI__Container>
    );
  }
>>>>>>> 172ca717
  return (
    <NEW_UI__Container>
      <NEW_UI__TicketImageContainer ref={ticketImageRef}>
        <TicketQR
          pcd={pcd}
          identityPCD={identityPCD}
          verifyURL={verifyURL}
          idBasedVerifyURL={idBasedVerifyURL}
          zk={idBasedVerifyURL === undefined}
        />
        <NEW_UI__InfoContainer>
          <NEW_UI__AttendeeName>
            {ticketData?.attendeeName.toUpperCase() || "Unknown"}
          </NEW_UI__AttendeeName>
          <NEW_UI__ExtraInfoContainer>
            <NEW_UI__ExtraInfo>{ticketData?.attendeeEmail}</NEW_UI__ExtraInfo>
            <NEW_UI__ExtraInfo>•</NEW_UI__ExtraInfo>
            <NEW_UI__ExtraInfo>{ticketData?.ticketName}</NEW_UI__ExtraInfo>
          </NEW_UI__ExtraInfoContainer>
        </NEW_UI__InfoContainer>
      </NEW_UI__TicketImageContainer>
      <div>
        <NEW_UI__ExtraSection
          onClick={async () => {
            if (downloading) return;
            setDownloading(true);
            const ticketElement = ticketImageRef.current;
            if (!ticketElement) return;
            await shareOrDownloadImage(
              ticketElement,
              (ticketData?.eventName || "event-ticket-data") + ".png"
            );
            setDownloading(false);
          }}
        >
          <NEW_UI__ExtraSectionText $disabled={downloading}>
            Download ticket
          </NEW_UI__ExtraSectionText>
          <DownloadIcon />
        </NEW_UI__ExtraSection>
        {addOns && (
          <NEW_UI__ExtraSection onClick={addOns.onClick}>
            <NEW_UI__ExtraSectionText>{addOns.text}</NEW_UI__ExtraSectionText>
            <QRIcon />
          </NEW_UI__ExtraSection>
        )}
      </div>
    </NEW_UI__Container>
  );
}

<<<<<<< HEAD
// Might be back soon
// function TicketImage({
//   pcd,
//   hidePadding
// }: {
//   pcd: EdDSATicketPCD;
//   hidePadding?: boolean;
// }): JSX.Element {
//   const { imageUrl, imageAltText } = pcd.claim.ticket;
//   if (hidePadding) return <img src={imageUrl} alt={imageAltText} />;
//   return (
//     <div style={{ padding: "8px" }}>
//       <img src={imageUrl} alt={imageAltText} />
//     </div>
//   );
// }
=======
function TicketImage({
  pcd,
  hidePadding
}: {
  pcd: EdDSATicketPCD;
  hidePadding?: boolean;
}): JSX.Element {
  const { qrCodeOverrideImageUrl, imageAltText } = pcd.claim.ticket;
  if (hidePadding)
    return <img src={qrCodeOverrideImageUrl} alt={imageAltText} />;
  return (
    <div style={{ padding: "8px" }}>
      <img src={qrCodeOverrideImageUrl} alt={imageAltText} />
    </div>
  );
}
>>>>>>> 172ca717

function getHeader({ pcd }: { pcd: EdDSATicketPCD }): JSX.Element {
  let header;
  if (
    pcd.claim.ticket.ticketCategory === TicketCategory.ZuConnect &&
    pcd.claim.ticket.productId === ZUCONNECT_23_DAY_PASS_PRODUCT_ID
  ) {
    header = "ZUCONNECT '23 DAY PASS";
  } else {
    header = EdDSATicketPCDPackage.getDisplayOptions?.(pcd).header ?? "";
  }

  return <Uppercase>{header}</Uppercase>;
}

const Uppercase = styled.span`
  text-transform: uppercase;
`;

const NEW_UI__Container = styled.div`
  font-family: Rubik;
  border-radius: 16px;
  border: 2px solid var(--text-white, #fff);
  background: var(--bg-white-transparent, rgba(255, 255, 255, 0.8));

  /* shadow-sm */
  box-shadow: 0px 1px 2px 0px rgba(0, 0, 0, 0.05);
  display: flex;
  flex-direction: column;
  gap: 16px;
`;

const NEW_UI__TicketImageContainer = styled.div`
  display: flex;
  flex-direction: column;
  gap: 16px;
  padding: 16px 16px 0px 16px;
`;

const NEW_UI__InfoContainer = styled.div`
  display: flex;
  flex-direction: column;
  justify-content: center;
  align-items: flex-start;
`;
const NEW_UI__AttendeeName = styled.div`
  color: #9a4ac9;
  font-size: 20px;
  font-style: normal;
  font-weight: 800;
  line-height: 135%; /* 27px */
  font-family: Barlow, sans-serif;
`;

const NEW_UI__ExtraInfoContainer = styled.div`
  display: flex;
  gap: 4px;
`;
const NEW_UI__ExtraInfo = styled.div`
  color: var(--text-primary);

  font-size: 14px;
  font-style: normal;
  font-weight: 400;
  line-height: 135%; /* 18.9px */
`;

const NEW_UI__ExtraSection = styled.div`
  display: flex;
  flex-direction: row;
  border-top: 1px solid #eee;
  padding: 16px;
  justify-content: space-between;
  cursor: pointer;
  user-select: none;
  &:focus {
    outline: none;
    background-color: "var(--text-tertiary)";
  }
  &:active {
    background-color: "var(--text-tertiary)";
  }
`;

const NEW_UI__ExtraSectionText = styled.div<{ $disabled?: boolean }>`
  color: ${({ $disabled }): string =>
    $disabled ? "var(--text-tertiary)" : "var(--text-primary)"};
  font-family: Rubik;
  font-size: 16px;
  font-weight: 400;
  line-height: 135%;
`;

const DownloadIcon = (): JSX.Element => (
  <svg
    width={20}
    height={20}
    xmlns="http://www.w3.org/2000/svg"
    fill="none"
    viewBox="0 0 24 24"
    strokeWidth={1.5}
    stroke="var(--text-tertiary)"
    className="size-6"
  >
    <path
      strokeLinecap="round"
      strokeLinejoin="round"
      d="M13.5 6H5.25A2.25 2.25 0 0 0 3 8.25v10.5A2.25 2.25 0 0 0 5.25 21h10.5A2.25 2.25 0 0 0 18 18.75V10.5m-10.5 6L21 3m0 0h-5.25M21 3v5.25"
    />
  </svg>
);

const QRIcon = (): JSX.Element => (
  <svg
    width={20}
    height={20}
    xmlns="http://www.w3.org/2000/svg"
    fill="none"
    viewBox="0 0 24 24"
    strokeWidth={1.5}
    stroke="var(--text-tertiary)"
    className="size-6"
  >
    <path
      strokeLinecap="round"
      strokeLinejoin="round"
      d="M3.75 4.875c0-.621.504-1.125 1.125-1.125h4.5c.621 0 1.125.504 1.125 1.125v4.5c0 .621-.504 1.125-1.125 1.125h-4.5A1.125 1.125 0 0 1 3.75 9.375v-4.5ZM3.75 14.625c0-.621.504-1.125 1.125-1.125h4.5c.621 0 1.125.504 1.125 1.125v4.5c0 .621-.504 1.125-1.125 1.125h-4.5a1.125 1.125 0 0 1-1.125-1.125v-4.5ZM13.5 4.875c0-.621.504-1.125 1.125-1.125h4.5c.621 0 1.125.504 1.125 1.125v4.5c0 .621-.504 1.125-1.125 1.125h-4.5A1.125 1.125 0 0 1 13.5 9.375v-4.5Z"
    />
    <path
      strokeLinecap="round"
      strokeLinejoin="round"
      d="M6.75 6.75h.75v.75h-.75v-.75ZM6.75 16.5h.75v.75h-.75v-.75ZM16.5 6.75h.75v.75h-.75v-.75ZM13.5 13.5h.75v.75h-.75v-.75ZM13.5 19.5h.75v.75h-.75v-.75ZM19.5 13.5h.75v.75h-.75v-.75ZM19.5 19.5h.75v.75h-.75v-.75ZM16.5 16.5h.75v.75h-.75v-.75Z"
    />
  </svg>
);

const shareOrDownloadImage = async (
  ticketElement: HTMLElement | null,
  fileName: string
): Promise<void> => {
  if (!ticketElement) return;

  const canvas: HTMLCanvasElement = await html2canvas(ticketElement);
  const blob: Blob | null = await new Promise((resolve) =>
    canvas.toBlob(resolve, "image/png")
  );
  if (!blob) return; // Ensure the blob exists before proceeding

  const downloadImage = (blob: Blob, fileName: string): void => {
    const url = URL.createObjectURL(blob);
    const link = document.createElement("a");
    link.href = url;
    link.download = fileName;
    link.click();
    URL.revokeObjectURL(url);
  };
  const file = new File([blob], fileName, { type: "image/png" });
  if (navigator.share && navigator.canShare({ files: [file] })) {
    try {
      await navigator.share({
        files: [file]
      });
    } catch (e) {
      console.error("Error sharing image", e);
      // Ignore errors related to the user aborting the share or a share already in progress
      if (
        e instanceof Error &&
        ["AbortError", "InvalidStateError"].includes(e.name)
      )
        return;
      downloadImage(blob, fileName);
    }
  } else {
    downloadImage(blob, fileName);
  }
};<|MERGE_RESOLUTION|>--- conflicted
+++ resolved
@@ -54,80 +54,21 @@
   const ticketData = getEdDSATicketData(pcd);
   const [downloading, setDownloading] = useState(false);
 
-<<<<<<< HEAD
-=======
-  const onToggle = useCallback(() => {
-    setZk(!zk);
-  }, [zk]);
-
-  const redact = zk && idBasedVerifyURL !== undefined;
-  if (newUI) {
-    return (
-      <NEW_UI__Container>
-        <NEW_UI__TicketImageContainer ref={ticketImageRef}>
-          {!ticketData?.qrCodeOverrideImageUrl && (
-            <TicketQR
-              pcd={pcd}
-              identityPCD={identityPCD}
-              verifyURL={verifyURL}
-              idBasedVerifyURL={idBasedVerifyURL}
-              zk={zk}
-            />
-          )}
-          {ticketData?.qrCodeOverrideImageUrl && (
-            <TicketImage pcd={pcd} hidePadding={true} />
-          )}
-          <NEW_UI__InfoContainer>
-            <NEW_UI__AttendeeName>
-              {ticketData?.attendeeName.toUpperCase() || "Unknown"}
-            </NEW_UI__AttendeeName>
-            <NEW_UI__ExtraInfoContainer>
-              <NEW_UI__ExtraInfo>{ticketData?.attendeeEmail}</NEW_UI__ExtraInfo>
-              <NEW_UI__ExtraInfo>•</NEW_UI__ExtraInfo>
-              <NEW_UI__ExtraInfo>{ticketData?.ticketName}</NEW_UI__ExtraInfo>
-            </NEW_UI__ExtraInfoContainer>
-          </NEW_UI__InfoContainer>
-        </NEW_UI__TicketImageContainer>
-        <div>
-          <NEW_UI__ExtraSection
-            onClick={async () => {
-              if (downloading) return;
-              setDownloading(true);
-              const ticketElement = ticketImageRef.current;
-              if (!ticketElement) return;
-              await shareOrDownloadImage(
-                ticketElement,
-                (ticketData?.eventName || "event-ticket-data") + ".png"
-              );
-              setDownloading(false);
-            }}
-          >
-            <NEW_UI__ExtraSectionText $disabled={downloading}>
-              Download ticket
-            </NEW_UI__ExtraSectionText>
-            <DownloadIcon />
-          </NEW_UI__ExtraSection>
-          {addOns && (
-            <NEW_UI__ExtraSection onClick={addOns.onClick}>
-              <NEW_UI__ExtraSectionText>{addOns.text}</NEW_UI__ExtraSectionText>
-              <QRIcon />
-            </NEW_UI__ExtraSection>
-          )}
-        </div>
-      </NEW_UI__Container>
-    );
-  }
->>>>>>> 172ca717
   return (
     <NEW_UI__Container>
       <NEW_UI__TicketImageContainer ref={ticketImageRef}>
-        <TicketQR
-          pcd={pcd}
-          identityPCD={identityPCD}
-          verifyURL={verifyURL}
-          idBasedVerifyURL={idBasedVerifyURL}
-          zk={idBasedVerifyURL === undefined}
-        />
+        {!ticketData?.qrCodeOverrideImageUrl && (
+          <TicketQR
+            pcd={pcd}
+            identityPCD={identityPCD}
+            verifyURL={verifyURL}
+            idBasedVerifyURL={idBasedVerifyURL}
+            zk={idBasedVerifyURL !== undefined}
+          />
+        )}
+        {ticketData?.qrCodeOverrideImageUrl && (
+          <TicketImage pcd={pcd} hidePadding={true} />
+        )}
         <NEW_UI__InfoContainer>
           <NEW_UI__AttendeeName>
             {ticketData?.attendeeName.toUpperCase() || "Unknown"}
@@ -169,24 +110,6 @@
   );
 }
 
-<<<<<<< HEAD
-// Might be back soon
-// function TicketImage({
-//   pcd,
-//   hidePadding
-// }: {
-//   pcd: EdDSATicketPCD;
-//   hidePadding?: boolean;
-// }): JSX.Element {
-//   const { imageUrl, imageAltText } = pcd.claim.ticket;
-//   if (hidePadding) return <img src={imageUrl} alt={imageAltText} />;
-//   return (
-//     <div style={{ padding: "8px" }}>
-//       <img src={imageUrl} alt={imageAltText} />
-//     </div>
-//   );
-// }
-=======
 function TicketImage({
   pcd,
   hidePadding
@@ -203,7 +126,6 @@
     </div>
   );
 }
->>>>>>> 172ca717
 
 function getHeader({ pcd }: { pcd: EdDSATicketPCD }): JSX.Element {
   let header;
