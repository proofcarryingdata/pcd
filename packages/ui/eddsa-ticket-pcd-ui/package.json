--- conflicted
+++ resolved
@@ -25,22 +25,12 @@
     "clean": "rm -rf dist node_modules *.tsbuildinfo"
   },
   "dependencies": {
-<<<<<<< HEAD
-    "@pcd/eddsa-ticket-pcd": "0.5.0",
-    "@pcd/passport-interface": "^0.10.0",
-    "@pcd/passport-ui": "0.10.0",
-    "@pcd/pcd-types": "0.10.0",
-    "@pcd/semaphore-identity-pcd": "^0.10.0",
-    "@pcd/zk-eddsa-event-ticket-pcd": "^0.4.0",
-    "@zk-kit/baby-jubjub": "^1.0.0-beta",
-=======
     "@pcd/eddsa-ticket-pcd": "0.6.0",
     "@pcd/passport-interface": "^0.11.0",
     "@pcd/passport-ui": "0.11.0",
     "@pcd/pcd-types": "0.11.0",
     "@pcd/semaphore-identity-pcd": "^0.11.0",
     "@pcd/zk-eddsa-event-ticket-pcd": "^0.5.0",
->>>>>>> 539614a4
     "react-icons": "^5.0.1",
     "url-join": "4.0.1"
   },
