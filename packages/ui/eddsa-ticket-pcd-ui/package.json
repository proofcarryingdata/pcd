--- conflicted
+++ resolved
@@ -27,23 +27,11 @@
     "clean": "rm -rf dist node_modules *.tsbuildinfo"
   },
   "dependencies": {
-<<<<<<< HEAD
-    "@pcd/eddsa-ticket-pcd": "0.6.5",
-    "@pcd/passport-interface": "^0.11.9",
-    "@pcd/passport-ui": "0.11.6",
-    "@pcd/pcd-types": "0.11.4",
-    "html-to-image": "^1.11.11"
-=======
     "@pcd/eddsa-ticket-pcd": "0.8.0",
     "@pcd/passport-interface": "^0.13.0",
     "@pcd/passport-ui": "0.13.0",
     "@pcd/pcd-types": "0.13.0",
-    "@pcd/semaphore-identity-pcd": "^0.13.0",
-    "@pcd/zk-eddsa-event-ticket-pcd": "^0.8.0",
-    "html-to-image": "^1.11.11",
-    "react-icons": "^5.0.1",
-    "url-join": "4.0.1"
->>>>>>> ef2c077e
+    "html-to-image": "^1.11.11"
   },
   "devDependencies": {
     "@pcd/eslint-config-custom": "0.13.0",
