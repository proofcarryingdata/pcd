{
  "name": "@pcd/passport-interface",
  "version": "0.7.1",
  "license": "GPL-3.0-or-later",
  "main": "./dist/index.js",
  "types": "./src/index.ts",
  "files": [
    "./src/*",
    "./dist/*",
    "./README.md",
    "./LICENSE"
  ],
  "scripts": {
    "lint": "eslint \"**/*.ts{,x}\"",
    "test": "ts-mocha --config ../../.mocharc.js --exit test/**/*.spec.ts",
    "build": "tsup src/index.ts",
    "dev": "tsup src/index.ts --watch",
    "typecheck": "yarn tsc --noEmit",
    "prepublishOnly": "yarn build",
    "clean": "rm -rf dist node_modules"
  },
  "dependencies": {
    "@pcd/eddsa-ticket-pcd": "0.2.1",
    "@pcd/emitter": "0.1.1",
    "@pcd/passport-crypto": "0.7.1",
    "@pcd/pcd-collection": "0.7.1",
    "@pcd/pcd-types": "0.7.1",
    "@pcd/rsa-ticket-pcd": "0.2.1",
    "@pcd/semaphore-group-pcd": "0.7.1",
    "@pcd/semaphore-identity-pcd": "0.7.1",
    "@pcd/semaphore-signature-pcd": "0.7.1",
    "@pcd/util": "0.1.1",
<<<<<<< HEAD
    "@pcd/webauthn-pcd": "0.7.1",
    "@semaphore-protocol/group": "^3.14.0",
    "@semaphore-protocol/identity": "^3.14.0",
    "@semaphore-protocol/proof": "^3.14.0",
=======
    "@semaphore-protocol/group": "^3.11.0",
    "@semaphore-protocol/identity": "^3.11.0",
    "@semaphore-protocol/proof": "^3.11.0",
>>>>>>> f12df272
    "js-sha256": "^0.9.0",
    "react": "^18.2.0",
    "url-join": "4.0.1",
    "uuid": "^9.0.0"
  },
  "devDependencies": {
    "@pcd/eslint-config-custom": "*",
    "@pcd/tsconfig": "*",
    "@types/mocha": "^10.0.1",
    "@types/react": "^18.0.22",
    "@types/url-join": "4.0.1",
    "@types/uuid": "^9.0.0",
    "chai": "^4.3.7",
    "eslint": "^7.32.0",
    "mocha": "^10.2.0",
    "mockdate": "^3.0.5",
    "ts-mocha": "^10.0.0",
    "typescript": "^4.9.5"
  },
  "publishConfig": {
    "access": "public"
  }
}<|MERGE_RESOLUTION|>--- conflicted
+++ resolved
@@ -30,16 +30,9 @@
     "@pcd/semaphore-identity-pcd": "0.7.1",
     "@pcd/semaphore-signature-pcd": "0.7.1",
     "@pcd/util": "0.1.1",
-<<<<<<< HEAD
-    "@pcd/webauthn-pcd": "0.7.1",
     "@semaphore-protocol/group": "^3.14.0",
     "@semaphore-protocol/identity": "^3.14.0",
     "@semaphore-protocol/proof": "^3.14.0",
-=======
-    "@semaphore-protocol/group": "^3.11.0",
-    "@semaphore-protocol/identity": "^3.11.0",
-    "@semaphore-protocol/proof": "^3.11.0",
->>>>>>> f12df272
     "js-sha256": "^0.9.0",
     "react": "^18.2.0",
     "url-join": "4.0.1",
