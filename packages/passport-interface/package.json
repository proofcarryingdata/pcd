--- conflicted
+++ resolved
@@ -34,14 +34,9 @@
     "@semaphore-protocol/group": "^3.11.0",
     "@semaphore-protocol/identity": "^3.11.0",
     "@semaphore-protocol/proof": "^3.11.0",
-<<<<<<< HEAD
     "react": "^18.2.0",
-    "url-join": "4.0.1"
-=======
-    "@pcd/emitter": "0.0.3",
-    "react": "^18.2.0",
+    "url-join": "4.0.1",
     "uuid": "^9.0.0"
->>>>>>> 5891af27
   },
   "devDependencies": {
     "@pcd/eslint-config-custom": "*",
@@ -49,11 +44,8 @@
     "@types/expect": "^24.3.0",
     "@types/mocha": "^10.0.1",
     "@types/react": "^18.0.22",
-<<<<<<< HEAD
     "@types/url-join": "4.0.1",
-=======
     "@types/uuid": "^9.0.0",
->>>>>>> 5891af27
     "eslint": "^7.32.0",
     "mocha": "^10.2.0",
     "ts-mocha": "^10.0.0",
