{
  "name": "@pcd/passport-interface",
  "version": "0.5.3",
  "license": "GPL-3.0-or-later",
  "main": "./dist/index.js",
  "types": "./src/index.ts",
  "files": [
    "./src/*",
    "./dist/*",
    "./README.md"
  ],
  "scripts": {
    "lint": "eslint \"**/*.ts{,x}\"",
    "test": "ts-mocha --exit test/**/*.spec.ts",
    "build": "tsup src/index.ts",
    "dev": "tsup src/index.ts --watch",
    "typecheck": "yarn tsc --noEmit",
    "prepublishOnly": "yarn build"
  },
  "dependencies": {
<<<<<<< HEAD
    "@pcd/passport-crypto": "0.5.2",
    "@pcd/pcd-types": "0.5.2",
    "@pcd/semaphore-group-pcd": "0.5.2",
    "@pcd/semaphore-identity-pcd": "0.5.2",
    "@pcd/semaphore-signature-pcd": "0.5.2",
    "@pcd/webauthn-pcd": "0.5.2",
    "@semaphore-protocol/group": "^3.2.3",
    "@semaphore-protocol/identity": "^3.2.3",
    "@semaphore-protocol/proof": "^3.2.3",
=======
    "@pcd/passport-crypto": "0.5.3",
    "@pcd/pcd-types": "0.5.3",
    "@pcd/semaphore-group-pcd": "0.5.3",
    "@pcd/semaphore-identity-pcd": "0.5.3",
    "@pcd/semaphore-signature-pcd": "0.5.3",
    "@semaphore-protocol/group": "^3.10.0",
    "@semaphore-protocol/identity": "^3.10.0",
    "@semaphore-protocol/proof": "^3.10.0",
>>>>>>> 46d775d5
    "react": "^18.2.0"
  },
  "devDependencies": {
    "@pcd/eslint-config-custom": "*",
    "@pcd/tsconfig": "*",
    "@types/expect": "^24.3.0",
    "@types/mocha": "^10.0.1",
    "@types/react": "^18.0.22",
    "eslint": "^7.32.0",
    "mocha": "^10.2.0",
    "ts-mocha": "^10.0.0",
    "typescript": "^4.9.5"
  },
  "publishConfig": {
    "access": "public"
  }
}<|MERGE_RESOLUTION|>--- conflicted
+++ resolved
@@ -18,26 +18,15 @@
     "prepublishOnly": "yarn build"
   },
   "dependencies": {
-<<<<<<< HEAD
-    "@pcd/passport-crypto": "0.5.2",
-    "@pcd/pcd-types": "0.5.2",
-    "@pcd/semaphore-group-pcd": "0.5.2",
-    "@pcd/semaphore-identity-pcd": "0.5.2",
-    "@pcd/semaphore-signature-pcd": "0.5.2",
-    "@pcd/webauthn-pcd": "0.5.2",
-    "@semaphore-protocol/group": "^3.2.3",
-    "@semaphore-protocol/identity": "^3.2.3",
-    "@semaphore-protocol/proof": "^3.2.3",
-=======
     "@pcd/passport-crypto": "0.5.3",
     "@pcd/pcd-types": "0.5.3",
     "@pcd/semaphore-group-pcd": "0.5.3",
     "@pcd/semaphore-identity-pcd": "0.5.3",
     "@pcd/semaphore-signature-pcd": "0.5.3",
+    "@pcd/webauthn-pcd": "0.5.3",
     "@semaphore-protocol/group": "^3.10.0",
     "@semaphore-protocol/identity": "^3.10.0",
     "@semaphore-protocol/proof": "^3.10.0",
->>>>>>> 46d775d5
     "react": "^18.2.0"
   },
   "devDependencies": {
