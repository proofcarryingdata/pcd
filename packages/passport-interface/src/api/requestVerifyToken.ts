--- conflicted
+++ resolved
@@ -14,17 +14,12 @@
   token: string
 ): Promise<VerifyTokenResult> {
   return httpPostSimple(
-<<<<<<< HEAD
-    urlJoin(passportServer, `/pcdpass/verify-token`),
+    urlJoin(zupassServerUrl, `/account/verify-token`),
     async (resText) =>
       ({
         value: JSON.parse(resText),
         success: true
       }) as VerifyTokenResult,
-=======
-    urlJoin(zupassServerUrl, `/account/verify-token`),
-    async () => ({ value: undefined, success: true }),
->>>>>>> 6c7b6b19
     { email, token } satisfies VerifyTokenRequest
   );
 }
