import { EdDSATicketPCD } from "@pcd/eddsa-ticket-pcd";
import { EncryptedPacket } from "@pcd/passport-crypto";
import { PCDAction } from "@pcd/pcd-collection";
import { ArgsOf, PCDOf, PCDPackage, SerializedPCD } from "@pcd/pcd-types";
import { SemaphoreSignaturePCD } from "@pcd/semaphore-signature-pcd";
import { PendingPCDStatus } from "./PendingPCDUtils";
import { Feed } from "./SubscriptionManager";
import { DateRange, ZuzaluUserRole } from "./zuzalu";

/**
 * Ask the server to prove a PCD. The server reponds with a {@link PendingPCD}
 */
export interface ServerProofRequest<T extends PCDPackage = PCDPackage> {
  pcdType: string;
  args: ArgsOf<T>;
}

/**
 * Ask the server for the status of a queued server-side proof.
 */
export interface ProofStatusRequest {
  hash: string;
}

/**
 * The server's response to a {@link ProofStatusRequest}.
 */
export interface ProofStatusResponseValue {
  status: PendingPCDStatus;

  /**
   * If status === COMPLETE, JSON.stringify(SerializedPCD), else undefined
   */
  serializedPCD: string | undefined;

  /**
   * If status === ERROR, error string from server, else undefined;
   */
  error: string | undefined;
}

/**
 * Ask the server what sorts of proofs it's able to instantiate for users.
 */
export interface SupportedPCDsResponseValue {
  names: string[];
}

/**
 * Ask the server to save e2ee a user's PCDs and other metadata.
 */
export interface UploadEncryptedStorageRequest {
  /**
   * On the server-side, encrypted storage is keyed by the hash of
   * the user's encryption key.
   */
  blobKey: string;

  /**
   * An encrypted and stringified version of {@link EncryptedStorage}
   */
  encryptedBlob: string;
}

/**
 * Response to {@link UploadEncryptedStorageRequest}
 */
export type UploadEncryptedStorageResponseValue = undefined;

/**
 * Ask the server for an e2ee backup of a user's data given a `blobKey`.
 */
export interface DownloadEncryptedStorageRequest {
  /**
   * On the server-side, encrypted storage is keyed by the hash of
   * the encryption key.
   */
  blobKey: string;
}

/**
 * Ask the server to check whether this ticket is still eligible to be checked in.
 */
export interface CheckTicketRequest {
  ticket: SerializedPCD<EdDSATicketPCD>;
}

/**
 * Happy-path the server has nothing to say in response to a {@link CheckTicketRequest}
 */
export type CheckTicketReponseValue = undefined;

/**
 * However, many problems can come up in {@link CheckTicketRequest}. This type
 * enumerates all the possible problems.
 */
export type TicketError = { detailedMessage?: string } & (
  | { name: "NotSuperuser" }
  | {
      name: "AlreadyCheckedIn";
      checkinTimestamp: string | undefined;
      checker: string | undefined;
    }
  | { name: "InvalidSignature" }
  | { name: "InvalidTicket" }
  | { name: "TicketRevoked"; revokedTimestamp: number }
  | { name: "NetworkError" }
  | { name: "ServerError" }
);

/**
 * A particular 'superuser' ticket-holder can request to check in
 * another ticket that belongs to the same event.
 */
export interface CheckTicketInRequest {
  /**
   * A semaphore signature from the checker, used by the server to
   * determine whether the checker has the required permissions
   * to check this ticket in.
   */
  checkerProof: SerializedPCD<SemaphoreSignaturePCD>;

  /**
   * The ticket to attempt to check in.
   */
  ticket: SerializedPCD<EdDSATicketPCD>;
}

/**
 * On the happy path, {@link CheckTicketInRequest} has nothing to say and
 * just succeeds.
 */
export type CheckTicketInResponseValue = undefined;

/**
 * A {@link CheckTicketInRequest} can fail for a number of reasons.
 */
export type CheckTicketInError = TicketError;

<<<<<<< HEAD
/**
 * Ask the PCDpass server, or a 3rd party server to return the list of feeds
 * that it is hosting.
 */
export type ListFeedsRequest = unknown;

/**
 * Response to {@link ListFeedsRequest}.
 */
export interface ListFeedsResponseValue {
=======
export interface ListSingleFeedRequest {
  feedId: string;
}

export interface ListFeedsResponse {
  providerUrl: string;
  providerName: string;
>>>>>>> 5891af27
  feeds: Feed[];
}

/**
 * Ask the PCDpass server, or a 3rd party server, to give the user
 * some PCDs, given the particular feed and credential that the
 * user supplies.
 */
export interface PollFeedRequest<T extends PCDPackage = PCDPackage> {
  feedId: string;
  pcd?: SerializedPCD<PCDOf<T>>;
}

/**
 * Response to {@link PollFeedRequest}.
 */
export interface PollFeedResponseValue {
  actions: PCDAction[];
}

/**
 * The PCDpass server returns this datastructure to users
 * to represent PCDpass users.
 */
export interface PCDpassUserJson {
  superuserEventConfigIds: string[];
  // @todo - our uuids need to be more unique
  uuid: string;
  commitment: string;
  email: string;
  salt: string | null;
}

/**
 * The Zupass server returns this datastructure to users
 * to represent Zupass users.
 */
export interface ZupassUserJson {
  email: string;
  name: string;
  role: ZuzaluUserRole;
  visitor_date_ranges?: DateRange[] | null;
  // @todo - our uuids need to be more unique
  uuid: string;
  commitment: string;
  salt: null; // Zupass users never have a password salt
}

/**
 * Ask the PCDpass server to send a confirmation email with a
 * log-in token to the given email.
 */
export type ConfirmEmailRequest = {
  /**
   * Each email can have one account on Zupass/PCDpass.
   */
  email: string;

  /**
   * Public semaphore commitment of this user. The server never learns
   * the user's private semaphore details.
   */
  commitment: string;

  /**
   * Whether or not to overwrite an existing user, if one is present.
   * Required to be 'true' if a user with the same email already exists.
   */
  force: "true" | "false";
};

/**
 * Response to {@link ConfirmEmailRequest}
 */
export type ConfirmEmailResponseValue =
  | {
      /**
       * In development mode, the server can return a token
       * to the client rather than sending it via an email,
       * speeding up software development iteration. Check
       * out the `BYPASS_EMAIL_REGISTRATION` environment variable
       * elsewhere in this codebase to learn more.
       */
      devToken: string;
    }
  | undefined;

/**
 * Ask the PCDpass server for the salt of a particular user.
 */
export type SaltRequest = { email: string };

/**
 * Response to {@link SaltRequest}.
 */
export type SaltResponseValue = string | null;

/**
 * Ask the server to let us know if the given token is valid and
 * OK to use for logging in / overwriting an existing account.
 */
export type VerifyTokenRequest = {
  email: string;
  token: string;
};

/**
 * On the happy path, we don't need to say anything in response to
 * {@link VerifyTokenRequest}.
 */
export type VerifyTokenResponseValue = undefined;

/**
 * Ask the server to log us in using a special login flow designed
 * for use by the coworking space organizers.
 */
export type DeviceLoginRequest = {
  email: string;
  secret: string;
  commitment: string;
};

/**
 * Ask the PCDpass and Zupass server to create a new account with
 * the given details, overwriting an existing account if one is
 * present.
 */
export type CreateNewUserRequest = {
  email: string;
  token: string;
  commitment: string;
  /**
   * Zupass users don't have a salt.
   */
  salt: string | null;
};

/**
 * PCDpass responds with this when you ask to load an end-to-end
 * encrypted blob.
 */
export type EncryptedStorageResultValue = EncryptedPacket;

/**
 * PCDpass responds with this when you ask it if it is able to
 * issue tickets. Used primarily for testing.
 */
export type IssuanceEnabledResponseValue = boolean;

/**
 * PCDpass responds with this when you ask it whether it has
 * synced the Zuzalu users yet.
 */
export type PretixSyncStatusResponseValue = string;

/**
 * In the case that loading an existing PCDpass or Zupass user fails,
 * we can determine if it failed because the user does not exist,
 * or due to some other error, such as intermittent network error,
 * or the backend being down.
 */
export type LoadUserError =
  | { userMissing: true; errorMessage?: never }
  | { userMissing?: never; errorMessage: string };

/**
 * When you ask PCDpass for a user, it will respond with either
 * a Zupass or PCDpass user.
 */
export type UserResponseValue = PCDpassUserJson | ZupassUserJson;

/**
 * PCDpass responds with this when you ask it if it knows of a given
 * (id, rootHash) tuple.
 */
export type SemaphoreValidRootResponseValue = { valid: boolean };

/**
 * The string the client must sign with the user's semaphore identity
 * in order to be able to request the PCDs that the server wants to
 * issue the user.
 */
export const ISSUANCE_STRING = "Issue me PCDs please.";<|MERGE_RESOLUTION|>--- conflicted
+++ resolved
@@ -137,7 +137,6 @@
  */
 export type CheckTicketInError = TicketError;
 
-<<<<<<< HEAD
 /**
  * Ask the PCDpass server, or a 3rd party server to return the list of feeds
  * that it is hosting.
@@ -148,16 +147,13 @@
  * Response to {@link ListFeedsRequest}.
  */
 export interface ListFeedsResponseValue {
-=======
+  providerUrl: string;
+  providerName: string;
+  feeds: Feed[];
+}
+
 export interface ListSingleFeedRequest {
   feedId: string;
-}
-
-export interface ListFeedsResponse {
-  providerUrl: string;
-  providerName: string;
->>>>>>> 5891af27
-  feeds: Feed[];
 }
 
 /**
