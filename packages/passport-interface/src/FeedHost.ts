--- conflicted
+++ resolved
@@ -1,13 +1,9 @@
 import {
   ListFeedsRequest,
-<<<<<<< HEAD
   ListFeedsResponseValue,
+  ListSingleFeedRequest,
   PollFeedRequest,
   PollFeedResponseValue
-=======
-  ListFeedsResponse,
-  ListSingleFeedRequest
->>>>>>> 5891af27
 } from "./RequestTypes";
 import { Feed } from "./SubscriptionManager";
 
@@ -67,7 +63,7 @@
 
   public async handleListSingleFeedRequest(
     _request: ListSingleFeedRequest
-  ): Promise<ListFeedsResponse> {
+  ): Promise<ListFeedsResponseValue> {
     return {
       providerUrl: this.providerUrl,
       providerName: this.providerName,
